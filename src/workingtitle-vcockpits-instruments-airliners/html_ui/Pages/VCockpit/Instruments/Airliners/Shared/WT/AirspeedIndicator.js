class Jet_PFD_AirspeedIndicator extends HTMLElement {
    constructor() {
        super(...arguments);
        this.cursorOpacity = "1.0";
        this.fontSize = 25;
        this.machVisible = false;
        this.machSpeed = 0;
        this.refHeight = 0;
        this.targetSpeedPointerHeight = 0;
        this.stripHeight = 0;
        this.stripBorderSize = 0;
        this.stripOffsetX = 0;
        this.speedMarkers = new Array();
        this.speedMarkersWidth = 50;
        this.lineLength = 15;
        this.speedMarkersHeight = 50;
        this.graduationScrollPosX = 0;
        this.graduationScrollPosY = 0;
        this.graduationSpacing = 30;
        this.graduationMinValue = 40;
        this.nbPrimaryGraduations = 11;
        this.nbSecondaryGraduations = 1;
        this.totalGraduations = this.nbPrimaryGraduations + ((this.nbPrimaryGraduations - 1) * this.nbSecondaryGraduations);
        this.hudAPSpeed = 0;
        this.isHud = false;
        this.altOver20k = false;
        this._aircraft = Aircraft.A320_NEO;
        this._computedIASAcceleration = 0;
        this._lowestSelectableSpeed = 0;
        this._alphaProtectionMin = 0;
        this._alphaProtectionMax = 0;
        this._stallSpeed = 0;
        this._maxSpeed = 600;
        this._lastMaxSpeedOverride = 600;
        this._lastMaxSpeedOverrideTime = 0;
        this._smoothFactor = 0.5;
    }
    static get observedAttributes() {
        return ["hud"];
    }
    get aircraft() {
        return this._aircraft;
    }
    set aircraft(_val) {
        if (this._aircraft != _val) {
            this._aircraft = _val;
            this.construct();
        }
    }
    connectedCallback() {
        this.construct();
    }
    attributeChangedCallback(name, oldValue, newValue) {
        if (oldValue == newValue)
            return;
        switch (name) {
            case "hud":
                this.isHud = newValue == "true";
                break;
        }
    }
    construct() {
        Utils.RemoveAllChildren(this);
        this.machPrefixSVG = null;
        this.machPrefixdecimalSVG = null;
        this.machValueSVG = null;
        this.cursorIntegrals = null;
        this.cursorDecimals = null;
        this.targetSpeedSVG = null;
        this.targetSpeedBgSVG = null;
        this.targetSpeedIconSVG = null;
        this.targetSpeedPointerSVG = null;
        this.speedTrendArrowSVG = null;
        this.speedTrendArrowSVGShape = null;
        this.blueSpeedSVG = null;
        this.blueSpeedText = null;
        this.redSpeedSVG = null;
        this.redSpeedText = null;
        this.speedNotSetSVG = null;
        this.nextFlapSVG = null;
        this.nextFlapSVGShape = null;
        this.greenDotSVG = null;
        this.greenDotSVGShape = null;
        this.stripsSVG = null;
        this.vMaxStripSVG = null;
        this.vLSStripSVG = null;
        this.stallProtMinStripSVG = null;
        this.stallProtMaxStripSVG = null;
        this.stallStripSVG = null;
        this.speedMarkerSVG = null;
        this.speedMarkersWidth = null;
        this.speedMarkersHeight = null;
        this.speedMarkers.splice(0, this.speedMarkers.length);
        this.vSpeedSVG = null;
        this.v1Speed = null;
        this.vRSpeed = null;
        this.v2Speed = null;
        this.vXSpeed = null;
        this.graduationVLine = null;
        this.stripBorderSize = 0;
        this.stripOffsetX = 0;
        this.altOver20k = false;
        if (this.aircraft == Aircraft.CJ4)
            this.construct_CJ4();
        else if (this.aircraft == Aircraft.B747_8)
            this.construct_B747_8();
        else if (this.aircraft == Aircraft.AS01B)
            this.construct_AS01B();
        else
            this.construct_A320_Neo();
    }
    construct_CJ4() {
        this.rootSVG = document.createElementNS(Avionics.SVG.NS, "svg");
        this.rootSVG.setAttribute("id", "ViewBox");
        this.rootSVG.setAttribute("viewBox", "0 0 250 500");
        var width = 140;
        var height = 415;
        var posX = width * 0.5;
        var posY = 452.5;
        var gradWidth = 90;
        this.refHeight = height;
        this.graduationSpacing = 27.5;
        this.graduationScroller = new Avionics.Scroller(this.nbPrimaryGraduations, 10);
        this.cursorIntegrals = new Array();
        this.cursorIntegrals.push(new Avionics.AirspeedScroller(45, 100));
        this.cursorIntegrals.push(new Avionics.AirspeedScroller(45, 10));
        this.cursorDecimals = new Avionics.AirspeedScroller(30);
        if (!this.rootGroup) {
            this.rootGroup = document.createElementNS(Avionics.SVG.NS, "g");
            this.rootGroup.setAttribute("id", "Airspeed");
        }
        else {
            Utils.RemoveAllChildren(this.rootGroup);
        }
        {
            this.machPrefixSVG = document.createElementNS(Avionics.SVG.NS, "text");
            this.machPrefixSVG.textContent = "M";
            this.machPrefixSVG.setAttribute("x", (posX - 24).toString());
            this.machPrefixSVG.setAttribute("y", (posY + 30).toString());
            this.machPrefixSVG.setAttribute("fill", "#9c9c9c");
            this.machPrefixSVG.setAttribute("font-size", (this.fontSize * 1.1).toString());
            this.machPrefixSVG.setAttribute("font-family", "Roboto-Light");
            this.machPrefixSVG.setAttribute("text-anchor", "end");
            this.machPrefixSVG.setAttribute("stroke", "black");
            this.machPrefixSVG.setAttribute("stroke-width", "5px");
            this.machPrefixSVG.setAttribute("alignment-baseline", "top");
            this.rootGroup.appendChild(this.machPrefixSVG);
            this.machPrefixdecimalSVG = document.createElementNS(Avionics.SVG.NS, "text");
            this.machPrefixdecimalSVG.textContent = ".";
            this.machPrefixdecimalSVG.setAttribute("x", (posX - 4).toString());
            this.machPrefixdecimalSVG.setAttribute("y", (posY + 30).toString());
            this.machPrefixdecimalSVG.setAttribute("fill", "var(--green)");
            this.machPrefixdecimalSVG.setAttribute("font-size", (this.fontSize * 2.3).toString());
            this.machPrefixdecimalSVG.setAttribute("font-family", "Roboto-Light");
            this.machPrefixdecimalSVG.setAttribute("text-anchor", "end");
			this.machPrefixdecimalSVG.setAttribute("stroke", "black");
			this.machPrefixdecimalSVG.setAttribute("stroke-width", "4px");
            this.machPrefixdecimalSVG.setAttribute("alignment-baseline", "top");
            this.rootGroup.appendChild(this.machPrefixdecimalSVG);
            this.machValueSVG = document.createElementNS(Avionics.SVG.NS, "text");
            this.machValueSVG.textContent = "422";
            this.machValueSVG.setAttribute("x", (posX - 16).toString());
            this.machValueSVG.setAttribute("y", (posY + 30).toString());
            this.machValueSVG.setAttribute("fill", "var(--green)");
			      this.machValueSVG.setAttribute("stroke", "black");
			      this.machValueSVG.setAttribute("stroke-width", "5px");
            this.machValueSVG.setAttribute("font-size", (this.fontSize * 1.2).toString());
            this.machValueSVG.setAttribute("font-family", "Roboto-Light");
            this.machValueSVG.setAttribute("text-anchor", "start");
            //this.machPrefixSVG.setAttribute("alignment-baseline", "top");
            this.rootGroup.appendChild(this.machValueSVG);
        }
        posY -= height;
        if (!this.centerSVG) {
            this.centerSVG = document.createElementNS(Avionics.SVG.NS, "svg");
            this.centerSVG.setAttribute("id", "CenterGroup");
        }
        else
            Utils.RemoveAllChildren(this.centerSVG);
        this.centerSVG.setAttribute("x", (posX - width * 0.5).toString());
        this.centerSVG.setAttribute("y", posY.toString());
        this.centerSVG.setAttribute("width", width.toString());
        this.centerSVG.setAttribute("height", height.toString());
        this.centerSVG.setAttribute("viewBox", "0 0 " + width + " " + height);
        {
            var _top = 0;
            var _left = 0;
            var _width = width;
            var _height = height;
            var bg = document.createElementNS(Avionics.SVG.NS, "rect");
<<<<<<< HEAD
            bg.setAttribute("x", _left.toString());
            bg.setAttribute("y", _top.toString());
            bg.setAttribute("width", _width.toString());
            bg.setAttribute("height", _height.toString());
            bg.setAttribute("fill", "black");
            bg.setAttribute("fill-opacity", "0.4");
=======
            diffAndSetAttribute(bg, "x", _left.toString());
            diffAndSetAttribute(bg, "y", _top.toString());
            diffAndSetAttribute(bg, "width", _width.toString());
            diffAndSetAttribute(bg, "height", _height.toString());
            diffAndSetAttribute(bg, "fill", "black");
            diffAndSetAttribute(bg, "fill-opacity", "0.5");
>>>>>>> 72be68a1
            this.centerSVG.appendChild(bg);
            var graduationGroup = document.createElementNS(Avionics.SVG.NS, "g");
            diffAndSetAttribute(graduationGroup, "id", "Graduations");
            {
                this.graduationScrollPosX = _left + gradWidth;
                this.graduationScrollPosY = _top + _height * 0.5;
                this.graduations = [];
                for (var i = 0; i < this.totalGraduations; i++) {
                    var line = new Avionics.SVGGraduation();
                    line.IsPrimary = (i % (this.nbSecondaryGraduations + 1)) ? false : true;
                    var lineWidth = line.IsPrimary ? 20 : 8;
                    var lineHeight = line.IsPrimary ? 2 : 2;
                    var linePosX = -lineWidth;
                    line.SVGLine = document.createElementNS(Avionics.SVG.NS, "rect");
                    line.SVGLine.setAttribute("x", linePosX.toString());
                    line.SVGLine.setAttribute("width", lineWidth.toString());
                    line.SVGLine.setAttribute("height", lineHeight.toString());
                    line.SVGLine.setAttribute("fill", "var(--light-grey)");
                    if (line.IsPrimary) {
                        line.SVGText1 = document.createElementNS(Avionics.SVG.NS, "text");
                        line.SVGText1.setAttribute("x", (linePosX - 4).toString());
                        line.SVGText1.setAttribute("y", "4");
                        line.SVGText1.setAttribute("fill", "white");
                        line.SVGText1.setAttribute("font-size", (this.fontSize * 1.0).toString());
                        line.SVGText1.setAttribute("font-family", "Roboto-Light");
                        line.SVGText1.setAttribute("text-anchor", "end");
                        line.SVGText1.setAttribute("alignment-baseline", "central");
                    }
                    this.graduations.push(line);
                }
                this.graduationVLine = document.createElementNS(Avionics.SVG.NS, "line");
                this.graduationVLine.setAttribute("x1", this.graduationScrollPosX.toString());
                this.graduationVLine.setAttribute("y1", "0");
                this.graduationVLine.setAttribute("x2", this.graduationScrollPosX.toString());
                this.graduationVLine.setAttribute("y2", "0");
                this.graduationVLine.setAttribute("stroke", "var(--light-grey)");
                this.graduationVLine.setAttribute("stroke-width", "2");
                for (var i = 0; i < this.totalGraduations; i++) {
                    var line = this.graduations[i];
                    graduationGroup.appendChild(line.SVGLine);
                    if (line.SVGText1) {
                        graduationGroup.appendChild(line.SVGText1);
                    }
                }
                graduationGroup.appendChild(this.graduationVLine);
                this.centerSVG.appendChild(graduationGroup);
            }
            var cursorPosX = _left - 18;
            var cursorPosY = _top + _height * 0.5 + 2;
            var cursorWidth = width;
            var cursorHeight = 64;
            if (!this.cursorSVG) {
                this.cursorSVG = document.createElementNS(Avionics.SVG.NS, "svg");
                this.cursorSVG.setAttribute("id", "CursorGroup");
            }
            else
                Utils.RemoveAllChildren(this.cursorSVG);
            this.cursorSVG.setAttribute("x", cursorPosX.toString());
            this.cursorSVG.setAttribute("y", (cursorPosY - cursorHeight * 0.5).toString());
            this.cursorSVG.setAttribute("width", cursorWidth.toString());
            this.cursorSVG.setAttribute("height", cursorHeight.toString());
            this.cursorSVG.setAttribute("viewBox", "0 7 " + cursorWidth + " " + cursorHeight);
            {
                this.cursorSVGDefs = document.createElementNS(Avionics.SVG.NS, "defs");
                this.cursorSVGClip = document.createElementNS(Avionics.SVG.NS, "clipPath");
                this.cursorSVGClip.setAttribute("id", "SpdCursorClip");
                this.cursorSVGClipShape = document.createElementNS(Avionics.SVG.NS, "path");
                this.cursorSVGClipShape.setAttribute("d", "M 24 23 L 62 23 L 62 9 L 86 9 L 86 28 L 105 39 L 86 50 L 86 70 L 62 70 L 62 55 L 24 55 Z");
                this.cursorSVGClip.appendChild(this.cursorSVGClipShape);
                this.cursorSVGDefs.appendChild(this.cursorSVGClip);
                this.cursorSVG.appendChild(this.cursorSVGDefs);

                if (!this.cursorSVGShape)
                    this.cursorSVGShape = document.createElementNS(Avionics.SVG.NS, "path");
                this.cursorSVGShape.setAttribute("fill", "black");
                this.cursorSVGShape.setAttribute("d", "M24 22 L62 22 L62 8 L86 8 L86 28 L105 39 L86 50 L86 71 L62 71 L62 56 L24 56 Z");
                this.cursorSVGShape.setAttribute("stroke", "white");
                this.cursorSVGShape.setAttribute("stroke-width", "1.5");
                this.cursorSVG.appendChild(this.cursorSVGShape);
                var _cursorPosX = -2;
                var _cursorPosY = cursorHeight * 0.5 + 10.5;
                this.cursorSVGIntegralContainer = document.createElementNS(Avionics.SVG.NS, "g");
                this.cursorSVGIntegralContainer.setAttribute("clip-path", "url(#SpdCursorClip)");
                this.cursorIntegrals[0].construct(this.cursorSVGIntegralContainer, _cursorPosX + 48, _cursorPosY, _width, "Roboto-Bold", this.fontSize * 1.2, "green");
                this.cursorIntegrals[1].construct(this.cursorSVGIntegralContainer, _cursorPosX + 66, _cursorPosY, _width, "Roboto-Bold", this.fontSize * 1.2, "green");
                this.cursorDecimals.construct(this.cursorSVGIntegralContainer, _cursorPosX + 86, _cursorPosY, _width, "Roboto-Bold", this.fontSize * 1.2, "green");
                this.cursorSVG.appendChild(this.cursorSVGIntegralContainer);
            }
            if (!this.speedTrendArrowSVG) {
                this.speedTrendArrowSVG = document.createElementNS(Avionics.SVG.NS, "svg");
                this.speedTrendArrowSVG.setAttribute("id", "SpeedTrendArrowGroup");
            }
            else
                Utils.RemoveAllChildren(this.speedTrendArrowSVG);
            this.speedTrendArrowSVG.setAttribute("x", "68");
            this.speedTrendArrowSVG.setAttribute("y", "0");
            this.speedTrendArrowSVG.setAttribute("width", "250");
            this.speedTrendArrowSVG.setAttribute("height", height.toString());
            this.speedTrendArrowSVG.setAttribute("viewBox", "0 0 250 " + height.toString());
            {
                if (!this.speedTrendArrowSVGShape)
                    this.speedTrendArrowSVGShape = document.createElementNS(Avionics.SVG.NS, "path");
                this.speedTrendArrowSVGShape.setAttribute("fill", "none");
                this.speedTrendArrowSVGShape.setAttribute("stroke", "var(--magenta)");
                this.speedTrendArrowSVGShape.setAttribute("stroke-width", "3");
                this.speedTrendArrowSVG.appendChild(this.speedTrendArrowSVGShape);
                let dash = document.createElementNS(Avionics.SVG.NS, "line");
                diffAndSetAttribute(dash, "x1", "55");
                diffAndSetAttribute(dash, "y1", (height * 0.5).toString());
                diffAndSetAttribute(dash, "x2", "71");
                diffAndSetAttribute(dash, "y2", (height * 0.5).toString());
                diffAndSetAttribute(dash, "stroke", "white");
                diffAndSetAttribute(dash, "stroke-width", "3");
                this.speedTrendArrowSVG.appendChild(dash);
            }
            var stripViewPosX = _left + gradWidth + 2;
            var stripViewPosY = this.stripBorderSize;
            var stripViewWidth = width;
            var stripViewHeight = _height - this.stripBorderSize * 2;
            if (!this.stripsSVG) {
                this.stripsSVG = document.createElementNS(Avionics.SVG.NS, "svg");
                this.stripsSVG.setAttribute("id", "StripsGroup");
            }
            else
                Utils.RemoveAllChildren(this.stripsSVG);
            this.stripsSVG.setAttribute("x", stripViewPosX.toFixed(0));
            this.stripsSVG.setAttribute("y", stripViewPosY.toFixed(0));
            this.stripsSVG.setAttribute("width", stripViewWidth.toFixed(0));
            this.stripsSVG.setAttribute("height", stripViewHeight.toFixed(0));
            this.stripsSVG.setAttribute("viewBox", "0 0 " + stripViewWidth + " " + stripViewHeight);
            {
                this.stripHeight = stripViewHeight * 3;
                this.vMaxStripSVG = document.createElementNS(Avionics.SVG.NS, "g");
                this.vMaxStripSVG.setAttribute("id", "VMax");
                {
                    let stripWidth = 9;
                    let shape = document.createElementNS(Avionics.SVG.NS, "path");
<<<<<<< HEAD
                    shape.setAttribute("fill", "var(--lighter-red)");
                    shape.setAttribute("d", "M 0 0 l " + stripWidth + " 0 l 0 " + (this.stripHeight) + " l " + (-stripWidth) + " 0 Z");
=======
                    diffAndSetAttribute(shape, "fill", "red");
                    diffAndSetAttribute(shape, "d", "M 0 0 l " + stripWidth + " 0 l 0 " + (this.stripHeight) + " l " + (-stripWidth) + " 0 Z");
>>>>>>> 72be68a1
                    this.vMaxStripSVG.appendChild(shape);
                }
                this.stripsSVG.appendChild(this.vMaxStripSVG);
                this.stallStripSVG = document.createElementNS(Avionics.SVG.NS, "g");
                this.stallStripSVG.setAttribute("id", "Stall");
                {
                    let stripWidth = 9;
                    let shape = document.createElementNS(Avionics.SVG.NS, "path");
<<<<<<< HEAD
                    shape.setAttribute("fill", "var(--lighter-red)");
                    shape.setAttribute("d", "M 0 0 l " + stripWidth + " 0 l 0 " + (this.stripHeight) + " l " + (-stripWidth) + " 0 Z");
=======
                    diffAndSetAttribute(shape, "fill", "red");
                    diffAndSetAttribute(shape, "d", "M 0 0 l " + stripWidth + " 0 l 0 " + (this.stripHeight) + " l " + (-stripWidth) + " 0 Z");
>>>>>>> 72be68a1
                    this.stallStripSVG.appendChild(shape);
                }
                this.stripsSVG.appendChild(this.stallStripSVG);
            }
            var targetSpeedPointerPosX = _left + gradWidth + 2;
            var targetSpeedPointerPosY = _top + _height * 0.5;
            var targetSpeedPointerWidth = width;
            this.targetSpeedPointerHeight = 47;
            this.targetSpeedPointerSVG = document.createElementNS(Avionics.SVG.NS, "svg");
            this.targetSpeedPointerSVG.setAttribute("id", "TargetSpeedPointerGroup");
            this.targetSpeedPointerSVG.setAttribute("x", targetSpeedPointerPosX.toString());
            this.targetSpeedPointerSVG.setAttribute("y", (targetSpeedPointerPosY - this.targetSpeedPointerHeight * 0.5).toString());
            this.targetSpeedPointerSVG.setAttribute("width", targetSpeedPointerWidth.toString());
            this.targetSpeedPointerSVG.setAttribute("height", this.targetSpeedPointerHeight.toString());
            this.targetSpeedPointerSVG.setAttribute("viewBox", "0 0 " + targetSpeedPointerWidth + " " + this.targetSpeedPointerHeight);
            {
                let shape = document.createElementNS(Avionics.SVG.NS, "path");
<<<<<<< HEAD
                shape.setAttribute("fill", "none");
                shape.setAttribute("stroke", "var(--cyan)");
                shape.setAttribute("stroke-width", "2");
                shape.setAttribute("d", "M 0 22 l 18 -8 l 11 0 l 0 16 l -11 0 l -18 -8 z");
=======
                diffAndSetAttribute(shape, "fill", "none");
                diffAndSetAttribute(shape, "stroke", "cyan");
                diffAndSetAttribute(shape, "stroke-width", "2");
                diffAndSetAttribute(shape, "d", "M 0 22 l 18 -8 l 11 0 l 0 16 l -11 0 l -18 -8 z");
>>>>>>> 72be68a1
                this.targetSpeedPointerSVG.appendChild(shape);
            }
            var speedMarkersPosX = _left + gradWidth;
            var speedMarkersPosY = 0;
            this.speedMarkersWidth = width;
            this.speedMarkersHeight = 70;
            this.createSpeedMarker("1", speedMarkersPosX, speedMarkersPosY, this.updateMarkerV1, 0.8, 1.2, "var(--cyan)", false, [], 16, 0);
            this.createSpeedMarker("R", speedMarkersPosX, speedMarkersPosY, this.updateMarkerVR, 0.8, 1.2, "var(--cyan)", false, [], 22, 10);
            this.createSpeedMarker("2", speedMarkersPosX, speedMarkersPosY, this.updateMarkerV2, 0.8, 1.2, "var(--cyan)", false, [], 35, 20);
            this.createSpeedMarker("RF", speedMarkersPosX, speedMarkersPosY, this.updateMarkerVRef, 0.8, 1.2, "var(--cyan)", false, [], 15, 0);
            this.createSpeedMarker("T", speedMarkersPosX, speedMarkersPosY, this.updateMarkerVX, 0.8, 1.2, "var(--cyan)", false, [], 45, 30);
            this.createSpeedMarker("AP", speedMarkersPosX, speedMarkersPosY, this.updateMarkerVApp, 0.8, 1.2, "var(--cyan)", false, [], 22, 10);
            this.createSpeedMarker("F15", speedMarkersPosX, speedMarkersPosY, this.updateMarkerFlaps15Marker, 0.8, 1.2, "white", false, [], 10, -4);
            this.createSpeedMarker("F35", speedMarkersPosX, speedMarkersPosY, this.updateMarkerFlaps35Marker, 0.8, 1.2, "white", false, [], 10, -4);
            this.centerSVG.appendChild(this.stripsSVG);
            this.centerSVG.appendChild(this.speedMarkerSVG);
            this.centerSVG.appendChild(this.targetSpeedPointerSVG);
            this.centerSVG.appendChild(this.cursorSVG);
            this.centerSVG.appendChild(this.speedTrendArrowSVG);
        }
        this.rootGroup.appendChild(this.centerSVG);
        this.vSpeedSVG = document.createElementNS(Avionics.SVG.NS, "g");
        this.vSpeedSVG.setAttribute("id", "VSpeeds");
        {
            let speedX = posX - 45;
            let speedY = posY + height - 18;
            this.titleV1V = document.createElementNS(Avionics.SVG.NS, "text");
            this.titleV1V.textContent = "V";
            this.titleV1V.setAttribute("x", speedX.toString());
            this.titleV1V.setAttribute("y", speedY.toString());
            this.titleV1V.setAttribute("fill", "white");
            this.titleV1V.setAttribute("font-size", (this.fontSize * 1.5).toString());
            this.titleV1V.setAttribute("font-family", "Roboto-Bold");
            this.titleV1V.setAttribute("text-anchor", "start");
            this.titleV1V.setAttribute("alignment-baseline", "central");
            this.vSpeedSVG.appendChild(this.titleV1V);

            this.title1 = document.createElementNS(Avionics.SVG.NS, "text");
            this.title1.textContent = "1";
            this.title1.setAttribute("x", (speedX + 19).toString());
            this.title1.setAttribute("y", (speedY + 1).toString());
            this.title1.setAttribute("fill", "white");
            this.title1.setAttribute("font-size", (this.fontSize * 0.5).toString());
            this.title1.setAttribute("font-family", "Roboto-Bold");
            this.title1.setAttribute("text-anchor", "start");
            this.title1.setAttribute("alignment-baseline", "central");
            this.vSpeedSVG.appendChild(this.title1);
            this.title1.setAttribute("class", "subscript-vspeed");

            this.v1Speed = document.createElementNS(Avionics.SVG.NS, "text");
            this.v1Speed.setAttribute("x", (speedX + 85).toString());
            this.v1Speed.setAttribute("y", speedY.toString());
            this.v1Speed.setAttribute("fill", "white");
            this.v1Speed.setAttribute("font-size", (this.fontSize * 0.8).toString());
            this.v1Speed.setAttribute("font-family", "Roboto-Bold");
            this.v1Speed.setAttribute("text-anchor", "end");
            this.v1Speed.setAttribute("alignment-baseline", "central");
            this.vSpeedSVG.appendChild(this.v1Speed);
            speedY -= 40;

            this.titleVRV = document.createElementNS(Avionics.SVG.NS, "text");
            this.titleVRV.textContent = "V";
            this.titleVRV.setAttribute("x", speedX.toString());
            this.titleVRV.setAttribute("y", speedY.toString());
            this.titleVRV.setAttribute("fill", "white");
            this.titleVRV.setAttribute("font-size", (this.fontSize * 1.5).toString());
            this.titleVRV.setAttribute("font-family", "Roboto-Bold");
            this.titleVRV.setAttribute("text-anchor", "start");
            this.titleVRV.setAttribute("alignment-baseline", "central");
            this.vSpeedSVG.appendChild(this.titleVRV);

            this.titleR = document.createElementNS(Avionics.SVG.NS, "text");
            this.titleR.textContent = "R";
            this.titleR.setAttribute("x", (speedX + 19).toString());
            this.titleR.setAttribute("y", (speedY + 1).toString());
            this.titleR.setAttribute("fill", "white");
            this.titleR.setAttribute("font-size", (this.fontSize * 1.5).toString());
            this.titleR.setAttribute("font-family", "Roboto-Bold");
            this.titleR.setAttribute("text-anchor", "start");
            this.titleR.setAttribute("alignment-baseline", "central");
            this.vSpeedSVG.appendChild(this.titleR);
            this.titleR.setAttribute("class", "subscript-vspeed");

            this.vRSpeed = document.createElementNS(Avionics.SVG.NS, "text");
            this.vRSpeed.setAttribute("x", (speedX + 85).toString());
            this.vRSpeed.setAttribute("y", speedY.toString());
            this.vRSpeed.setAttribute("fill", "var(--cyan)");
            this.vRSpeed.setAttribute("font-size", (this.fontSize * 0.8).toString());
            this.vRSpeed.setAttribute("font-family", "Roboto-Bold");
            this.vRSpeed.setAttribute("text-anchor", "end");
            this.vRSpeed.setAttribute("alignment-baseline", "central");
            this.vSpeedSVG.appendChild(this.vRSpeed);
            speedY -= 40;

            this.titleV2V = document.createElementNS(Avionics.SVG.NS, "text");
            this.titleV2V.textContent = "V";
            this.titleV2V.setAttribute("x", speedX.toString());
            this.titleV2V.setAttribute("y", speedY.toString());
            this.titleV2V.setAttribute("fill", "white");
            this.titleV2V.setAttribute("font-size", (this.fontSize * 1.5).toString());
            this.titleV2V.setAttribute("font-family", "Roboto-Bold");
            this.titleV2V.setAttribute("text-anchor", "start");
            this.titleV2V.setAttribute("alignment-baseline", "central");
            this.vSpeedSVG.appendChild(this.titleV2V);

            this.title2 = document.createElementNS(Avionics.SVG.NS, "text");
            this.title2.textContent = "2";
            this.title2.setAttribute("x", (speedX + 19).toString());
            this.title2.setAttribute("y", (speedY + 2).toString());
            this.title2.setAttribute("fill", "white");
            this.title2.setAttribute("font-size", (this.fontSize * 1.5).toString());
            this.title2.setAttribute("font-family", "Roboto-Bold");
            this.title2.setAttribute("text-anchor", "start");
            this.title2.setAttribute("alignment-baseline", "central");
            this.vSpeedSVG.appendChild(this.title2);
            this.title2.setAttribute("class", "subscript-vspeed");

            this.v2Speed = document.createElementNS(Avionics.SVG.NS, "text");
            this.v2Speed.setAttribute("x", (speedX + 85).toString());
            this.v2Speed.setAttribute("y", speedY.toString());
            this.v2Speed.setAttribute("fill", "var(--cyan)");
            this.v2Speed.setAttribute("font-size", (this.fontSize * 0.8).toString());
            this.v2Speed.setAttribute("font-family", "Roboto-Bold");
            this.v2Speed.setAttribute("text-anchor", "end");
            this.v2Speed.setAttribute("alignment-baseline", "central");
            this.vSpeedSVG.appendChild(this.v2Speed);
            speedY -= 40;

            this.titleVTV = document.createElementNS(Avionics.SVG.NS, "text");
            this.titleVTV.textContent = "V";
            this.titleVTV.setAttribute("x", speedX.toString());
            this.titleVTV.setAttribute("y", speedY.toString());
            this.titleVTV.setAttribute("fill", "white");
            this.titleVTV.setAttribute("font-size", (this.fontSize * 1.5).toString());
            this.titleVTV.setAttribute("font-family", "Roboto-Bold");
            this.titleVTV.setAttribute("text-anchor", "start");
            this.titleVTV.setAttribute("alignment-baseline", "central");
            this.vSpeedSVG.appendChild(this.titleVTV);

            this.titleT = document.createElementNS(Avionics.SVG.NS, "text");
            this.titleT.textContent = "T";
            this.titleT.setAttribute("x", (speedX + 19).toString());
            this.titleT.setAttribute("y", (speedY + 1).toString());
            this.titleT.setAttribute("fill", "white");
            this.titleT.setAttribute("font-size", (this.fontSize * 1.5).toString());
            this.titleT.setAttribute("font-family", "Roboto-Bold");
            this.titleT.setAttribute("text-anchor", "start");
            this.titleT.setAttribute("alignment-baseline", "central");
            this.vSpeedSVG.appendChild(this.titleT);
            this.titleT.setAttribute("class", "subscript-vspeed");

            this.vXSpeed = document.createElementNS(Avionics.SVG.NS, "text");
            this.vXSpeed.setAttribute("x", (speedX + 85).toString());
            this.vXSpeed.setAttribute("y", speedY.toString());
            this.vXSpeed.setAttribute("fill", "var(--cyan)");
            this.vXSpeed.setAttribute("font-size", (this.fontSize * 0.8).toString());
            this.vXSpeed.setAttribute("font-family", "Roboto-Bold");
            this.vXSpeed.setAttribute("text-anchor", "end");
            this.vXSpeed.setAttribute("alignment-baseline", "central");
            this.vSpeedSVG.appendChild(this.vXSpeed);
            /* speedY -= 25;
            title = document.createElementNS(Avionics.SVG.NS, "text");
            diffAndSetText(title, "VRF");
            diffAndSetAttribute(title, "x", speedX.toString());
            diffAndSetAttribute(title, "y", speedY.toString());
            diffAndSetAttribute(title, "fill", "white");
            diffAndSetAttribute(title, "font-size", (this.fontSize * 1.5).toString());
            diffAndSetAttribute(title, "font-family", "Roboto-Bold");
            diffAndSetAttribute(title, "text-anchor", "start");
            diffAndSetAttribute(title, "alignment-baseline", "central");
            this.vSpeedSVG.appendChild(title);
            this.vRefSpeed = document.createElementNS(Avionics.SVG.NS, "text");
            this.vRefSpeed.setAttribute("x", (speedX + 40).toString());
            this.vRefSpeed.setAttribute("y", speedY.toString());
            this.vRefSpeed.setAttribute("fill", "cyan");
            this.vRefSpeed.setAttribute("font-size", (this.fontSize * 0.8).toString());
            this.vRefSpeed.setAttribute("font-family", "Roboto-Bold");
            this.vRefSpeed.setAttribute("text-anchor", "start");
            this.vRefSpeed.setAttribute("alignment-baseline", "central");
            this.vSpeedSVG.appendChild(this.vRefSpeed);
            speedY -= 25;
            title = document.createElementNS(Avionics.SVG.NS, "text");
            diffAndSetText(title, "VAP");
            diffAndSetAttribute(title, "x", speedX.toString());
            diffAndSetAttribute(title, "y", speedY.toString());
            diffAndSetAttribute(title, "fill", "white");
            diffAndSetAttribute(title, "font-size", (this.fontSize * 1.5).toString());
            diffAndSetAttribute(title, "font-family", "Roboto-Bold");
            diffAndSetAttribute(title, "text-anchor", "start");
            diffAndSetAttribute(title, "alignment-baseline", "central");
            this.vSpeedSVG.appendChild(title);
            this.vAppSpeed = document.createElementNS(Avionics.SVG.NS, "text");
            this.vAppSpeed.setAttribute("x", (speedX + 40).toString());
            this.vAppSpeed.setAttribute("y", speedY.toString());
            this.vAppSpeed.setAttribute("fill", "cyan");
            this.vAppSpeed.setAttribute("font-size", (this.fontSize * 0.8).toString());
            this.vAppSpeed.setAttribute("font-family", "Roboto-Bold");
            this.vAppSpeed.setAttribute("text-anchor", "start");
            this.vAppSpeed.setAttribute("alignment-baseline", "central");
            this.vSpeedSVG.appendChild(this.vAppSpeed); */
        }
        this.rootGroup.appendChild(this.vSpeedSVG);

        this.speedBackground = document.createElementNS(Avionics.SVG.NS, "rect");
        this.speedBackground.setAttribute("x", 12);
        this.speedBackground.setAttribute("y", 2);
        this.speedBackground.setAttribute("width", 113);
        this.speedBackground.setAttribute("height", 32);
        this.speedBackground.setAttribute("fill", "black");
        this.speedBackground.setAttribute("fill-opacity", "0.5");
        this.rootGroup.appendChild(this.speedBackground);

        this.targetSpeedIconSVG = document.createElementNS(Avionics.SVG.NS, "path");
        this.targetSpeedIconSVG.setAttribute("d", "M 21 19 l 19 -8 l 11 0 l 0 16 l -11 0 l -19 -8 z");
        this.targetSpeedIconSVG.setAttribute("fill", "none");
        this.targetSpeedIconSVG.setAttribute("stroke", "var(--cyan)");
        this.targetSpeedIconSVG.setAttribute("stroke-width", "2");
        this.rootGroup.appendChild(this.targetSpeedIconSVG);
        this.targetSpeedSVG = document.createElementNS(Avionics.SVG.NS, "text");
        this.targetSpeedSVG.textContent = "260";
        this.targetSpeedSVG.setAttribute("x", (posX - 12).toString());
        this.targetSpeedSVG.setAttribute("y", (posY - 8).toString());
        this.targetSpeedSVG.setAttribute("fill", "var(--cyan)");
        this.targetSpeedSVG.setAttribute("font-size", (this.fontSize * 0.5).toString());
        this.targetSpeedSVG.setAttribute("font-family", "Roboto-Bold");
        this.targetSpeedSVG.setAttribute("text-anchor", "start");
        this.rootGroup.appendChild(this.targetSpeedSVG);
        this.rootSVG.appendChild(this.rootGroup);
        this.appendChild(this.rootSVG);
    }
    construct_B747_8() {
        this.rootSVG = document.createElementNS(Avionics.SVG.NS, "svg");
        this.rootSVG.setAttribute("id", "ViewBox");
        this.rootSVG.setAttribute("viewBox", "0 0 250 800");
        var posX = 100;
        var posY = 0;
        var width = 105;
        var height = 640;
        var arcWidth = 100;
        this.refHeight = height;
        this.stripOffsetX = -2;
        this.graduationSpacing = 54;
        this.graduationScroller = new Avionics.Scroller(this.nbPrimaryGraduations, 20);
        this.cursorIntegrals = new Array();
        this.cursorIntegrals.push(new Avionics.AirspeedScroller(52, 100));
        this.cursorIntegrals.push(new Avionics.AirspeedScroller(52, 10));
        this.cursorDecimals = new Avionics.AirspeedScroller(37);
        if (!this.rootGroup) {
            this.rootGroup = document.createElementNS(Avionics.SVG.NS, "g");
            this.rootGroup.setAttribute("id", "Airspeed");
        }
        else {
            Utils.RemoveAllChildren(this.rootGroup);
        }
        var sideTextHeight = 75;
        if (!this.targetSpeedSVG)
            this.targetSpeedSVG = document.createElementNS(Avionics.SVG.NS, "text");
        this.targetSpeedSVG.textContent = ".000";
        this.targetSpeedSVG.setAttribute("x", (posX + 10).toString());
        this.targetSpeedSVG.setAttribute("y", (posY + sideTextHeight * 0.5).toString());
        this.targetSpeedSVG.setAttribute("fill", "#D570FF");
        this.targetSpeedSVG.setAttribute("font-size", (this.fontSize * 1.6).toString());
        this.targetSpeedSVG.setAttribute("font-family", "Roboto-Bold");
        this.targetSpeedSVG.setAttribute("text-anchor", "middle");
        this.targetSpeedSVG.setAttribute("alignment-baseline", "central");
        this.rootGroup.appendChild(this.targetSpeedSVG);
        posY += sideTextHeight;
        if (!this.centerSVG) {
            this.centerSVG = document.createElementNS(Avionics.SVG.NS, "svg");
            this.centerSVG.setAttribute("id", "CenterGroup");
        }
        else
            Utils.RemoveAllChildren(this.centerSVG);
        this.centerSVG.setAttribute("x", (posX - width * 0.5).toString());
        this.centerSVG.setAttribute("y", posY.toString());
        this.centerSVG.setAttribute("width", (width + arcWidth).toString());
        this.centerSVG.setAttribute("height", height.toString());
        this.centerSVG.setAttribute("viewBox", "0 0 " + (width + arcWidth) + " " + height);
        {
            var _top = 0;
            var _left = 7;
            var _width = width;
            var _height = height;
            var bg = document.createElementNS(Avionics.SVG.NS, "rect");
            diffAndSetAttribute(bg, "x", _left.toString());
            diffAndSetAttribute(bg, "y", _top.toString());
            diffAndSetAttribute(bg, "width", _width.toString());
            diffAndSetAttribute(bg, "height", _height.toString());
            diffAndSetAttribute(bg, "fill", "#343B51");
            this.centerSVG.appendChild(bg);
            var graduationGroup = document.createElementNS(Avionics.SVG.NS, "g");
            diffAndSetAttribute(graduationGroup, "id", "Graduations");
            {
                this.graduationScrollPosX = _left + _width;
                this.graduationScrollPosY = _top + _height * 0.5;
                this.graduations = [];
                for (var i = 0; i < this.totalGraduations; i++) {
                    var line = new Avionics.SVGGraduation();
                    line.IsPrimary = (i % (this.nbSecondaryGraduations + 1)) ? false : true;
                    var lineWidth = line.IsPrimary ? 22 : 22;
                    var lineHeight = line.IsPrimary ? 3 : 3;
                    var linePosX = -lineWidth;
                    line.SVGLine = document.createElementNS(Avionics.SVG.NS, "rect");
                    line.SVGLine.setAttribute("x", linePosX.toString());
                    line.SVGLine.setAttribute("width", lineWidth.toString());
                    line.SVGLine.setAttribute("height", lineHeight.toString());
                    line.SVGLine.setAttribute("fill", "white");
                    if (line.IsPrimary) {
                        line.SVGText1 = document.createElementNS(Avionics.SVG.NS, "text");
                        line.SVGText1.setAttribute("x", (linePosX - 10).toString());
                        line.SVGText1.setAttribute("fill", "white");
                        line.SVGText1.setAttribute("font-size", (this.fontSize * 1.1).toString());
                        line.SVGText1.setAttribute("font-family", "Roboto-Bold");
                        line.SVGText1.setAttribute("text-anchor", "end");
                        line.SVGText1.setAttribute("alignment-baseline", "central");
                    }
                    this.graduations.push(line);
                }
                for (var i = 0; i < this.totalGraduations; i++) {
                    var line = this.graduations[i];
                    graduationGroup.appendChild(line.SVGLine);
                    if (line.SVGText1) {
                        graduationGroup.appendChild(line.SVGText1);
                    }
                }
                this.centerSVG.appendChild(graduationGroup);
            }
            var cursorPosX = _left - 7;
            var cursorPosY = _top + _height * 0.5 + 3;
            var cursorWidth = width;
            var cursorHeight = 76;
            if (!this.cursorSVG) {
                this.cursorSVG = document.createElementNS(Avionics.SVG.NS, "svg");
                this.cursorSVG.setAttribute("id", "CursorGroup");
            }
            else
                Utils.RemoveAllChildren(this.cursorSVG);
            this.cursorSVG.setAttribute("x", cursorPosX.toString());
            this.cursorSVG.setAttribute("y", (cursorPosY - cursorHeight * 0.5).toString());
            this.cursorSVG.setAttribute("width", cursorWidth.toString());
            this.cursorSVG.setAttribute("height", cursorHeight.toString());
            this.cursorSVG.setAttribute("viewBox", "0 2 " + cursorWidth + " " + cursorHeight);
            {
                if (!this.cursorSVGShape)
                    this.cursorSVGShape = document.createElementNS(Avionics.SVG.NS, "path");
                this.cursorSVGShape.setAttribute("fill", "black");
                this.cursorSVGShape.setAttribute("d", "M2 2 L76 2 L76 28 L88 38 L76 50 L76 78 L2 78 Z");
                this.cursorSVGShape.setAttribute("stroke", "white");
                this.cursorSVGShape.setAttribute("stroke-width", "0.85");
                this.cursorSVG.appendChild(this.cursorSVGShape);
                var _cursorPosX = -14;
                var _cursorPosY = cursorHeight * 0.5;
                this.cursorIntegrals[0].construct(this.cursorSVG, _cursorPosX + 40, _cursorPosY, _width, "Roboto-Bold", this.fontSize * 1.5, "white");
                this.cursorIntegrals[1].construct(this.cursorSVG, _cursorPosX + 64, _cursorPosY, _width, "Roboto-Bold", this.fontSize * 1.5, "white");
                this.cursorDecimals.construct(this.cursorSVG, _cursorPosX + 87, _cursorPosY, _width, "Roboto-Bold", this.fontSize * 1.5, "white");
            }
            if (!this.speedTrendArrowSVG) {
                this.speedTrendArrowSVG = document.createElementNS(Avionics.SVG.NS, "svg");
                this.speedTrendArrowSVG.setAttribute("id", "SpeedTrendArrowGroup");
            }
            else
                Utils.RemoveAllChildren(this.speedTrendArrowSVG);
            this.speedTrendArrowSVG.setAttribute("x", "18");
            this.speedTrendArrowSVG.setAttribute("y", "0");
            this.speedTrendArrowSVG.setAttribute("width", "250");
            this.speedTrendArrowSVG.setAttribute("height", height.toString());
            this.speedTrendArrowSVG.setAttribute("viewBox", "0 0 250 " + height.toString());
            {
                if (!this.speedTrendArrowSVGShape)
                    this.speedTrendArrowSVGShape = document.createElementNS(Avionics.SVG.NS, "path");
                this.speedTrendArrowSVGShape.setAttribute("fill", "none");
                this.speedTrendArrowSVGShape.setAttribute("stroke", "green");
                this.speedTrendArrowSVGShape.setAttribute("stroke-width", "2");
                this.speedTrendArrowSVG.appendChild(this.speedTrendArrowSVGShape);
            }
            var stripViewPosX = _left + _width;
            var stripViewPosY = this.stripBorderSize;
            var stripViewWidth = width;
            var stripViewHeight = _height - this.stripBorderSize * 2;
            if (!this.stripsSVG) {
                this.stripsSVG = document.createElementNS(Avionics.SVG.NS, "svg");
                this.stripsSVG.setAttribute("id", "StripsGroup");
            }
            else
                Utils.RemoveAllChildren(this.stripsSVG);
            this.stripsSVG.setAttribute("x", stripViewPosX.toFixed(0));
            this.stripsSVG.setAttribute("y", stripViewPosY.toFixed(0));
            this.stripsSVG.setAttribute("width", stripViewWidth.toFixed(0));
            this.stripsSVG.setAttribute("height", stripViewHeight.toFixed(0));
            this.stripsSVG.setAttribute("viewBox", "0 0 " + stripViewWidth + " " + stripViewHeight);
            {
                this.stripHeight = stripViewHeight * 3;
                this.vMaxStripSVG = document.createElementNS(Avionics.SVG.NS, "g");
                this.vMaxStripSVG.setAttribute("id", "VMax");
                {
                    let stripWidth = 14;
                    let shape = document.createElementNS(Avionics.SVG.NS, "path");
                    diffAndSetAttribute(shape, "fill", "black");
                    diffAndSetAttribute(shape, "stroke", "none");
                    diffAndSetAttribute(shape, "d", "M 0 0 l " + stripWidth + " 0 l 0 " + (this.stripHeight) + " l " + (-stripWidth) + " 0 Z");
                    this.vMaxStripSVG.appendChild(shape);
                    let dashHeight = stripWidth * 1.0;
                    let dashSpacing = dashHeight * 1.15;
                    let y = this.stripHeight - dashHeight;
                    while (y > 0) {
                        let rect = document.createElementNS(Avionics.SVG.NS, "rect");
<<<<<<< HEAD
                        rect.setAttribute("fill", "var(--lighter-red)");
                        rect.setAttribute("x", "0");
                        rect.setAttribute("y", y.toString());
                        rect.setAttribute("width", stripWidth.toString());
                        rect.setAttribute("height", dashHeight.toString());
=======
                        diffAndSetAttribute(rect, "fill", "red");
                        diffAndSetAttribute(rect, "x", "0");
                        diffAndSetAttribute(rect, "y", y.toString());
                        diffAndSetAttribute(rect, "width", stripWidth.toString());
                        diffAndSetAttribute(rect, "height", dashHeight.toString());
>>>>>>> 72be68a1
                        this.vMaxStripSVG.appendChild(rect);
                        y -= dashHeight + dashSpacing;
                    }
                }
                this.stripsSVG.appendChild(this.vMaxStripSVG);
                this.stallProtMinStripSVG = document.createElementNS(Avionics.SVG.NS, "g");
                this.stallProtMinStripSVG.setAttribute("id", "StallProtMin");
                {
                    let stripWidth = 9;
                    let shape = document.createElementNS(Avionics.SVG.NS, "path");
                    diffAndSetAttribute(shape, "fill", "none");
                    diffAndSetAttribute(shape, "stroke", "orange");
                    diffAndSetAttribute(shape, "stroke-width", "3");
                    diffAndSetAttribute(shape, "d", "M 0 0 l " + stripWidth + " 0 l 0 " + (this.stripHeight) + " l " + (-stripWidth) + " 0 Z");
                    this.stallProtMinStripSVG.appendChild(shape);
                }
                this.stripsSVG.appendChild(this.stallProtMinStripSVG);
                this.stallProtMaxStripSVG = document.createElementNS(Avionics.SVG.NS, "g");
                this.stallProtMaxStripSVG.setAttribute("id", "StallProtMax");
                {
                    let stripWidth = 14;
                    let shape = document.createElementNS(Avionics.SVG.NS, "path");
                    diffAndSetAttribute(shape, "fill", "black");
                    diffAndSetAttribute(shape, "stroke", "none");
                    diffAndSetAttribute(shape, "d", "M 0 0 l " + stripWidth + " 0 l 0 " + (this.stripHeight) + " l " + (-stripWidth) + " 0 Z");
                    this.stallProtMaxStripSVG.appendChild(shape);
                    let dashHeight = stripWidth * 1.0;
                    let dashSpacing = dashHeight * 1.15;
                    let y = 0;
                    while (y < this.stripHeight) {
                        let rect = document.createElementNS(Avionics.SVG.NS, "rect");
<<<<<<< HEAD
                        rect.setAttribute("fill", "var(--lighter-red)");
                        rect.setAttribute("x", "0");
                        rect.setAttribute("y", y.toString());
                        rect.setAttribute("width", stripWidth.toString());
                        rect.setAttribute("height", dashHeight.toString());
=======
                        diffAndSetAttribute(rect, "fill", "red");
                        diffAndSetAttribute(rect, "x", "0");
                        diffAndSetAttribute(rect, "y", y.toString());
                        diffAndSetAttribute(rect, "width", stripWidth.toString());
                        diffAndSetAttribute(rect, "height", dashHeight.toString());
>>>>>>> 72be68a1
                        this.stallProtMaxStripSVG.appendChild(rect);
                        y += dashHeight + dashSpacing;
                    }
                }
                this.stripsSVG.appendChild(this.stallProtMaxStripSVG);
            }
            this.speedNotSetSVG = document.createElementNS(Avionics.SVG.NS, "g");
            this.speedNotSetSVG.setAttribute("id", "speedNotSet");
            {
                let textPosX = _left + _width * 1.25;
                let textPosY = _top + _height * 0.325;
                let textSpace = 25;
                let text = document.createElementNS(Avionics.SVG.NS, "text");
                diffAndSetText(text, "NO");
                diffAndSetAttribute(text, "x", textPosX.toString());
                diffAndSetAttribute(text, "y", textPosY.toString());
                diffAndSetAttribute(text, "fill", "orange");
                diffAndSetAttribute(text, "font-size", (this.fontSize * 1.0).toString());
                diffAndSetAttribute(text, "font-family", "Roboto-Bold");
                diffAndSetAttribute(text, "text-anchor", "middle");
                diffAndSetAttribute(text, "alignment-baseline", "central");
                this.speedNotSetSVG.appendChild(text);
                textPosY += textSpace;
                text = document.createElementNS(Avionics.SVG.NS, "text");
                diffAndSetText(text, "V");
                diffAndSetAttribute(text, "x", textPosX.toString());
                diffAndSetAttribute(text, "y", textPosY.toString());
                diffAndSetAttribute(text, "fill", "orange");
                diffAndSetAttribute(text, "font-size", (this.fontSize * 1.0).toString());
                diffAndSetAttribute(text, "font-family", "Roboto-Bold");
                diffAndSetAttribute(text, "text-anchor", "middle");
                diffAndSetAttribute(text, "alignment-baseline", "central");
                this.speedNotSetSVG.appendChild(text);
                textPosY += textSpace;
                text = document.createElementNS(Avionics.SVG.NS, "text");
                diffAndSetText(text, "S");
                diffAndSetAttribute(text, "x", textPosX.toString());
                diffAndSetAttribute(text, "y", textPosY.toString());
                diffAndSetAttribute(text, "fill", "orange");
                diffAndSetAttribute(text, "font-size", (this.fontSize * 1.0).toString());
                diffAndSetAttribute(text, "font-family", "Roboto-Bold");
                diffAndSetAttribute(text, "text-anchor", "middle");
                diffAndSetAttribute(text, "alignment-baseline", "central");
                this.speedNotSetSVG.appendChild(text);
                textPosY += textSpace;
                text = document.createElementNS(Avionics.SVG.NS, "text");
                diffAndSetText(text, "P");
                diffAndSetAttribute(text, "x", textPosX.toString());
                diffAndSetAttribute(text, "y", textPosY.toString());
                diffAndSetAttribute(text, "fill", "orange");
                diffAndSetAttribute(text, "font-size", (this.fontSize * 1.0).toString());
                diffAndSetAttribute(text, "font-family", "Roboto-Bold");
                diffAndSetAttribute(text, "text-anchor", "middle");
                diffAndSetAttribute(text, "alignment-baseline", "central");
                this.speedNotSetSVG.appendChild(text);
                textPosY += textSpace;
                text = document.createElementNS(Avionics.SVG.NS, "text");
                diffAndSetText(text, "D");
                diffAndSetAttribute(text, "x", textPosX.toString());
                diffAndSetAttribute(text, "y", textPosY.toString());
                diffAndSetAttribute(text, "fill", "orange");
                diffAndSetAttribute(text, "font-size", (this.fontSize * 1.0).toString());
                diffAndSetAttribute(text, "font-family", "Roboto-Bold");
                diffAndSetAttribute(text, "text-anchor", "middle");
                diffAndSetAttribute(text, "alignment-baseline", "central");
                this.speedNotSetSVG.appendChild(text);
            }
            var targetSpeedPointerPosX = _left + _width * 0.77;
            var targetSpeedPointerPosY = _top + _height * 0.5;
            var targetSpeedPointerWidth = width;
            this.targetSpeedPointerHeight = 46;
            this.targetSpeedPointerSVG = document.createElementNS(Avionics.SVG.NS, "svg");
            this.targetSpeedPointerSVG.setAttribute("id", "TargetSpeedPointerGroup");
            this.targetSpeedPointerSVG.setAttribute("x", targetSpeedPointerPosX.toString());
            this.targetSpeedPointerSVG.setAttribute("y", (targetSpeedPointerPosY - this.targetSpeedPointerHeight * 0.5).toString());
            this.targetSpeedPointerSVG.setAttribute("width", targetSpeedPointerWidth.toString());
            this.targetSpeedPointerSVG.setAttribute("height", this.targetSpeedPointerHeight.toString());
            this.targetSpeedPointerSVG.setAttribute("viewBox", "0 0 " + targetSpeedPointerWidth + " " + this.targetSpeedPointerHeight);
            {
                let shape = document.createElementNS(Avionics.SVG.NS, "path");
                diffAndSetAttribute(shape, "fill", "none");
                diffAndSetAttribute(shape, "stroke", "#D570FF");
                diffAndSetAttribute(shape, "stroke-width", "2");
                diffAndSetAttribute(shape, "d", "M 0 22 L 25 10 L 52 10 L 52 34 L 25 34 Z");
                this.targetSpeedPointerSVG.appendChild(shape);
            }
            var speedMarkersPosX = _left + _width - 5;
            var speedMarkersPosY = 0;
            this.speedMarkersWidth = width;
            this.speedMarkersHeight = 70;
            let nbHandles = Simplane.getFlapsNbHandles();
            for (let i = 0; i < nbHandles; i++) {
                this.createSpeedMarker("", speedMarkersPosX, speedMarkersPosY, this.updateMarkerFlap, 0.8, 0.9, "#24F000", false, [i]);
            }
            this.createSpeedMarker("V1", speedMarkersPosX, speedMarkersPosY, this.updateMarkerV1, 0.8, 0.9, "#24F000");
            this.createSpeedMarker("VR", speedMarkersPosX, speedMarkersPosY, this.updateMarkerVR, 0.8, 0.9, "#24F000");
            this.createSpeedMarker("V2", speedMarkersPosX, speedMarkersPosY, this.updateMarkerV2, 0.8, 0.9, "#24F000");
            this.createSpeedMarker("REF", speedMarkersPosX, speedMarkersPosY, this.updateMarkerVRef, 0.8, 0.9, "#24F000");
            this.centerSVG.appendChild(this.stripsSVG);
            this.centerSVG.appendChild(this.speedNotSetSVG);
            this.centerSVG.appendChild(this.speedMarkerSVG);
            this.centerSVG.appendChild(this.targetSpeedPointerSVG);
            this.centerSVG.appendChild(this.cursorSVG);
            this.centerSVG.appendChild(this.speedTrendArrowSVG);
        }
        this.rootGroup.appendChild(this.centerSVG);
        {
            this.machPrefixSVG = document.createElementNS(Avionics.SVG.NS, "text");
            this.machPrefixSVG.textContent = ".";
            this.machPrefixSVG.setAttribute("x", (posX - 4).toString());
            this.machPrefixSVG.setAttribute("y", (posY + height + sideTextHeight * 0.65).toString());
            this.machPrefixSVG.setAttribute("fill", "white");
            this.machPrefixSVG.setAttribute("font-size", (this.fontSize * 1.1).toString());
            this.machPrefixSVG.setAttribute("font-family", "Roboto-Bold");
            this.machPrefixSVG.setAttribute("text-anchor", "end");
            this.machPrefixSVG.setAttribute("alignment-baseline", "top");
            this.rootGroup.appendChild(this.machPrefixSVG);
            this.machValueSVG = document.createElementNS(Avionics.SVG.NS, "text");
            this.machValueSVG.textContent = "000";
            this.machValueSVG.setAttribute("x", (posX).toString());
            this.machValueSVG.setAttribute("y", (posY + height + sideTextHeight * 0.65).toString());
            this.machValueSVG.setAttribute("fill", "white");
            this.machValueSVG.setAttribute("font-size", (this.fontSize * 1.25).toString());
            this.machValueSVG.setAttribute("font-family", "Roboto-Bold");
            this.machValueSVG.setAttribute("text-anchor", "start");
            this.machValueSVG.setAttribute("alignment-baseline", "top");
            this.rootGroup.appendChild(this.machValueSVG);
        }
        this.rootSVG.appendChild(this.rootGroup);
        this.appendChild(this.rootSVG);
    }
    construct_AS01B() {
        this.rootSVG = document.createElementNS(Avionics.SVG.NS, "svg");
        this.rootSVG.setAttribute("id", "ViewBox");
        this.rootSVG.setAttribute("viewBox", "0 0 250 800");
        var posX = 100;
        var posY = 0;
        var width = 105;
        var height = 640;
        var arcWidth = 35;
        this.refHeight = height;
        this.stripOffsetX = -2;
        this.graduationSpacing = 54;
        this.graduationScroller = new Avionics.Scroller(this.nbPrimaryGraduations, 20);
        this.cursorIntegrals = new Array();
        this.cursorIntegrals.push(new Avionics.AirspeedScroller(52, 100));
        this.cursorIntegrals.push(new Avionics.AirspeedScroller(52, 10));
        this.cursorDecimals = new Avionics.AirspeedScroller(37);
        if (!this.rootGroup) {
            this.rootGroup = document.createElementNS(Avionics.SVG.NS, "g");
            this.rootGroup.setAttribute("id", "Airspeed");
        }
        else {
            Utils.RemoveAllChildren(this.rootGroup);
        }
        var sideTextHeight = 80;
        if (!this.isHud) {
            this.targetSpeedBgSVG = document.createElementNS(Avionics.SVG.NS, "rect");
            this.targetSpeedBgSVG.setAttribute("x", "90");
            this.targetSpeedBgSVG.setAttribute("y", "20");
            this.targetSpeedBgSVG.setAttribute("width", "80");
            this.targetSpeedBgSVG.setAttribute("height", "45");
            this.targetSpeedBgSVG.setAttribute("fill", "black");
            this.rootGroup.appendChild(this.targetSpeedBgSVG);
        }
        if (!this.targetSpeedSVG)
            this.targetSpeedSVG = document.createElementNS(Avionics.SVG.NS, "text");
        this.targetSpeedSVG.textContent = ".000";
        this.targetSpeedSVG.setAttribute("x", "165");
        this.targetSpeedSVG.setAttribute("y", (posY + sideTextHeight * 0.5).toString());
        this.targetSpeedSVG.setAttribute("fill", (this.isHud) ? "lime" : "#D570FF");
        this.targetSpeedSVG.setAttribute("font-size", (this.fontSize * 1.5).toString());
        this.targetSpeedSVG.setAttribute("font-family", "Roboto-bold");
        this.targetSpeedSVG.setAttribute("text-anchor", "end");
        this.targetSpeedSVG.setAttribute("alignment-baseline", "central");
        this.rootGroup.appendChild(this.targetSpeedSVG);
        posY += sideTextHeight;
        if (!this.centerSVG) {
            this.centerSVG = document.createElementNS(Avionics.SVG.NS, "svg");
            this.centerSVG.setAttribute("id", "CenterGroup");
        }
        else
            Utils.RemoveAllChildren(this.centerSVG);
        this.centerSVG.setAttribute("x", (posX - width * 0.5).toString());
        this.centerSVG.setAttribute("y", posY.toString());
        this.centerSVG.setAttribute("width", (width + 30 + arcWidth).toString());
        this.centerSVG.setAttribute("height", height.toString());
        this.centerSVG.setAttribute("viewBox", "0 0 " + (width + arcWidth) + " " + height);
        {
            var _top = 0;
            var _left = 7;
            var _width = width;
            var _height = height;
            if (this.isHud) {
                var topLine = document.createElementNS(Avionics.SVG.NS, "line");
                diffAndSetAttribute(topLine, "x1", _left.toString());
                diffAndSetAttribute(topLine, "y1", _top.toString());
                diffAndSetAttribute(topLine, "x2", (_left + _width).toString());
                diffAndSetAttribute(topLine, "y2", _top.toString());
                diffAndSetAttribute(topLine, "stroke", "lime");
                diffAndSetAttribute(topLine, "stroke-width", "6");
                this.centerSVG.appendChild(topLine);
                var verticalLine = document.createElementNS(Avionics.SVG.NS, "line");
                diffAndSetAttribute(verticalLine, "x1", (_left + _width).toString());
                diffAndSetAttribute(verticalLine, "y1", _top.toString());
                diffAndSetAttribute(verticalLine, "x2", (_left + _width).toString());
                diffAndSetAttribute(verticalLine, "y2", (_top + _height).toString());
                diffAndSetAttribute(verticalLine, "stroke", "lime");
                diffAndSetAttribute(verticalLine, "stroke-width", "6");
                this.centerSVG.appendChild(verticalLine);
                var bottomLine = document.createElementNS(Avionics.SVG.NS, "line");
                diffAndSetAttribute(bottomLine, "x1", _left.toString());
                diffAndSetAttribute(bottomLine, "y1", (_top + _height).toString());
                diffAndSetAttribute(bottomLine, "x2", (_left + _width).toString());
                diffAndSetAttribute(bottomLine, "y2", (_top + _height).toString());
                diffAndSetAttribute(bottomLine, "stroke", "lime");
                diffAndSetAttribute(bottomLine, "stroke-width", "6");
                this.centerSVG.appendChild(bottomLine);
            }
            else {
                var bg = document.createElementNS(Avionics.SVG.NS, "rect");
                diffAndSetAttribute(bg, "x", _left.toString());
                diffAndSetAttribute(bg, "y", _top.toString());
                diffAndSetAttribute(bg, "width", _width.toString());
                diffAndSetAttribute(bg, "height", _height.toString());
                diffAndSetAttribute(bg, "fill", "black");
                diffAndSetAttribute(bg, "fill-opacity", "0.3");
                this.centerSVG.appendChild(bg);
            }
            var graduationGroup = document.createElementNS(Avionics.SVG.NS, "g");
            diffAndSetAttribute(graduationGroup, "id", "Graduations");
            {
                this.graduationScrollPosX = _left + _width;
                this.graduationScrollPosY = _top + _height * 0.505;
                this.graduations = [];
                for (var i = 0; i < this.totalGraduations; i++) {
                    var line = new Avionics.SVGGraduation();
                    line.IsPrimary = (i % (this.nbSecondaryGraduations + 1)) ? false : true;
                    var lineWidth = line.IsPrimary ? 22 : 22;
                    var lineHeight = line.IsPrimary ? 3 : 3;
                    var linePosX = -lineWidth;
                    line.SVGLine = document.createElementNS(Avionics.SVG.NS, "rect");
                    line.SVGLine.setAttribute("x", linePosX.toString());
                    line.SVGLine.setAttribute("width", lineWidth.toString());
                    line.SVGLine.setAttribute("height", lineHeight.toString());
                    line.SVGLine.setAttribute("fill", (this.isHud) ? "lime" : "white");
                    if (line.IsPrimary) {
                        line.SVGText1 = document.createElementNS(Avionics.SVG.NS, "text");
                        line.SVGText1.setAttribute("x", (linePosX - 10).toString());
                        line.SVGText1.setAttribute("fill", (this.isHud) ? "lime" : "white");
                        line.SVGText1.setAttribute("font-size", (this.fontSize * 1.1).toString());
                        line.SVGText1.setAttribute("font-family", "Roboto-Bold");
                        line.SVGText1.setAttribute("text-anchor", "end");
                        line.SVGText1.setAttribute("alignment-baseline", "central");
                    }
                    this.graduations.push(line);
                }
                for (var i = 0; i < this.totalGraduations; i++) {
                    var line = this.graduations[i];
                    graduationGroup.appendChild(line.SVGLine);
                    if (line.SVGText1) {
                        graduationGroup.appendChild(line.SVGText1);
                    }
                }
                this.centerSVG.appendChild(graduationGroup);
            }
            var cursorPosX = _left - 7;
            var cursorPosY = _top + _height * 0.5 + 7;
            var cursorWidth = width;
            var cursorHeight = 76;
            if (!this.cursorSVG) {
                this.cursorSVG = document.createElementNS(Avionics.SVG.NS, "svg");
                this.cursorSVG.setAttribute("id", "CursorGroup");
            }
            else
                Utils.RemoveAllChildren(this.cursorSVG);
            this.cursorSVG.setAttribute("x", cursorPosX.toString());
            this.cursorSVG.setAttribute("y", (cursorPosY - cursorHeight * 0.5).toString());
            this.cursorSVG.setAttribute("width", cursorWidth.toString());
            this.cursorSVG.setAttribute("height", cursorHeight.toString());
            this.cursorSVG.setAttribute("viewBox", "0 2 " + cursorWidth + " " + cursorHeight);
            {
                if (!this.cursorSVGShape)
                    this.cursorSVGShape = document.createElementNS(Avionics.SVG.NS, "path");
                this.cursorSVGShape.setAttribute("fill", "black");
                this.cursorSVGShape.setAttribute("d", "M2 2 L76 2 L76 28 L88 38 L76 50 L76 78 L2 78 Z");
                this.cursorSVGShape.setAttribute("stroke", (this.isHud) ? "lime" : "white");
                this.cursorSVGShape.setAttribute("stroke-width", "0.85");
                this.cursorSVG.appendChild(this.cursorSVGShape);
                var _cursorPosX = -14;
                var _cursorPosY = cursorHeight * 0.5;
                this.cursorIntegrals[0].construct(this.cursorSVG, _cursorPosX + 40, _cursorPosY, _width, "Roboto-Bold", this.fontSize * 1.5, (this.isHud) ? "lime" : "white");
                this.cursorIntegrals[1].construct(this.cursorSVG, _cursorPosX + 64, _cursorPosY, _width, "Roboto-Bold", this.fontSize * 1.5, (this.isHud) ? "lime" : "white");
                this.cursorDecimals.construct(this.cursorSVG, _cursorPosX + 87, _cursorPosY, _width, "Roboto-Bold", this.fontSize * 1.5, (this.isHud) ? "lime" : "white");
            }
            this.speedNotSetSVG = document.createElementNS(Avionics.SVG.NS, "g");
            this.speedNotSetSVG.setAttribute("id", "speedNotSet");
            {
                let textPosX = _left + _width * 1.25;
                let textPosY = _top + _height * 0.325;
                let textSpace = 25;
                let text = document.createElementNS(Avionics.SVG.NS, "text");
                diffAndSetText(text, "NO");
                diffAndSetAttribute(text, "x", textPosX.toString());
                diffAndSetAttribute(text, "y", textPosY.toString());
                diffAndSetAttribute(text, "fill", (this.isHud) ? "lime" : "orange");
                diffAndSetAttribute(text, "font-size", (this.fontSize * 1.0).toString());
                diffAndSetAttribute(text, "font-family", "Roboto-Bold");
                diffAndSetAttribute(text, "text-anchor", "middle");
                diffAndSetAttribute(text, "alignment-baseline", "central");
                this.speedNotSetSVG.appendChild(text);
                textPosY += textSpace;
                text = document.createElementNS(Avionics.SVG.NS, "text");
                diffAndSetText(text, "V");
                diffAndSetAttribute(text, "x", textPosX.toString());
                diffAndSetAttribute(text, "y", textPosY.toString());
                diffAndSetAttribute(text, "fill", (this.isHud) ? "lime" : "orange");
                diffAndSetAttribute(text, "font-size", (this.fontSize * 1.0).toString());
                diffAndSetAttribute(text, "font-family", "Roboto-Bold");
                diffAndSetAttribute(text, "text-anchor", "middle");
                diffAndSetAttribute(text, "alignment-baseline", "central");
                this.speedNotSetSVG.appendChild(text);
                textPosY += textSpace;
                text = document.createElementNS(Avionics.SVG.NS, "text");
                diffAndSetText(text, "S");
                diffAndSetAttribute(text, "x", textPosX.toString());
                diffAndSetAttribute(text, "y", textPosY.toString());
                diffAndSetAttribute(text, "fill", (this.isHud) ? "lime" : "orange");
                diffAndSetAttribute(text, "font-size", (this.fontSize * 1.0).toString());
                diffAndSetAttribute(text, "font-family", "Roboto-Bold");
                diffAndSetAttribute(text, "text-anchor", "middle");
                diffAndSetAttribute(text, "alignment-baseline", "central");
                this.speedNotSetSVG.appendChild(text);
                textPosY += textSpace;
                text = document.createElementNS(Avionics.SVG.NS, "text");
                diffAndSetText(text, "P");
                diffAndSetAttribute(text, "x", textPosX.toString());
                diffAndSetAttribute(text, "y", textPosY.toString());
                diffAndSetAttribute(text, "fill", (this.isHud) ? "lime" : "orange");
                diffAndSetAttribute(text, "font-size", (this.fontSize * 1.0).toString());
                diffAndSetAttribute(text, "font-family", "Roboto-Bold");
                diffAndSetAttribute(text, "text-anchor", "middle");
                diffAndSetAttribute(text, "alignment-baseline", "central");
                this.speedNotSetSVG.appendChild(text);
                textPosY += textSpace;
                text = document.createElementNS(Avionics.SVG.NS, "text");
                diffAndSetText(text, "D");
                diffAndSetAttribute(text, "x", textPosX.toString());
                diffAndSetAttribute(text, "y", textPosY.toString());
                diffAndSetAttribute(text, "fill", (this.isHud) ? "lime" : "orange");
                diffAndSetAttribute(text, "font-size", (this.fontSize * 1.0).toString());
                diffAndSetAttribute(text, "font-family", "Roboto-Bold");
                diffAndSetAttribute(text, "text-anchor", "middle");
                diffAndSetAttribute(text, "alignment-baseline", "central");
                this.speedNotSetSVG.appendChild(text);
            }
            var targetSpeedPointerPosX = _left + _width * 0.77;
            var targetSpeedPointerPosY = _top + _height * 0.5;
            var targetSpeedPointerWidth = width;
            this.targetSpeedPointerHeight = 40;
            this.targetSpeedPointerSVG = document.createElementNS(Avionics.SVG.NS, "svg");
            this.targetSpeedPointerSVG.setAttribute("id", "TargetSpeedPointerGroup");
            this.targetSpeedPointerSVG.setAttribute("x", targetSpeedPointerPosX.toString());
            this.targetSpeedPointerSVG.setAttribute("y", (targetSpeedPointerPosY - this.targetSpeedPointerHeight * 0.5).toString());
            this.targetSpeedPointerSVG.setAttribute("width", targetSpeedPointerWidth.toString());
            this.targetSpeedPointerSVG.setAttribute("height", this.targetSpeedPointerHeight.toString());
            this.targetSpeedPointerSVG.setAttribute("viewBox", "0 0 " + targetSpeedPointerWidth + " " + this.targetSpeedPointerHeight);
            {
                let shape = document.createElementNS(Avionics.SVG.NS, "path");
                diffAndSetAttribute(shape, "fill", "none");
                diffAndSetAttribute(shape, "stroke", (this.isHud) ? "lime" : "#D570FF");
                diffAndSetAttribute(shape, "stroke-width", "2");
                diffAndSetAttribute(shape, "d", "M 0 22 L 25 10 L 52 10 L 52 34 L 25 34 Z");
                this.targetSpeedPointerSVG.appendChild(shape);
            }
            if (!this.speedTrendArrowSVG) {
                this.speedTrendArrowSVG = document.createElementNS(Avionics.SVG.NS, "svg");
                this.speedTrendArrowSVG.setAttribute("id", "SpeedTrendArrowGroup");
            }
            else
                Utils.RemoveAllChildren(this.speedTrendArrowSVG);
            this.speedTrendArrowSVG.setAttribute("x", "18");
            this.speedTrendArrowSVG.setAttribute("y", "0");
            this.speedTrendArrowSVG.setAttribute("width", "250");
            this.speedTrendArrowSVG.setAttribute("height", height.toString());
            this.speedTrendArrowSVG.setAttribute("viewBox", "0 0 250 " + height.toString());
            {
                if (!this.speedTrendArrowSVGShape)
                    this.speedTrendArrowSVGShape = document.createElementNS(Avionics.SVG.NS, "path");
                this.speedTrendArrowSVGShape.setAttribute("fill", "none");
                this.speedTrendArrowSVGShape.setAttribute("stroke", (this.isHud) ? "lime" : "green");
                this.speedTrendArrowSVGShape.setAttribute("stroke-width", "2");
                this.speedTrendArrowSVG.appendChild(this.speedTrendArrowSVGShape);
            }
            var stripViewPosX = _left + _width;
            var stripViewPosY = this.stripBorderSize;
            var stripViewWidth = width;
            var stripViewHeight = _height - this.stripBorderSize * 2;
            if (!this.stripsSVG) {
                this.stripsSVG = document.createElementNS(Avionics.SVG.NS, "svg");
                this.stripsSVG.setAttribute("id", "StripsGroup");
            }
            else
                Utils.RemoveAllChildren(this.stripsSVG);
            this.stripsSVG.setAttribute("x", stripViewPosX.toFixed(0));
            this.stripsSVG.setAttribute("y", stripViewPosY.toFixed(0));
            this.stripsSVG.setAttribute("width", stripViewWidth.toFixed(0));
            this.stripsSVG.setAttribute("height", stripViewHeight.toFixed(0));
            this.stripsSVG.setAttribute("viewBox", "0 0 " + stripViewWidth + " " + stripViewHeight);
            {
                this.stripHeight = stripViewHeight * 3;
                this.vMaxStripSVG = document.createElementNS(Avionics.SVG.NS, "g");
                this.vMaxStripSVG.setAttribute("id", "VMax");
                {
                    let stripWidth = 14;
                    if (!this.isHud) {
                        let shape = document.createElementNS(Avionics.SVG.NS, "path");
                        diffAndSetAttribute(shape, "fill", "black");
                        diffAndSetAttribute(shape, "stroke", "none");
                        diffAndSetAttribute(shape, "d", "M 0 0 l " + stripWidth + " 0 l 0 " + (this.stripHeight) + " l " + (-stripWidth) + " 0 Z");
                        this.vMaxStripSVG.appendChild(shape);
                    }
                    let dashHeight = stripWidth * 1.0;
                    let dashSpacing = dashHeight * 1.15;
                    let y = this.stripHeight - dashHeight;
                    while (y > 0) {
                        let rect = document.createElementNS(Avionics.SVG.NS, "rect");
                        (this.isHud) ? rect.setAttribute("stroke", "lime") : rect.setAttribute("fill", "red");
                        diffAndSetAttribute(rect, "x", "0");
                        diffAndSetAttribute(rect, "y", y.toString());
                        diffAndSetAttribute(rect, "width", stripWidth.toString());
                        diffAndSetAttribute(rect, "height", dashHeight.toString());
                        this.vMaxStripSVG.appendChild(rect);
                        y -= dashHeight + dashSpacing;
                    }
                }
                this.stripsSVG.appendChild(this.vMaxStripSVG);
                this.stallProtMinStripSVG = document.createElementNS(Avionics.SVG.NS, "g");
                this.stallProtMinStripSVG.setAttribute("id", "StallProtMin");
                {
                    let stripWidth = 9;
                    let shape = document.createElementNS(Avionics.SVG.NS, "path");
                    diffAndSetAttribute(shape, "fill", "none");
                    diffAndSetAttribute(shape, "stroke", (this.isHud) ? "lime" : "orange");
                    diffAndSetAttribute(shape, "stroke-width", "3");
                    diffAndSetAttribute(shape, "d", "M 0 0 l " + stripWidth + " 0 l 0 " + (this.stripHeight) + " l " + (-stripWidth) + " 0 Z");
                    this.stallProtMinStripSVG.appendChild(shape);
                }
                this.stripsSVG.appendChild(this.stallProtMinStripSVG);
                this.stallProtMaxStripSVG = document.createElementNS(Avionics.SVG.NS, "g");
                this.stallProtMaxStripSVG.setAttribute("id", "StallProtMax");
                {
                    let stripWidth = 14;
                    if (!this.isHud) {
                        let shape = document.createElementNS(Avionics.SVG.NS, "path");
                        diffAndSetAttribute(shape, "fill", "black");
                        diffAndSetAttribute(shape, "stroke", "none");
                        diffAndSetAttribute(shape, "d", "M 0 0 l " + stripWidth + " 0 l 0 " + (this.stripHeight) + " l " + (-stripWidth) + " 0 Z");
                        this.stallProtMaxStripSVG.appendChild(shape);
                    }
                    let dashHeight = stripWidth * 1.0;
                    let dashSpacing = dashHeight * 1.15;
                    let y = 0;
                    while (y < this.stripHeight) {
                        let rect = document.createElementNS(Avionics.SVG.NS, "rect");
                        (this.isHud) ? rect.setAttribute("stroke", "lime") : rect.setAttribute("fill", "red");
                        diffAndSetAttribute(rect, "x", "0");
                        diffAndSetAttribute(rect, "y", y.toString());
                        diffAndSetAttribute(rect, "width", stripWidth.toString());
                        diffAndSetAttribute(rect, "height", dashHeight.toString());
                        this.stallProtMaxStripSVG.appendChild(rect);
                        y += dashHeight + dashSpacing;
                    }
                }
                this.stripsSVG.appendChild(this.stallProtMaxStripSVG);
            }
            var speedMarkersPosX = _left + _width - 5;
            var speedMarkersPosY = 0;
            this.speedMarkersWidth = width;
            this.speedMarkersHeight = 70;
            let nbHandles = Simplane.getFlapsNbHandles();
            for (let i = 0; i < nbHandles; i++) {
                this.createSpeedMarker("", speedMarkersPosX, speedMarkersPosY, this.updateMarkerFlap, 0.8, 1, (this.isHud) ? "lime" : "#24F000", false, [i]);
            }
            this.createSpeedMarker("V1", speedMarkersPosX, speedMarkersPosY, this.updateMarkerV1, 0.8, 1, (this.isHud) ? "lime" : "#24F000");
            this.createSpeedMarker("VR", speedMarkersPosX, speedMarkersPosY, this.updateMarkerVR, 0.8, 1, (this.isHud) ? "lime" : "#24F000");
            this.createSpeedMarker("V2", speedMarkersPosX, speedMarkersPosY, this.updateMarkerV2, 0.8, 1, (this.isHud) ? "lime" : "#24F000");
            this.createSpeedMarker("REF", speedMarkersPosX, speedMarkersPosY, this.updateMarkerVRef, 0.8, 1, (this.isHud) ? "lime" : "#24F000");
            this.centerSVG.appendChild(this.stripsSVG);
            this.centerSVG.appendChild(this.speedNotSetSVG);
            this.centerSVG.appendChild(this.cursorSVG);
            this.centerSVG.appendChild(this.speedMarkerSVG);
            this.centerSVG.appendChild(this.targetSpeedPointerSVG);
            this.centerSVG.appendChild(this.speedTrendArrowSVG);
        }
        this.rootGroup.appendChild(this.centerSVG);
        {
            this.machPrefixSVG = document.createElementNS(Avionics.SVG.NS, "text");
            this.machPrefixSVG.textContent = ".";
            this.machPrefixSVG.setAttribute("x", (posX + 8).toString());
            this.machPrefixSVG.setAttribute("y", (posY + height + sideTextHeight * 0.58).toString());
            this.machPrefixSVG.setAttribute("fill", (this.isHud) ? "lime" : "white");
            this.machPrefixSVG.setAttribute("font-size", (this.fontSize * 1.1).toString());
            this.machPrefixSVG.setAttribute("font-family", "Roboto-Bold");
            this.machPrefixSVG.setAttribute("text-anchor", "end");
            this.machPrefixSVG.setAttribute("alignment-baseline", "top");
            this.rootGroup.appendChild(this.machPrefixSVG);
            this.machValueSVG = document.createElementNS(Avionics.SVG.NS, "text");
            this.machValueSVG.textContent = "000";
            this.machValueSVG.setAttribute("x", (posX + 12).toString());
            this.machValueSVG.setAttribute("y", (posY + height + sideTextHeight * 0.58).toString());
            this.machValueSVG.setAttribute("fill", (this.isHud) ? "lime" : "white");
            this.machValueSVG.setAttribute("font-size", (this.fontSize * 1.25).toString());
            this.machValueSVG.setAttribute("font-family", "Roboto-Bold");
            this.machValueSVG.setAttribute("text-anchor", "start");
            this.machValueSVG.setAttribute("alignment-baseline", "top");
            this.rootGroup.appendChild(this.machValueSVG);
        }
        this.rootSVG.appendChild(this.rootGroup);
        this.appendChild(this.rootSVG);
    }
    construct_A320_Neo() {
        this.rootSVG = document.createElementNS(Avionics.SVG.NS, "svg");
        this.rootSVG.setAttribute("id", "ViewBox");
        this.rootSVG.setAttribute("viewBox", "0 0 215 605");
        var posX = 94;
        var posY = 60;
        var width = 105;
        var height = 480;
        var arcWidth = 40;
        this.refHeight = height;
        this.stripBorderSize = 4;
        this.stripOffsetX = -2;
        this.graduationSpacing = 57;
        this.graduationScroller = new Avionics.Scroller(this.nbPrimaryGraduations, 20);
        if (!this.rootGroup) {
            this.rootGroup = document.createElementNS(Avionics.SVG.NS, "g");
            this.rootGroup.setAttribute("id", "Airspeed");
        }
        else {
            Utils.RemoveAllChildren(this.rootGroup);
        }
        {
            if (!this.blueSpeedText) {
                this.blueSpeedText = document.createElementNS(Avionics.SVG.NS, "text");
                this.blueSpeedText.setAttribute("id", "BlueAirspeedText");
            }
            else {
                Utils.RemoveAllChildren(this.blueSpeedText);
            }
            this.blueSpeedText.setAttribute("x", (posX + 72).toString());
            this.blueSpeedText.setAttribute("y", (posY + 20).toString());
            this.blueSpeedText.setAttribute("fill", "cyan");
            this.blueSpeedText.setAttribute("font-size", (this.fontSize * 1.1).toString());
            this.blueSpeedText.setAttribute("font-family", "Roboto-Bold");
            this.blueSpeedText.setAttribute("text-anchor", "start");
            this.blueSpeedText.setAttribute("alignment-baseline", "central");
            if (!this.redSpeedText) {
                this.redSpeedText = document.createElementNS(Avionics.SVG.NS, "text");
                this.redSpeedText.setAttribute("id", "RedAirspeedText");
            }
            else {
                Utils.RemoveAllChildren(this.redSpeedText);
            }
            this.redSpeedText.setAttribute("x", (posX + 75).toString());
            this.redSpeedText.setAttribute("y", (posY - 17).toString());
            this.redSpeedText.setAttribute("fill", "magenta");
            this.redSpeedText.setAttribute("font-size", (this.fontSize * 1.1).toString());
            this.redSpeedText.setAttribute("font-family", "Roboto-Bold");
            this.redSpeedText.setAttribute("text-anchor", "end");
            this.redSpeedText.setAttribute("alignment-baseline", "central");
            if (!this.speedNotSetSVG) {
                this.speedNotSetSVG = document.createElementNS(Avionics.SVG.NS, "text");
                this.speedNotSetSVG.setAttribute("id", "speedNotSet");
            }
            else {
                Utils.RemoveAllChildren(this.speedNotSetSVG);
            }
            this.speedNotSetSVG.textContent = "SPD SEL";
            this.speedNotSetSVG.setAttribute("x", (posX + 60).toString());
            this.speedNotSetSVG.setAttribute("y", (posY - 15).toString());
            this.speedNotSetSVG.setAttribute("fill", "red");
            this.speedNotSetSVG.setAttribute("font-size", (this.fontSize * 1.0).toString());
            this.speedNotSetSVG.setAttribute("font-family", "Roboto-Bold");
            this.speedNotSetSVG.setAttribute("text-anchor", "end");
            this.speedNotSetSVG.setAttribute("alignment-baseline", "central");
            this.rootGroup.appendChild(this.blueSpeedText);
            this.rootGroup.appendChild(this.redSpeedText);
            this.rootGroup.appendChild(this.speedNotSetSVG);
        }
        if (!this.centerSVG) {
            this.centerSVG = document.createElementNS(Avionics.SVG.NS, "svg");
            this.centerSVG.setAttribute("id", "CenterGroup");
        }
        else
            Utils.RemoveAllChildren(this.centerSVG);
        this.centerSVG.setAttribute("x", (posX - width * 0.5).toString());
        this.centerSVG.setAttribute("y", posY.toString());
        this.centerSVG.setAttribute("width", (width + arcWidth).toString());
        this.centerSVG.setAttribute("height", height.toString());
        this.centerSVG.setAttribute("viewBox", "0 0 " + (width + arcWidth) + " " + height);
        {
            var _top = 0;
            var _left = 0;
            var _width = width;
            var _height = height;
            var bg = document.createElementNS(Avionics.SVG.NS, "rect");
            diffAndSetAttribute(bg, "x", _left.toString());
            diffAndSetAttribute(bg, "y", _top.toString());
            diffAndSetAttribute(bg, "width", _width.toString());
            diffAndSetAttribute(bg, "height", _height.toString());
            diffAndSetAttribute(bg, "fill", "#343B51");
            this.centerSVG.appendChild(bg);
            var topLine = document.createElementNS(Avionics.SVG.NS, "line");
            diffAndSetAttribute(topLine, "x1", _left.toString());
            diffAndSetAttribute(topLine, "y1", (_top + 2).toString());
            diffAndSetAttribute(topLine, "x2", (_left + _width + arcWidth).toString());
            diffAndSetAttribute(topLine, "y2", (_top + 2).toString());
            diffAndSetAttribute(topLine, "stroke", "white");
            diffAndSetAttribute(topLine, "stroke-width", "4");
            this.centerSVG.appendChild(topLine);
            var bottomLine = document.createElementNS(Avionics.SVG.NS, "line");
            diffAndSetAttribute(bottomLine, "x1", _left.toString());
            diffAndSetAttribute(bottomLine, "y1", (_top + _height - 2).toString());
            diffAndSetAttribute(bottomLine, "x2", (_left + _width + arcWidth).toString());
            diffAndSetAttribute(bottomLine, "y2", (_top + _height - 2).toString());
            diffAndSetAttribute(bottomLine, "stroke", "white");
            diffAndSetAttribute(bottomLine, "stroke-width", "4");
            this.centerSVG.appendChild(bottomLine);
            var graduationGroup = document.createElementNS(Avionics.SVG.NS, "g");
            diffAndSetAttribute(graduationGroup, "id", "Graduations");
            {
                this.graduationScrollPosX = _left + _width;
                this.graduationScrollPosY = _top + _height * 0.5;
                this.graduations = [];
                for (var i = 0; i < this.totalGraduations; i++) {
                    var line = new Avionics.SVGGraduation();
                    line.IsPrimary = (i % (this.nbSecondaryGraduations + 1)) ? false : true;
                    var lineWidth = line.IsPrimary ? 16 : 16;
                    var lineHeight = line.IsPrimary ? 6 : 6;
                    var linePosX = -lineWidth;
                    line.SVGLine = document.createElementNS(Avionics.SVG.NS, "rect");
                    line.SVGLine.setAttribute("x", linePosX.toString());
                    line.SVGLine.setAttribute("width", lineWidth.toString());
                    line.SVGLine.setAttribute("height", lineHeight.toString());
                    line.SVGLine.setAttribute("fill", "white");
                    if (line.IsPrimary) {
                        line.SVGText1 = document.createElementNS(Avionics.SVG.NS, "text");
                        line.SVGText1.setAttribute("x", (linePosX - 6).toString());
                        line.SVGText1.setAttribute("fill", "white");
                        line.SVGText1.setAttribute("font-size", (this.fontSize * 1.7).toString());
                        line.SVGText1.setAttribute("font-family", "Roboto-Bold");
                        line.SVGText1.setAttribute("text-anchor", "end");
                        line.SVGText1.setAttribute("alignment-baseline", "central");
                    }
                    this.graduations.push(line);
                }
                this.graduationVLine = document.createElementNS(Avionics.SVG.NS, "line");
                this.graduationVLine.setAttribute("x1", this.graduationScrollPosX.toString());
                this.graduationVLine.setAttribute("y1", "0");
                this.graduationVLine.setAttribute("x2", this.graduationScrollPosX.toString());
                this.graduationVLine.setAttribute("y2", "0");
                this.graduationVLine.setAttribute("stroke", "white");
                this.graduationVLine.setAttribute("stroke-width", "6");
                for (let i = 0; i < this.totalGraduations; i++) {
                    let line = this.graduations[i];
                    graduationGroup.appendChild(line.SVGLine);
                    if (line.SVGText1) {
                        graduationGroup.appendChild(line.SVGText1);
                    }
                }
                graduationGroup.appendChild(this.graduationVLine);
                this.centerSVG.appendChild(graduationGroup);
            }
            var cursorPosX = _left + _width * 0.5;
            var cursorPosY = _top + _height * 0.5 + 3;
            var cursorWidth = width;
            var cursorHeight = 23;
            if (!this.cursorSVG) {
                this.cursorSVG = document.createElementNS(Avionics.SVG.NS, "svg");
                this.cursorSVG.setAttribute("id", "CursorGroup");
            }
            else
                Utils.RemoveAllChildren(this.cursorSVG);
            this.cursorSVG.setAttribute("x", cursorPosX.toString());
            this.cursorSVG.setAttribute("y", (cursorPosY - cursorHeight * 0.5).toString());
            this.cursorSVG.setAttribute("width", cursorWidth.toString());
            this.cursorSVG.setAttribute("height", cursorHeight.toString());
            this.cursorSVG.setAttribute("viewBox", "0 0 " + cursorWidth + " " + cursorHeight);
            {
                if (!this.cursorSVGShape)
                    this.cursorSVGShape = document.createElementNS(Avionics.SVG.NS, "path");
                this.cursorSVGShape.setAttribute("fill", "yellow");
                this.cursorSVGShape.setAttribute("fill-opacity", this.cursorOpacity);
                this.cursorSVGShape.setAttribute("d", "M 25 9 L 55 9 L 78 1 L 78 21 L 55 13 L 25 13 Z");
                this.cursorSVG.appendChild(this.cursorSVGShape);
            }
            if (!this.speedTrendArrowSVG) {
                this.speedTrendArrowSVG = document.createElementNS(Avionics.SVG.NS, "svg");
                this.speedTrendArrowSVG.setAttribute("id", "SpeedTrendArrowGroup");
            }
            else
                Utils.RemoveAllChildren(this.speedTrendArrowSVG);
            this.speedTrendArrowSVG.setAttribute("x", "18");
            this.speedTrendArrowSVG.setAttribute("y", "0");
            this.speedTrendArrowSVG.setAttribute("width", "250");
            this.speedTrendArrowSVG.setAttribute("height", height.toString());
            this.speedTrendArrowSVG.setAttribute("viewBox", "0 0 250 " + height.toString());
            {
                if (!this.speedTrendArrowSVGShape)
                    this.speedTrendArrowSVGShape = document.createElementNS(Avionics.SVG.NS, "path");
                this.speedTrendArrowSVGShape.setAttribute("fill", "none");
                this.speedTrendArrowSVGShape.setAttribute("stroke", "yellow");
                this.speedTrendArrowSVGShape.setAttribute("stroke-width", "2");
                this.speedTrendArrowSVG.appendChild(this.speedTrendArrowSVGShape);
            }
            var greenDotPosX = _left + _width * 0.9;
            var greenDotPosY = _top + _height * 0.5;
            var greenDotWidth = width;
            var greenDotHeight = 20;
            if (!this.greenDotSVG) {
                this.greenDotSVG = document.createElementNS(Avionics.SVG.NS, "svg");
                this.greenDotSVG.setAttribute("id", "GreenDotIndicatorGroup");
            }
            else
                Utils.RemoveAllChildren(this.greenDotSVG);
            this.greenDotSVG.setAttribute("x", greenDotPosX.toFixed(0));
            this.greenDotSVG.setAttribute("y", (greenDotPosY - greenDotHeight * 0.5).toFixed(0));
            this.greenDotSVG.setAttribute("width", greenDotWidth.toFixed(0));
            this.greenDotSVG.setAttribute("height", greenDotHeight.toFixed(0));
            this.greenDotSVG.setAttribute("viewBox", "0 0 " + greenDotWidth + " " + greenDotHeight);
            {
                if (!this.greenDotSVGShape)
                    this.greenDotSVGShape = document.createElementNS(Avionics.SVG.NS, "circle");
                this.greenDotSVGShape.setAttribute("fill", "none");
                this.greenDotSVGShape.setAttribute("stroke", "rgb(36,255,0)");
                this.greenDotSVGShape.setAttribute("stroke-width", "4");
                this.greenDotSVGShape.setAttribute("cx", "10");
                this.greenDotSVGShape.setAttribute("cy", "10");
                this.greenDotSVGShape.setAttribute("r", "7");
                this.greenDotSVG.appendChild(this.greenDotSVGShape);
            }
            var blueSpeedPosX = _left + _width * 1.025;
            var blueSpeedPosY = _top + _height * 0.5;
            var blueSpeedWidth = width;
            var blueSpeedHeight = 44;
            if (!this.blueSpeedSVG) {
                this.blueSpeedSVG = document.createElementNS(Avionics.SVG.NS, "svg");
                this.blueSpeedSVG.setAttribute("id", "BlueSpeedGroup");
            }
            else
                Utils.RemoveAllChildren(this.blueSpeedSVG);
            this.blueSpeedSVG.setAttribute("x", blueSpeedPosX.toString());
            this.blueSpeedSVG.setAttribute("y", (blueSpeedPosY - blueSpeedHeight * 0.5).toString());
            this.blueSpeedSVG.setAttribute("width", blueSpeedWidth.toString());
            this.blueSpeedSVG.setAttribute("height", blueSpeedHeight.toString());
            this.blueSpeedSVG.setAttribute("viewBox", "0 0 " + blueSpeedWidth + " " + blueSpeedHeight);
            {
                let shape = document.createElementNS(Avionics.SVG.NS, "path");
                diffAndSetAttribute(shape, "fill", "none");
                diffAndSetAttribute(shape, "stroke", "cyan");
                diffAndSetAttribute(shape, "stroke-width", "2");
                diffAndSetAttribute(shape, "d", "M 0 22 L 25 0 L 25 44 Z");
                this.blueSpeedSVG.appendChild(shape);
            }
            var redSpeedPosX = _left + _width * 1.025;
            var redSpeedPosY = _top + _height * 0.5;
            var redSpeedWidth = width;
            var redSpeedHeight = 44;
            if (!this.redSpeedSVG) {
                this.redSpeedSVG = document.createElementNS(Avionics.SVG.NS, "svg");
                this.redSpeedSVG.setAttribute("id", "redAirspeedPointerGroup");
            }
            else
                Utils.RemoveAllChildren(this.redSpeedSVG);
            this.redSpeedSVG.setAttribute("x", redSpeedPosX.toString());
            this.redSpeedSVG.setAttribute("y", (redSpeedPosY - redSpeedHeight * 0.5).toString());
            this.redSpeedSVG.setAttribute("width", redSpeedWidth.toString());
            this.redSpeedSVG.setAttribute("height", redSpeedHeight.toString());
            this.redSpeedSVG.setAttribute("viewBox", "0 0 " + redSpeedWidth + " " + redSpeedHeight);
            {
                let shape = document.createElementNS(Avionics.SVG.NS, "path");
                diffAndSetAttribute(shape, "fill", "none");
                diffAndSetAttribute(shape, "stroke", "magenta");
                diffAndSetAttribute(shape, "stroke-width", "2");
                diffAndSetAttribute(shape, "d", "M 0 22 L 25 0 L 25 44 Z");
                this.redSpeedSVG.appendChild(shape);
            }
            var nextFlapPosX = _left + _width * 0.8;
            var nextFlapPosY = _top + _height * 0.5;
            var nextFlapWidth = width;
            var nextFlapHeight = 20;
            if (!this.nextFlapSVG) {
                this.nextFlapSVG = document.createElementNS(Avionics.SVG.NS, "svg");
                this.nextFlapSVG.setAttribute("id", "NextFlapIndicatorGroup");
            }
            else
                Utils.RemoveAllChildren(this.nextFlapSVG);
            this.nextFlapSVG.setAttribute("x", nextFlapPosX.toFixed(0));
            this.nextFlapSVG.setAttribute("y", (nextFlapPosY - nextFlapHeight * 0.5).toFixed(0));
            this.nextFlapSVG.setAttribute("width", nextFlapWidth.toFixed(0));
            this.nextFlapSVG.setAttribute("height", nextFlapHeight.toFixed(0));
            this.nextFlapSVG.setAttribute("viewBox", "0 0 " + nextFlapWidth + " " + nextFlapHeight);
            {
                if (!this.nextFlapSVGShape)
                    this.nextFlapSVGShape = document.createElementNS(Avionics.SVG.NS, "path");
                this.nextFlapSVGShape.setAttribute("fill", "none");
                this.nextFlapSVGShape.setAttribute("stroke", "orange");
                this.nextFlapSVGShape.setAttribute("stroke-width", "4");
                this.nextFlapSVGShape.setAttribute("d", "M 0 4 L 15 4 M 0 16 L 15 16");
                this.nextFlapSVG.appendChild(this.nextFlapSVGShape);
            }
            var stripViewPosX = _left + _width + 4;
            var stripViewPosY = this.stripBorderSize;
            var stripViewWidth = width;
            var stripViewHeight = _height - this.stripBorderSize * 2;
            if (!this.stripsSVG) {
                this.stripsSVG = document.createElementNS(Avionics.SVG.NS, "svg");
                this.stripsSVG.setAttribute("id", "StripsGroup");
            }
            else
                Utils.RemoveAllChildren(this.stripsSVG);
            this.stripsSVG.setAttribute("x", stripViewPosX.toFixed(0));
            this.stripsSVG.setAttribute("y", stripViewPosY.toFixed(0));
            this.stripsSVG.setAttribute("width", stripViewWidth.toFixed(0));
            this.stripsSVG.setAttribute("height", stripViewHeight.toFixed(0));
            this.stripsSVG.setAttribute("viewBox", "0 0 " + stripViewWidth + " " + stripViewHeight);
            {
                this.stripHeight = stripViewHeight * 3;
                this.vMaxStripSVG = document.createElementNS(Avionics.SVG.NS, "g");
                this.vMaxStripSVG.setAttribute("id", "VMax");
                {
                    let stripWidth = 14;
                    let shape = document.createElementNS(Avionics.SVG.NS, "path");
                    diffAndSetAttribute(shape, "fill", "black");
                    diffAndSetAttribute(shape, "stroke", "red");
                    diffAndSetAttribute(shape, "d", "M 0 0 l " + stripWidth + " 0 l 0 " + (this.stripHeight) + " l " + (-stripWidth) + " 0 Z");
                    this.vMaxStripSVG.appendChild(shape);
                    let dashHeight = stripWidth * 1.0;
                    let dashSpacing = dashHeight * 0.75;
                    let y = this.stripHeight - dashHeight;
                    while (y > 0) {
                        let rect = document.createElementNS(Avionics.SVG.NS, "rect");
                        diffAndSetAttribute(rect, "fill", "red");
                        diffAndSetAttribute(rect, "x", "0");
                        diffAndSetAttribute(rect, "y", y.toString());
                        diffAndSetAttribute(rect, "width", stripWidth.toString());
                        diffAndSetAttribute(rect, "height", dashHeight.toString());
                        this.vMaxStripSVG.appendChild(rect);
                        y -= dashHeight + dashSpacing;
                    }
                }
                this.stripsSVG.appendChild(this.vMaxStripSVG);
                this.vLSStripSVG = document.createElementNS(Avionics.SVG.NS, "g");
                this.vLSStripSVG.setAttribute("id", "VLS");
                {
                    let stripWidth = 9;
                    let shape = document.createElementNS(Avionics.SVG.NS, "path");
                    diffAndSetAttribute(shape, "fill", "black");
                    diffAndSetAttribute(shape, "stroke", "orange");
                    diffAndSetAttribute(shape, "d", "M 0 0 l " + stripWidth + " 0 l 0 " + (this.stripHeight) + " l " + (-stripWidth) + " 0 Z");
                    this.vLSStripSVG.appendChild(shape);
                }
                this.stripsSVG.appendChild(this.vLSStripSVG);
                this.stallProtMinStripSVG = document.createElementNS(Avionics.SVG.NS, "g");
                this.stallProtMinStripSVG.setAttribute("id", "StallProtMin");
                {
                    let stripWidth = 14;
                    let shape = document.createElementNS(Avionics.SVG.NS, "path");
                    diffAndSetAttribute(shape, "fill", "black");
                    diffAndSetAttribute(shape, "stroke", "orange");
                    diffAndSetAttribute(shape, "d", "M 0 0 l " + stripWidth + " 0 l 0 " + (this.stripHeight) + " l " + (-stripWidth) + " 0 Z");
                    this.stallProtMinStripSVG.appendChild(shape);
                    let dashHeight = stripWidth * 1.0;
                    let dashSpacing = dashHeight * 0.75;
                    let y = 0;
                    while (y < this.stripHeight) {
                        let rect = document.createElementNS(Avionics.SVG.NS, "rect");
                        diffAndSetAttribute(rect, "fill", "orange");
                        diffAndSetAttribute(rect, "x", "0");
                        diffAndSetAttribute(rect, "y", y.toString());
                        diffAndSetAttribute(rect, "width", stripWidth.toString());
                        diffAndSetAttribute(rect, "height", dashHeight.toString());
                        this.stallProtMinStripSVG.appendChild(rect);
                        y += dashHeight + dashSpacing;
                    }
                }
                this.stripsSVG.appendChild(this.stallProtMinStripSVG);
                this.stallProtMaxStripSVG = document.createElementNS(Avionics.SVG.NS, "g");
                this.stallProtMaxStripSVG.setAttribute("id", "StallProtMax");
                {
                    let stripWidth = 19;
                    let shape = document.createElementNS(Avionics.SVG.NS, "path");
                    diffAndSetAttribute(shape, "fill", "red");
                    diffAndSetAttribute(shape, "stroke", "red");
                    diffAndSetAttribute(shape, "d", "M 0 0 l " + stripWidth + " 0 l 0 " + (this.stripHeight) + " l " + (-stripWidth) + " 0 Z");
                    this.stallProtMaxStripSVG.appendChild(shape);
                }
                this.stripsSVG.appendChild(this.stallProtMaxStripSVG);
            }
            var speedMarkersPosX = _left + _width;
            var speedMarkersPosY = 0;
            this.speedMarkersWidth = width;
            this.speedMarkersHeight = 50;
            this.createSpeedMarker("1", speedMarkersPosX, speedMarkersPosY, this.updateMarkerV1, 1.0, 1.0, "cyan", false, [], 16, 0);
            this.createSpeedMarker("F", speedMarkersPosX, speedMarkersPosY, this.updateMarkerF, 1.0, 1.0, "cyan", false, [], 16, 0);
            this.createSpeedMarker("S", speedMarkersPosX, speedMarkersPosY, this.updateMarkerS, 1.0, 1.0, "cyan", false, [], 16, 0);
            this.centerSVG.appendChild(this.stripsSVG);
            this.centerSVG.appendChild(this.cursorSVG);
            this.centerSVG.appendChild(this.speedTrendArrowSVG);
            this.centerSVG.appendChild(this.redSpeedSVG);
            this.centerSVG.appendChild(this.blueSpeedSVG);
            this.centerSVG.appendChild(this.speedMarkerSVG);
            this.centerSVG.appendChild(this.nextFlapSVG);
            this.centerSVG.appendChild(this.greenDotSVG);
        }
        this.rootGroup.appendChild(this.centerSVG);
        {
            this.machPrefixSVG = document.createElementNS(Avionics.SVG.NS, "text");
            this.machPrefixSVG.textContent = ".";
            this.machPrefixSVG.setAttribute("x", (posX - 10).toString());
            this.machPrefixSVG.setAttribute("y", (posY + height + 45).toString());
            this.machPrefixSVG.setAttribute("fill", "rgb(36,255,0)");
            this.machPrefixSVG.setAttribute("font-size", (this.fontSize * 1.4).toString());
            this.machPrefixSVG.setAttribute("font-family", "Roboto-Bold");
            this.machPrefixSVG.setAttribute("text-anchor", "end");
            this.machPrefixSVG.setAttribute("alignment-baseline", "central");
            this.rootGroup.appendChild(this.machPrefixSVG);
            this.machValueSVG = document.createElementNS(Avionics.SVG.NS, "text");
            this.machValueSVG.textContent = "000";
            this.machValueSVG.setAttribute("x", (posX - 10).toString());
            this.machValueSVG.setAttribute("y", (posY + height + 45).toString());
            this.machValueSVG.setAttribute("fill", "rgb(36,255,0)");
            this.machValueSVG.setAttribute("font-size", (this.fontSize * 1.4).toString());
            this.machValueSVG.setAttribute("font-family", "Roboto-Bold");
            this.machValueSVG.setAttribute("text-anchor", "start");
            this.machValueSVG.setAttribute("alignment-baseline", "central");
            this.rootGroup.appendChild(this.machValueSVG);
        }
        this.rootSVG.appendChild(this.rootGroup);
        this.appendChild(this.rootSVG);
    }
    createSpeedMarker(_text, _x, _y, _handler, _scale = 1.0, _textScale = 1.4, _color = "var(--green)", _bg = false, _params = [], lineLength, textOffset) {
        let svg = document.createElementNS(Avionics.SVG.NS, "svg");
        diffAndSetAttribute(svg, "id", _text + "_Marker");
        diffAndSetAttribute(svg, "x", _x.toString());
        diffAndSetAttribute(svg, "y", _y.toString());
        diffAndSetAttribute(svg, "width", (this.speedMarkersWidth * _scale).toFixed(0));
        diffAndSetAttribute(svg, "height", (this.speedMarkersHeight * _scale * 1.05).toFixed(0));
        diffAndSetAttribute(svg, "viewBox", "0 0 " + this.speedMarkersWidth + " " + (this.speedMarkersHeight * 1.05));
        let offsetY = (this.speedMarkersHeight - this.speedMarkersHeight * _scale) * 0.5;
        let line = document.createElementNS(Avionics.SVG.NS, "line");
        diffAndSetAttribute(line, "x1", "0");
        diffAndSetAttribute(line, "y1", (offsetY + this.speedMarkersHeight * 0.5).toString());
        diffAndSetAttribute(line, "x2", lineLength.toString());
        diffAndSetAttribute(line, "y2", (offsetY + this.speedMarkersHeight * 0.5).toString());
        diffAndSetAttribute(line, "stroke", _color);
        diffAndSetAttribute(line, "stroke-width", "2");
        svg.appendChild(line);
        if (_bg) {
            let textBG = document.createElementNS(Avionics.SVG.NS, "rect");
            diffAndSetAttribute(textBG, "x", "17");
            diffAndSetAttribute(textBG, "y", (offsetY + this.speedMarkersHeight * 0.3).toString());
            diffAndSetAttribute(textBG, "width", (this.speedMarkersWidth * 0.275).toString());
            diffAndSetAttribute(textBG, "height", (this.speedMarkersHeight * 0.4).toString());
            diffAndSetAttribute(textBG, "fill", "black");
            svg.appendChild(textBG);
        }
        let text = document.createElementNS(Avionics.SVG.NS, "text");
        diffAndSetText(text, _text);
        diffAndSetAttribute(text, "x", (17 + textOffset).toString());
        diffAndSetAttribute(text, "y", (offsetY + this.speedMarkersHeight * 0.5).toString());
        diffAndSetAttribute(text, "fill", _color);
        diffAndSetAttribute(text, "font-size", (this.fontSize * _textScale).toString());
        diffAndSetAttribute(text, "font-family", "Roboto-Bold");
        diffAndSetAttribute(text, "text-anchor", "start");
        diffAndSetAttribute(text, "alignment-baseline", "central");
        svg.appendChild(text);
        let speed = document.createElementNS(Avionics.SVG.NS, "text");
        diffAndSetText(speed, _text);
        diffAndSetAttribute(speed, "x", "17");
        diffAndSetAttribute(speed, "y", (offsetY + this.speedMarkersHeight * 0.8).toString());
        diffAndSetAttribute(speed, "fill", _color);
        diffAndSetAttribute(speed, "font-size", (this.fontSize * _textScale).toString());
        diffAndSetAttribute(speed, "font-family", "Roboto-Bold");
        diffAndSetAttribute(speed, "text-anchor", "start");
        diffAndSetAttribute(speed, "alignment-baseline", "central");
        svg.appendChild(speed);
        let marker = new AirspeedMarker(line, text, speed, _handler.bind(this));
        marker.svg = svg;
        marker.params = _params;
        this.speedMarkers.push(marker);
        if (!this.speedMarkerSVG)
            this.speedMarkerSVG = document.createElementNS(Avionics.SVG.NS, "g");
        this.speedMarkerSVG.appendChild(svg);
        return marker;
    }
    update(dTime) {
        let indicatedSpeed = Simplane.getIndicatedSpeed();
        if (!this.altOver20k && Simplane.getAltitude() >= 20000)
            this.altOver20k = true;
        this.updateArcScrolling(indicatedSpeed);
        this.updateGraduationScrolling(indicatedSpeed);
        this.updateCursorScrolling(indicatedSpeed);
        let iasAcceleration = this.computeIAS(indicatedSpeed);
        let speedTrend = iasAcceleration;
        let crossSpeed = SimVar.GetGameVarValue("AIRCRAFT CROSSOVER SPEED", "Knots");
        let cruiseMach = SimVar.GetGameVarValue("AIRCRAFT CRUISE MACH", "mach");
        let crossSpeedFactor = Simplane.getCrossoverSpeedFactor(crossSpeed, cruiseMach);
        let nextFlapSpeed = Simplane.getNextFlapsExtendSpeed(this.aircraft) * crossSpeedFactor;

        const alt = Simplane.getAltitude();
        let maxSpeed = 260;
        if (alt >= 8000 && alt <= 27884) {
            maxSpeed = 305;
        }
        else if (alt > 27884) {
            const ambientPressure = SimVar.GetSimVarValue('AMBIENT PRESSURE', 'inHG');
            const machScalar2 = Math.pow(0.77, 2);
            const machScalar4 = Math.pow(0.77, 4);
            maxSpeed = Math.sqrt(ambientPressure / 29.92) * Math.sqrt(1 + machScalar2 / 4 + machScalar4 / 40) * 0.77 * 661.5;
        }

        let greenDot = Simplane.getGreenDotSpeed() * crossSpeedFactor;
        let lowestSelectableSpeed = Simplane.getLowestSelectableSpeed();
        let stallProtectionMin = Simplane.getStallProtectionMinSpeed();
        let stallProtectionMax = Simplane.getStallProtectionMaxSpeed();
        let stallSpeed = Simplane.getStallSpeed();
        let planeOnGround = Simplane.getIsGrounded();
        this.smoothSpeeds(indicatedSpeed, dTime, maxSpeed, lowestSelectableSpeed, stallProtectionMin, stallProtectionMax, stallSpeed);
        this.updateSpeedTrendArrow(indicatedSpeed, speedTrend);
        this.updateTargetSpeeds(indicatedSpeed);
        this.updateNextFlapSpeedIndicator(indicatedSpeed, nextFlapSpeed);
        this.updateStrip(this.vMaxStripSVG, indicatedSpeed, this._maxSpeed, false, true);
        this.updateStrip(this.vLSStripSVG, indicatedSpeed, this._lowestSelectableSpeed, planeOnGround, false);
        this.updateStrip(this.stallProtMinStripSVG, indicatedSpeed, this._alphaProtectionMin, planeOnGround, false);
        this.updateStrip(this.stallProtMaxStripSVG, indicatedSpeed, this._alphaProtectionMax, planeOnGround, false);
        this.updateStrip(this.stallStripSVG, indicatedSpeed, this._stallSpeed, planeOnGround, false);
        this.updateGreenDot(indicatedSpeed, greenDot);
        this.updateSpeedMarkers(indicatedSpeed);
        this.updateMachSpeed(dTime);
        this.updateSpeedOverride(dTime);
        this.updateVSpeeds();
    }
    smoothSpeeds(_indicatedSpeed, _dTime, _maxSpeed, _lowestSelectableSpeed, _stallProtectionMin, _stallProtectionMax, _stallSpeed) {
        let refSpeed = _maxSpeed;
        if (this.vLSStripSVG) {
            let delta = _lowestSelectableSpeed - refSpeed;
            if (delta >= 0)
                _lowestSelectableSpeed -= delta + 5;
            refSpeed = _lowestSelectableSpeed;
        }
        if (this.stallProtMinStripSVG) {
            let delta = _stallProtectionMin - refSpeed;
            if (delta >= 0)
                _stallProtectionMin -= delta + 5;
            refSpeed = _stallProtectionMin;
        }
        if (this.stallProtMaxStripSVG) {
            let delta = _stallProtectionMax - refSpeed;
            if (delta >= 0)
                _stallProtectionMax -= delta + 5;
            refSpeed = _stallProtectionMax;
        }
        if (this.stallStripSVG) {
            let delta = _stallSpeed - refSpeed;
            if (delta >= 0)
                _stallProtectionMax -= delta + 5;
            refSpeed = _stallSpeed;
        }
        let seconds = _dTime / 1000;
        this._maxSpeed = Utils.SmoothSin(this._maxSpeed, _maxSpeed, this._smoothFactor, seconds);
        this._lowestSelectableSpeed = Utils.SmoothSin(this._lowestSelectableSpeed, _lowestSelectableSpeed, this._smoothFactor, seconds);
        this._alphaProtectionMin = Utils.SmoothSin(this._alphaProtectionMin, _stallProtectionMin, this._smoothFactor, seconds);
        this._alphaProtectionMax = Utils.SmoothSin(this._alphaProtectionMax, _stallProtectionMax, this._smoothFactor, seconds);
        this._stallSpeed = Utils.SmoothSin(this._stallSpeed, _stallSpeed, this._smoothFactor, seconds);
        let delta = this._alphaProtectionMax - _indicatedSpeed;
        if (delta >= 0) {
            this._alphaProtectionMax -= delta;
        }
    }
    updateSpeedOverride(_dTime) {
        if (Math.abs(this._maxSpeed - this._lastMaxSpeedOverride) >= 0) {
            this._lastMaxSpeedOverrideTime += _dTime / 1000;
            if (this._lastMaxSpeedOverrideTime > 5) {
                SimVar.SetGameVarValue("AIRCRAFT_MAXSPEED_OVERRIDE", "knots", this._maxSpeed - 3);
                this._lastMaxSpeedOverride = this._maxSpeed;
                this._lastMaxSpeedOverrideTime = 0;
            }
        }
        else {
            this._lastMaxSpeedOverrideTime = 0;
        }
    }
    updateVSpeeds() {
        if (this.vSpeedSVG) {
            let indicatedSpeed = Simplane.getIndicatedSpeed();
            if(indicatedSpeed >= 200){
                SimVar.SetSimVarValue("L:WT_CJ4_V1_ON", "Bool", false);
                SimVar.SetSimVarValue("L:WT_CJ4_V1_FMCSET", "Bool", false);
                SimVar.SetSimVarValue("L:WT_CJ4_VR_ON", "Bool", false);
                SimVar.SetSimVarValue("L:WT_CJ4_VR_FMCSET", "Bool", false);
                SimVar.SetSimVarValue("L:WT_CJ4_V2_ON", "Bool", false);
                SimVar.SetSimVarValue("L:WT_CJ4_V2_FMCSET", "Bool", false);
                SimVar.SetSimVarValue("L:WT_CJ4_VT_ON", "Bool", false);
                SimVar.SetSimVarValue("L:WT_CJ4_VT_FMCSET", "Bool", false);
            }

            if(indicatedSpeed <= 40){
                SimVar.SetSimVarValue("L:WT_CJ4_VREF_ON", "Bool", false);
                SimVar.SetSimVarValue("L:WT_CJ4_VREF_FMCSET", "Bool", false);
                SimVar.SetSimVarValue("L:WT_CJ4_VAP_ON", "Bool", false);
                SimVar.SetSimVarValue("L:WT_CJ4_VAP_FMCSET", "Bool", false);

                this.vSpeedSVG.setAttribute("opacity", "1");
                if (SimVar.GetSimVarValue("L:WT_CJ4_V1_ON", "Bool")){
                    let v1 = SimVar.GetSimVarValue("L:WT_CJ4_V1_SPEED", "Knots");
                    this.v1Speed.textContent = v1.toFixed(0);
                    if (SimVar.GetSimVarValue("L:WT_CJ4_V1_FMCSET", "Bool")) {
                        this.v1Speed.setAttribute("fill", "var(--magenta)");
                        this.titleV1V.setAttribute("fill", "var(--magenta)");
                        this.title1.setAttribute("fill", "var(--magenta)");
                    }else{
                        this.v1Speed.setAttribute("fill", "var(--cyan)");
                        this.titleV1V.setAttribute("fill", "var(--cyan)");
                        this.title1.setAttribute("fill", "var(--cyan)");
                    }
                }else{
                    this.v1Speed.setAttribute("fill", "none");
                    this.titleV1V.setAttribute("fill", "none");
                    this.title1.setAttribute("fill", "none");
                }

                if (SimVar.GetSimVarValue("L:WT_CJ4_VR_ON", "Bool")){
                    let vR = SimVar.GetSimVarValue("L:WT_CJ4_VR_SPEED", "Knots");
                    this.vRSpeed.textContent = vR.toFixed(0);
                    if (SimVar.GetSimVarValue("L:WT_CJ4_VR_FMCSET", "Bool")) {
                        this.vRSpeed.setAttribute("fill", "var(--magenta)");
                        this.titleVRV.setAttribute("fill", "var(--magenta)");
                        this.titleR.setAttribute("fill", "var(--magenta)");
                    }else{
                        this.vRSpeed.setAttribute("fill", "var(--cyan)");
                        this.titleVRV.setAttribute("fill", "var(--cyan)");
                        this.titleR.setAttribute("fill", "var(--cyan)");
                    }
                }else{
                    this.vRSpeed.setAttribute("fill", "none");
                    this.titleVRV.setAttribute("fill", "none");
                    this.titleR.setAttribute("fill", "none");
                }
                
                if (SimVar.GetSimVarValue("L:WT_CJ4_V2_ON", "Bool")){
                    let v2 = SimVar.GetSimVarValue("L:WT_CJ4_V2_SPEED", "Knots");
                    this.v2Speed.textContent = v2.toFixed(0);
                    if (SimVar.GetSimVarValue("L:WT_CJ4_V2_FMCSET", "Bool")) {
                        this.v2Speed.setAttribute("fill", "var(--magenta)");
                        this.titleV2V.setAttribute("fill", "var(--magenta)");
                        this.title2.setAttribute("fill", "var(--magenta)");
                    }else{
                        this.v2Speed.setAttribute("fill", "var(--cyan)");
                        this.titleV2V.setAttribute("fill", "var(--cyan)");
                        this.title2.setAttribute("fill", "var(--cyan)");
                    }
                }else{
                    this.v2Speed.setAttribute("fill", "none");
                    this.titleV2V.setAttribute("fill", "none");
                    this.title2.setAttribute("fill", "none");
                }

                if (SimVar.GetSimVarValue("L:WT_CJ4_VT_ON", "Bool")){
                    let vT = SimVar.GetSimVarValue("L:WT_CJ4_VT_SPEED", "Knots");
                    this.vXSpeed.textContent = vT.toFixed(0);
                    if (SimVar.GetSimVarValue("L:WT_CJ4_VT_FMCSET", "Bool")) {
                        this.vXSpeed.setAttribute("fill", "var(--magenta)");
                        this.titleVTV.setAttribute("fill", "var(--magenta)");
                        this.titleT.setAttribute("fill", "var(--magenta)");
                    }else{
                        this.vXSpeed.setAttribute("fill", "var(--cyan)");
                        this.titleVTV.setAttribute("fill", "var(--cyan)");
                        this.titleT.setAttribute("fill", "var(--cyan)");
                    }
                }else{
                    this.vXSpeed.setAttribute("fill", "none");
                    this.titleVTV.setAttribute("fill", "none");
                    this.titleT.setAttribute("fill", "none");
                }
            }
            else {
                this.vSpeedSVG.setAttribute("opacity", "0");
            }
        }
    }
    computeIAS(_currentSpeed) {
        let newIASTime = {
            ias: _currentSpeed,
            t: performance.now() / 1000
        };
        if (!this._lastIASTime) {
            this._lastIASTime = newIASTime;
            return;
        }
        let frameIASAcceleration = (newIASTime.ias - this._lastIASTime.ias) / (newIASTime.t - this._lastIASTime.t);
        frameIASAcceleration = Math.min(frameIASAcceleration, 10);
        frameIASAcceleration = Math.max(frameIASAcceleration, -10);
        if (isFinite(frameIASAcceleration)) {
            this._computedIASAcceleration += (frameIASAcceleration - this._computedIASAcceleration) / (50 / ((newIASTime.t - this._lastIASTime.t) / .016));
        }
        this._lastIASTime = newIASTime;
        let accel = this._computedIASAcceleration * 6;
        return accel;
    }
    getAutopilotMode() {
        if (this.aircraft == Aircraft.A320_NEO) {
            if (Simplane.getAutoPilotAirspeedHoldActive())
                return AutopilotMode.SELECTED;
            return AutopilotMode.MANAGED;
        }
        else if (this.aircraft == Aircraft.B747_8 || this.aircraft == Aircraft.AS01B) {
            if (Simplane.getAutoPilotAirspeedHoldActive())
                return AutopilotMode.HOLD;
            else {
                return AutopilotMode.SELECTED;
            }
        }
        else {
            return AutopilotMode.SELECTED;
        }
    }
    updateMachSpeed(dTime) {
        if (this.machPrefixSVG && this.machValueSVG) {
            var trueMach = Simplane.getMachSpeed();
            this.machSpeed = Utils.SmoothSin(this.machSpeed, trueMach, 0.25, dTime / 1000);
            if (this.machSpeed > 0.998)
                this.machSpeed = 0.998;
            if (this.aircraft == Aircraft.B747_8 || this.aircraft == Aircraft.AS01B) {
                if ((!this.machVisible && this.machSpeed >= 0.4) || (this.machVisible && this.machSpeed >= 0.35)) {
                    var fixedMach = this.machSpeed.toFixed(3);
                    var radixPos = fixedMach.indexOf('.');
                    this.machPrefixSVG.textContent = ".";
                    this.machValueSVG.textContent = fixedMach.slice(radixPos + 1);
                    this.machVisible = true;
                }
                else {
                    var groundSpeed = Math.round(Simplane.getGroundSpeed());
                    this.machPrefixSVG.textContent = "GS";
                    this.machValueSVG.textContent = Utils.leadingZeros(groundSpeed, 3);
                    this.machVisible = true;
                }
            }
            else if (this.aircraft == Aircraft.CJ4) {
                if ((!this.machVisible && this.machSpeed >= 0.4) || (this.machVisible && this.machSpeed >= 0.35)) {
                    var fixedMach = this.machSpeed.toFixed(3);
                    var radixPos = fixedMach.indexOf('.');
                    this.machPrefixSVG.textContent = "M";
                    this.machValueSVG.textContent = fixedMach.slice(radixPos + 1);
                    this.machVisible = true;
                }
                else {
                    this.machVisible = false;
                }
            }
            else {
                var fixedMach = this.machSpeed.toFixed(3);
                if ((!this.machVisible && this.machSpeed >= 0.5) || (this.machVisible && this.machSpeed >= 0.45)) {
                    var radixPos = fixedMach.indexOf('.');
                    this.machValueSVG.textContent = fixedMach.slice(radixPos + 1);
                    this.machVisible = true;
                }
                else {
                    this.machVisible = false;
                }
            }
        }
        if (this.machVisible) {
            this.machPrefixSVG.setAttribute("visibility", "visible");
            this.machValueSVG.setAttribute("visibility", "visible");
            this.machPrefixdecimalSVG.setAttribute("visibility", "visible");
        }
        else {
            this.machPrefixSVG.setAttribute("visibility", "hidden");
            this.machValueSVG.setAttribute("visibility", "hidden");
            this.machPrefixdecimalSVG.setAttribute("visibility", "hidden");
        }
    }
    arcToSVG(_value) {
        var pixels = (_value * this.graduationSpacing * (this.nbSecondaryGraduations + 1)) / 10;
        return pixels;
    }
    updateGraduationScrolling(_speed) {
        if (this.graduations) {
            if (_speed < this.graduationMinValue)
                _speed = this.graduationMinValue;
            this.graduationScroller.scroll(_speed);
            var currentVal = this.graduationScroller.firstValue;
            var currentY = this.graduationScrollPosY + this.graduationScroller.offsetY * this.graduationSpacing * (this.nbSecondaryGraduations + 1);
            var startVal = currentVal;
            var startY = currentY;
            for (var i = 0; i < this.totalGraduations; i++) {
                var posX = this.graduationScrollPosX;
                var posY = currentY;
                if ((currentVal < this.graduationMinValue) || (currentVal == this.graduationMinValue && !this.graduations[i].SVGText1)) {
                    this.graduations[i].SVGLine.setAttribute("visibility", "hidden");
                    if (this.graduations[i].SVGText1) {
                        this.graduations[i].SVGText1.setAttribute("visibility", "hidden");
                    }
                }
                else {
                    this.graduations[i].SVGLine.setAttribute("visibility", "visible");
                    this.graduations[i].SVGLine.setAttribute("transform", "translate(" + posX.toString() + " " + posY.toString() + ")");
                    if (this.graduations[i].SVGText1) {
                        if(currentVal == this.graduationMinValue){
                            var graduationMinValuePosY = posY;
                        }
                        if (this.aircraft == Aircraft.CJ4) {
                            if ((currentVal % 4) == 0)
                                this.graduations[i].SVGText1.textContent = currentVal.toString();
                            else
                                this.graduations[i].SVGText1.textContent = "";
                        }
                        else if (this.aircraft == Aircraft.B747_8 || this.aircraft == Aircraft.AS01B) {
                            if (currentVal < this.graduationMinValue)
                                this.graduations[i].SVGText1.textContent = "";
                            else
                                this.graduations[i].SVGText1.textContent = currentVal.toString();
                        }
                        else {
                            if (currentVal < this.graduationMinValue)
                                this.graduations[i].SVGText1.textContent = "";
                            else
                                this.graduations[i].SVGText1.textContent = Utils.leadingZeros(currentVal, 3);
                        }
                        this.graduations[i].SVGText1.setAttribute("visibility", "visible");
                        this.graduations[i].SVGText1.setAttribute("transform", "translate(" + posX.toString() + " " + posY.toString() + ")");
                    }
                }
                if (this.graduations[i].SVGText1)
                    currentVal = this.graduationScroller.nextValue;
                currentY -= this.graduationSpacing;
            }
            if (this.graduationVLine) {
                var factor = 10 / this.graduationScroller.increment;
                var offsetY = (Math.min((startVal - this.graduationMinValue), 0) / 10) * this.graduationSpacing * (this.nbSecondaryGraduations) * factor;

                var graduationVLineY1 = 0;                
                if(typeof graduationMinValuePosY != "undefined"){
                    graduationVLineY1 = graduationMinValuePosY + 1;
                }else{
                    graduationVLineY1 = (startY + offsetY).toString();
                }
                this.graduationVLine.setAttribute("y1", graduationVLineY1);
                this.graduationVLine.setAttribute("y2", Math.floor(currentY + offsetY).toString());
            }
        }
    }
    updateArcScrolling(_speed) {
        if (this.arcs) {
            var offset = this.arcToSVG(_speed);
            for (var i = 0; i < this.arcs.length; i++) {
                this.arcs[i].setAttribute("transform", "translate(0 " + offset.toString() + ")");
            }
        }
    }
    updateCursorScrolling(_speed) {
        if (_speed < this.graduationMinValue && this.aircraft != Aircraft.B747_8 && this.aircraft != Aircraft.AS01B) {
            if (this.cursorIntegrals) {
                for (let i = 0; i < this.cursorIntegrals.length; i++) {
                    this.cursorIntegrals[i].clear("-");
                }
            }
            if (this.cursorDecimals) {
                this.cursorDecimals.clear();
            }
        }
        else {
            let speed = Math.max(_speed, this.graduationMinValue);
            if (this.cursorIntegrals) {
                this.cursorIntegrals[0].update(speed, 100, 100);
                this.cursorIntegrals[1].update(speed, 10, 10);
            }
            if (this.cursorDecimals) {
                this.cursorDecimals.update(speed);
            }
        }
    }
    valueToSvg(current, target) {
        var _top = 0;
        var _height = this.refHeight;
        if (current < this.graduationMinValue)
            current = this.graduationMinValue;
        let deltaValue = current - target;
        let deltaSVG = deltaValue * this.graduationSpacing * (this.nbSecondaryGraduations + 1) / this.graduationScroller.increment;
        var posY = _top + _height * 0.5 + deltaSVG;
        posY += 2.5;
        return posY;
    }
    updateSpeedTrendArrow(currentAirspeed, speedTrend, hide = false) {
        let hideArrow = true;
        if (this.speedTrendArrowSVG && !hide) {
            if (currentAirspeed >= 40 && Math.abs(speedTrend) > 1) {
                let arrowBaseY = this.valueToSvg(currentAirspeed, currentAirspeed);
                let arrowTopY = this.valueToSvg(currentAirspeed, currentAirspeed + speedTrend);
                let arrowPath = "M 70 " + arrowBaseY + " L 70 " + arrowTopY.toFixed(1) + " ";
                if (this.aircraft == Aircraft.CJ4) {
                    arrowPath += "L 50 " + arrowTopY.toFixed(1);
                }
                else {
                    if (speedTrend > 0) {
                        arrowPath += "M 62 " + (arrowTopY + 8).toFixed(1) + " L 70 " + arrowTopY.toFixed(1) + " L 78 " + (arrowTopY + 8).toFixed(1);
                    }
                    else {
                        arrowPath += "M 62 " + (arrowTopY - 8).toFixed(1) + " L 70 " + arrowTopY.toFixed(1) + " L 78 " + (arrowTopY - 8).toFixed(1);
                    }
                }
                this.speedTrendArrowSVGShape.setAttribute("d", arrowPath);
                hideArrow = false;
            }
        }
        if (hideArrow) {
            this.speedTrendArrowSVGShape.setAttribute("visibility", "hidden");
        }
        else {
            this.speedTrendArrowSVGShape.setAttribute("visibility", "visible");

        }
    }
    updateTargetSpeeds(currentAirspeed) {
        let takeOffSpeedNotSet = false;
        let hudSpeed = -1;
        if (this.aircraft == Aircraft.A320_NEO) {
            let hideBluePointer = true;
            let hideBlueText = true;
            {
                let blueAirspeed = 0;
                if (Simplane.getV1Airspeed() < 0) {
                    let isSelected = Simplane.getAutoPilotAirspeedSelected();
                    if (isSelected) {
                        if (Simplane.getAutoPilotMachModeActive())
                            blueAirspeed = SimVar.GetGameVarValue("FROM MACH TO KIAS", "number", Simplane.getAutoPilotMachHoldValue());
                        else
                            blueAirspeed = Simplane.getAutoPilotAirspeedHoldValue();
                    }
                }
                if (blueAirspeed > this.graduationMinValue) {
                    let blueSpeedPosY = this.valueToSvg(currentAirspeed, blueAirspeed);
                    let blueSpeedHeight = 44;
                    if (blueSpeedPosY > 0) {
                        if (this.blueSpeedSVG) {
                            this.blueSpeedSVG.setAttribute("visibility", "visible");
                            this.blueSpeedSVG.setAttribute("y", (blueSpeedPosY - blueSpeedHeight * 0.5).toString());
                        }
                        hideBluePointer = false;
                    }
                    else {
                        hideBlueText = false;
                    }
                    hudSpeed = blueAirspeed;
                }
                if (this.blueSpeedSVG && hideBluePointer) {
                    this.blueSpeedSVG.setAttribute("visibility", "hidden");
                }
                if (this.blueSpeedText) {
                    if (hideBlueText) {
                        this.blueSpeedText.setAttribute("visibility", "hidden");
                    }
                    else {
                        this.blueSpeedText.setAttribute("visibility", "visible");
                        this.blueSpeedText.textContent = blueAirspeed.toFixed(0);
                    }
                }
            }
            let hideRedPointer = true;
            let hideRedText = true;
            {
                let redAirspeed = Simplane.getV2Airspeed();
                if (redAirspeed < 0) {
                    let isManaged = Simplane.getAutoPilotAirspeedManaged();
                    if (isManaged) {
                        if (Simplane.getAutoPilotMachModeActive())
                            redAirspeed = SimVar.GetGameVarValue("FROM MACH TO KIAS", "number", Simplane.getAutoPilotMachHoldValue());
                        else
                            redAirspeed = Simplane.getAutoPilotAirspeedHoldValue();
                    }
                }
                if (redAirspeed > this.graduationMinValue) {
                    let redSpeedPosY = this.valueToSvg(currentAirspeed, redAirspeed);
                    let redSpeedHeight = 44;
                    if (redSpeedPosY > 0) {
                        if (this.redSpeedSVG) {
                            this.redSpeedSVG.setAttribute("visibility", "visible");
                            this.redSpeedSVG.setAttribute("y", (redSpeedPosY - redSpeedHeight * 0.5).toString());
                        }
                        hideRedPointer = false;
                    }
                    else {
                        hideRedText = false;
                    }
                    hudSpeed = redAirspeed;
                }
                if (this.redSpeedSVG && hideRedPointer) {
                    this.redSpeedSVG.setAttribute("visibility", "hidden");
                }
                if (this.redSpeedText) {
                    if (hideRedText) {
                        this.redSpeedText.setAttribute("visibility", "hidden");
                    }
                    else {
                        this.redSpeedText.setAttribute("visibility", "visible");
                        this.redSpeedText.textContent = redAirspeed.toFixed(0);
                    }
                }
            }
            if (hideRedPointer && hideRedText && hideBluePointer && hideBlueText) {
                takeOffSpeedNotSet = true;
            }
        }
        else {
            let hideText = true;
            let hidePointer = true;
            if (this.targetSpeedSVG) {
                var APMode = this.getAutopilotMode();
                if (APMode != AutopilotMode.MANAGED) {
                    let selectedAirspeed = 0;
                    var machMode = Simplane.getAutoPilotMachModeActive();
                    if (machMode) {
                        let machAirspeed = Simplane.getAutoPilotMachHoldValue();
                        if (machAirspeed < 1.0) {
                            var fixedMach = machAirspeed.toFixed(2);
                            this.targetSpeedSVG.textContent = "M" + fixedMach.slice(1);
                        }
                        else {
                            this.targetSpeedSVG.textContent = "M" + machAirspeed.toFixed(2);
                        }
                        selectedAirspeed = SimVar.GetGameVarValue("FROM MACH TO KIAS", "number", machAirspeed);
                    }
                    else {
                        selectedAirspeed = Simplane.getAutoPilotAirspeedHoldValue();
                        this.targetSpeedSVG.textContent = Utils.leadingZeros(Math.round(selectedAirspeed), 3);
                    }
                    if (selectedAirspeed >= this.graduationMinValue) {
                        let pointerPosY = this.valueToSvg(currentAirspeed, selectedAirspeed);
                        if (pointerPosY > 0) {
                            if (this.targetSpeedPointerSVG) {
                                this.targetSpeedPointerSVG.setAttribute("visibility", "visible");
                                this.speedBackground.setAttribute("visibility", "visible");
                                this.targetSpeedPointerSVG.setAttribute("y", (pointerPosY - this.targetSpeedPointerHeight * 0.5).toString());
                            }
                            hidePointer = false;
                        }
                        hudSpeed = selectedAirspeed;
                        hideText = false;
                    }
                    else {
                        this.targetSpeedSVG.textContent = "";
                        this.speedBackground.setAttribute("visibility", "hidden");
                        this.targetSpeedPointerSVG.setAttribute("visibility", "hidden");
                    }
                }
                else {
                    this.targetSpeedSVG.textContent = "";
                }
            }
            if (this.targetSpeedPointerSVG && hidePointer)
                this.targetSpeedPointerSVG.setAttribute("visibility", "hidden");
            if (this.targetSpeedBgSVG)
                this.targetSpeedBgSVG.classList.toggle('hide', hideText);
            if (this.targetSpeedIconSVG)
                this.targetSpeedIconSVG.classList.toggle('hide', hideText);
            if (Simplane.getIsGrounded() && Simplane.getV1Airspeed() <= 0 && Simplane.getVRAirspeed() <= 0 && Simplane.getV2Airspeed() <= 0) {
                takeOffSpeedNotSet = true;
            }
        }
        if (this.speedNotSetSVG) {
            this.speedNotSetSVG.setAttribute("visibility", (takeOffSpeedNotSet) ? "visible" : "hidden");
        }
        if (this.hudAPSpeed != hudSpeed) {
            this.hudAPSpeed = Math.round(hudSpeed);
            SimVar.SetSimVarValue("L:HUD_AP_SELECTED_SPEED", "Number", this.hudAPSpeed);
        }

        let flcActive = SimVar.GetSimVarValue("AUTOPILOT FLIGHT LEVEL CHANGE", "number");
        if (flcActive != 1) {
            this.speedBackground.setAttribute("visibility", "hidden");
            this.targetSpeedIconSVG.setAttribute("visibility", "hidden");
            this.targetSpeedSVG.setAttribute("visibility", "hidden");
            this.targetSpeedPointerSVG.setAttribute("visibility", "hidden");
        } else {
            this.targetSpeedIconSVG.setAttribute("visibility", "visible");
            this.targetSpeedSVG.setAttribute("visibility", "visible");
        }
    }
    updateNextFlapSpeedIndicator(currentAirspeed, nextFlapSpeed) {
        if (this.nextFlapSVG) {
            let hidePointer = true;
            if (nextFlapSpeed > this.graduationMinValue) {
                var nextFlapSpeedPosY = this.valueToSvg(currentAirspeed, nextFlapSpeed);
                var nextFlapSpeedHeight = 20;
                if (nextFlapSpeedPosY > 0) {
                    this.nextFlapSVG.setAttribute("y", (nextFlapSpeedPosY - nextFlapSpeedHeight * 0.5).toString());
                    hidePointer = false;
                }
            }
            if (hidePointer) {
                this.nextFlapSVG.setAttribute("visibility", "hidden");
            }
            else {
                this.nextFlapSVG.setAttribute("visibility", "visible");
            }
        }
    }
    updateGreenDot(currentAirspeed, _greenDot) {
        if (this.greenDotSVG) {
            let hidePointer = true;
            if (_greenDot > this.graduationMinValue) {
                var greenDotPosY = this.valueToSvg(currentAirspeed, _greenDot);
                var greenDotHeight = 20;
                if (greenDotPosY > 0) {
                    this.greenDotSVG.setAttribute("y", (greenDotPosY - greenDotHeight * 0.5).toString());
                    hidePointer = false;
                }
            }
            if (hidePointer) {
                this.greenDotSVG.setAttribute("visibility", "hidden");
            }
            else {
                this.greenDotSVG.setAttribute("visibility", "visible");
            }
        }
    }
    updateStrip(_strip, currentAirspeed, maxSpeed, _forceHide, _topToBottom) {
        if (_strip) {
            let hideStrip = true;
            if (!_forceHide) {
                if (maxSpeed > this.graduationMinValue) {
                    let vPosY = this.valueToSvg(currentAirspeed, maxSpeed);
                    if (vPosY > 0) {
                        if (_topToBottom)
                            vPosY -= this.stripHeight + this.stripBorderSize;
                        _strip.setAttribute("transform", "translate(" + this.stripOffsetX + " " + vPosY + ")");
                        hideStrip = false;
                    }
                }
            }
            if (hideStrip) {
                _strip.setAttribute("visibility", "hidden");
            }
            else {
                _strip.setAttribute("visibility", "visible");
            }
        }
    }
    updateSpeedMarkers(currentAirspeed) {
        for (let i = 0; i < this.speedMarkers.length; i++) {
            this.speedMarkers[i].update(currentAirspeed);
        }
    }
    updateMarkerF(_marker, currentAirspeed) {
        let hideMarker = true;
        let phase = Simplane.getCurrentFlightPhase();
        let flapsHandleIndex = Simplane.getFlapsHandleIndex();
        if (flapsHandleIndex == 2 || flapsHandleIndex == 3) {
            let flapSpeed = 0;
            if (phase == FlightPhase.FLIGHT_PHASE_TAKEOFF || phase == FlightPhase.FLIGHT_PHASE_CLIMB || phase == FlightPhase.FLIGHT_PHASE_GOAROUND) {
                flapSpeed = Simplane.getStallSpeedPredicted(flapsHandleIndex - 1) * 1.26;
            }
            else if (phase == FlightPhase.FLIGHT_PHASE_DESCENT || phase == FlightPhase.FLIGHT_PHASE_APPROACH) {
                if (flapsHandleIndex == 2)
                    flapSpeed = Simplane.getStallSpeedPredicted(flapsHandleIndex + 1) * 1.47;
                else
                    flapSpeed = Simplane.getStallSpeedPredicted(flapsHandleIndex + 1) * 1.36;
            }
            if (flapSpeed >= 60) {
                let posY = this.valueToSvg(currentAirspeed, flapSpeed);
                _marker.svg.setAttribute("y", (posY - this.speedMarkersHeight * 0.5).toString());
                _marker.svg.setAttribute("visibility", "visible");
                hideMarker = false;
            }
        }
        if (hideMarker)
            _marker.svg.setAttribute("visibility", "hidden");
    }
    updateMarkerS(_marker, currentAirspeed) {
        let hideMarker = true;
        let phase = Simplane.getCurrentFlightPhase();
        let flapsHandleIndex = Simplane.getFlapsHandleIndex();
        if (flapsHandleIndex == 1) {
            let slatSpeed = 0;
            if (phase == FlightPhase.FLIGHT_PHASE_TAKEOFF || phase == FlightPhase.FLIGHT_PHASE_CLIMB || phase == FlightPhase.FLIGHT_PHASE_GOAROUND) {
                slatSpeed = Simplane.getStallSpeedPredicted(flapsHandleIndex - 1) * 1.25;
            }
            else if (phase == FlightPhase.FLIGHT_PHASE_DESCENT || phase == FlightPhase.FLIGHT_PHASE_APPROACH) {
                slatSpeed = Simplane.getStallSpeedPredicted(flapsHandleIndex + 1) * 1.23;
            }
            if (slatSpeed >= 60) {
                var posY = this.valueToSvg(currentAirspeed, slatSpeed);
                _marker.svg.setAttribute("y", (posY - this.speedMarkersHeight * 0.5).toString());
                _marker.svg.setAttribute("visibility", "visible");
                hideMarker = false;
            }
        }
        if (hideMarker)
            _marker.svg.setAttribute("visibility", "hidden");
    }
    updateMarkerV1(_marker, currentAirspeed) {
        if(SimVar.GetSimVarValue("L:WT_CJ4_V1_ON", "Bool")){
            let v1Speed = SimVar.GetSimVarValue("L:WT_CJ4_V1_SPEED", "Knots");
            var posY = this.valueToSvg(currentAirspeed, v1Speed);
            if (posY >= this.refHeight + 25) {
                _marker.svg.setAttribute("visibility", "hidden");
            }else{
                if (SimVar.GetSimVarValue("L:WT_CJ4_V1_FMCSET", "Bool")) {
                    _marker.textSVG.setAttribute("fill", "var(--magenta)");
                    _marker.lineSVG.style.stroke = "var(--magenta)";
                }
                else {
                    _marker.textSVG.setAttribute("fill", "var(--cyan)");
                    _marker.lineSVG.style.stroke = "var(--cyan)";
                }
                _marker.svg.setAttribute("y", (posY - this.speedMarkersHeight * 0.5).toString());
                _marker.svg.setAttribute("visibility", "visible");
            }
        }else{
            _marker.svg.setAttribute("visibility", "hidden");
        }
    }
    updateMarkerVR(_marker, currentAirspeed) {
        if(SimVar.GetSimVarValue("L:WT_CJ4_VR_ON", "Bool")){
            let vRSpeed = SimVar.GetSimVarValue("L:WT_CJ4_VR_SPEED", "Knots");
            var posY = this.valueToSvg(currentAirspeed, vRSpeed);
            if (posY >= this.refHeight + 25) {
                _marker.svg.setAttribute("visibility", "hidden");
            }else{
                if (SimVar.GetSimVarValue("L:WT_CJ4_VR_FMCSET", "Bool")) {
                    _marker.textSVG.setAttribute("fill", "var(--magenta)");
                    _marker.lineSVG.style.stroke = "var(--magenta)";
                }
                else {
                    _marker.textSVG.setAttribute("fill", "var(--cyan)");
                    _marker.lineSVG.style.stroke = "var(--cyan)";
                }
                _marker.svg.setAttribute("y", (posY - this.speedMarkersHeight * 0.5).toString());
                _marker.svg.setAttribute("visibility", "visible");
            }
        }else{
            _marker.svg.setAttribute("visibility", "hidden");
        }
    }
    updateMarkerV2(_marker, currentAirspeed) {
        if(SimVar.GetSimVarValue("L:WT_CJ4_V2_ON", "Bool")){
            let v2Speed = SimVar.GetSimVarValue("L:WT_CJ4_V2_SPEED", "Knots");
            var posY = this.valueToSvg(currentAirspeed, v2Speed);
            if (posY >= this.refHeight + 25) {
                _marker.svg.setAttribute("visibility", "hidden");
            }else{
                if (SimVar.GetSimVarValue("L:WT_CJ4_V2_FMCSET", "Bool")) {
                    _marker.textSVG.setAttribute("fill", "var(--magenta)");
                    _marker.lineSVG.style.stroke = "var(--magenta)";
                }
                else {
                    _marker.textSVG.setAttribute("fill", "var(--cyan)");
                    _marker.lineSVG.style.stroke = "var(--cyan)";
                }
                _marker.svg.setAttribute("y", (posY - this.speedMarkersHeight * 0.5).toString());
                _marker.svg.setAttribute("visibility", "visible");
            }
        }else{
            _marker.svg.setAttribute("visibility", "hidden");
        }
    }
    updateMarkerVRef(_marker, currentAirspeed) {
        if(SimVar.GetSimVarValue("L:WT_CJ4_VREF_ON", "Bool")){
            let vRefSpeed = SimVar.GetSimVarValue("L:WT_CJ4_VREF_SPEED", "Knots");
            var posY = this.valueToSvg(currentAirspeed, vRefSpeed);
            if (posY >= this.refHeight + 25) {
                _marker.svg.setAttribute("visibility", "hidden");
            }else{
                if (SimVar.GetSimVarValue("L:WT_CJ4_VREF_FMCSET", "Bool")) {
                    _marker.textSVG.setAttribute("fill", "var(--magenta)");
                    _marker.lineSVG.style.stroke = "var(--magenta)";
                }
                else {
                    _marker.textSVG.setAttribute("fill", "var(--cyan)");
                    _marker.lineSVG.style.stroke = "var(--cyan)";
                }
                _marker.svg.setAttribute("y", (posY - this.speedMarkersHeight * 0.5).toString());
                _marker.svg.setAttribute("visibility", "visible");
            }
        }else{
            _marker.svg.setAttribute("visibility", "hidden");
        }
    }
    updateMarkerVApp(_marker, currentAirspeed) {
        if(SimVar.GetSimVarValue("L:WT_CJ4_VAP_ON", "Bool")){
            let VAppSpeed = SimVar.GetSimVarValue("L:WT_CJ4_VAP_SPEED", "Knots");
            var posY = this.valueToSvg(currentAirspeed, VAppSpeed);
            if (posY >= this.refHeight + 25) {
                _marker.svg.setAttribute("visibility", "hidden");
            }else{
                if (SimVar.GetSimVarValue("L:WT_CJ4_VAP_FMCSET", "Bool")) {
                    _marker.textSVG.setAttribute("fill", "var(--magenta)");
                    _marker.lineSVG.style.stroke = "var(--magenta)";
                }
                else {
                    _marker.textSVG.setAttribute("fill", "var(--cyan)");
                    _marker.lineSVG.style.stroke = "var(--cyan)";
                }
                _marker.svg.setAttribute("y", (posY - this.speedMarkersHeight * 0.5).toString());
                _marker.svg.setAttribute("visibility", "visible");
            }
        }else{
            _marker.svg.setAttribute("visibility", "hidden");
        }
    }
    updateMarkerVX(_marker, currentAirspeed) {
        if(SimVar.GetSimVarValue("L:WT_CJ4_VT_ON", "Bool")){
            let VTSpeed = SimVar.GetSimVarValue("L:WT_CJ4_VT_SPEED", "Knots");
            var posY = this.valueToSvg(currentAirspeed, VTSpeed);
            if (posY >= this.refHeight + 25) {
                _marker.svg.setAttribute("visibility", "hidden");
            }else{
                if (SimVar.GetSimVarValue("L:WT_CJ4_VT_FMCSET", "Bool")) {
                    _marker.textSVG.setAttribute("fill", "var(--magenta)");
                    _marker.lineSVG.style.stroke = "var(--magenta)";
                }
                else {
                    _marker.textSVG.setAttribute("fill", "var(--cyan)");
                    _marker.lineSVG.style.stroke = "var(--cyan)";
                }
                _marker.svg.setAttribute("y", (posY - this.speedMarkersHeight * 0.5).toString());
                _marker.svg.setAttribute("visibility", "visible");
            }
        }else{
            _marker.svg.setAttribute("visibility", "hidden");
        }
    }
    updateMarkerFlaps15Marker(_marker, currentAirspeed) {
        _marker.engaged = true;
        var posY = this.valueToSvg(currentAirspeed, 200);
        _marker.svg.setAttribute("y", (posY - this.speedMarkersHeight * 0.5).toString());
        if (Simplane.getAltitude() < 18000) {
            _marker.svg.setAttribute("visibility", "visible");
        } else {
            _marker.svg.setAttribute("visibility", "hidden");
        }
    }
    updateMarkerFlaps35Marker(_marker, currentAirspeed) {
        _marker.engaged = true;
        var posY = this.valueToSvg(currentAirspeed, 160);
        _marker.svg.setAttribute("y", (posY - this.speedMarkersHeight * 0.5).toString());
        if (Simplane.getAltitude() < 18000) {
            _marker.svg.setAttribute("visibility", "visible");
        } else {
            _marker.svg.setAttribute("visibility", "hidden");
        }
    }
    updateMarkerFlap(_marker, currentAirspeed) {
        let hideMarker = true;
        let phase = Simplane.getCurrentFlightPhase();
        let flapsHandleIndex = Simplane.getFlapsHandleIndex();
        let markerHandleIndex = _marker.params[0];
        if (markerHandleIndex == flapsHandleIndex || markerHandleIndex == (flapsHandleIndex - 1)) {
            if (phase >= FlightPhase.FLIGHT_PHASE_TAKEOFF && ((phase != FlightPhase.FLIGHT_PHASE_CLIMB && phase != FlightPhase.FLIGHT_PHASE_CRUISE) || !this.altOver20k)) {
                hideMarker = false;
            }
        }
        if (!hideMarker) {
            let limitSpeed = 0;
            if (markerHandleIndex == 0) {
                limitSpeed = Simplane.getFlapsLimitSpeed(this.aircraft, 1) + 20;
                _marker.setText("UP");
            }
            else {
                limitSpeed = Simplane.getFlapsLimitSpeed(this.aircraft, markerHandleIndex);
                let degrees = Simplane.getFlapsHandleAngle(markerHandleIndex);
                _marker.setText(degrees.toFixed(0));
            }
            let speedBuffer = 50;
            {
                let weightRatio = Simplane.getWeight() / Simplane.getMaxWeight();
                weightRatio = (weightRatio - 0.65) / (1 - 0.65);
                weightRatio = 1.0 - Utils.Clamp(weightRatio, 0, 1);
                let altitudeRatio = Simplane.getAltitude() / 30000;
                altitudeRatio = 1.0 - Utils.Clamp(altitudeRatio, 0, 1);
                speedBuffer *= (weightRatio * 0.7 + altitudeRatio * 0.3);
            }
            var posY = this.valueToSvg(currentAirspeed, limitSpeed - speedBuffer);
            _marker.svg.setAttribute("y", (posY - this.speedMarkersHeight * 0.5).toString());
            _marker.svg.setAttribute("visibility", "visible");
        }
        else {
            _marker.svg.setAttribute("visibility", "hidden");
        }
    }
}
customElements.define("jet-pfd-airspeed-indicator", Jet_PFD_AirspeedIndicator);
class AirspeedMarker {
    constructor(_lineSVG, _textSVG, _offscreenSVG, _handler) {
        this.engaged = false;
        this.passed = false;
        this.lineSVG = _lineSVG;
        this.textSVG = _textSVG;
        this.offscreenSVG = _offscreenSVG;
        this.handler = _handler;
        this.setOffscreen(false);
    }
    update(_indicatedSpeed) {
        this.handler(this, _indicatedSpeed);
    }
    setText(_text) {
        this.textSVG.textContent = _text;
    }
    setOffscreen(_offscreen, _speed = 0) {
        if (_offscreen) {
            this.lineSVG.setAttribute("visibility", "hidden");
            this.offscreenSVG.removeAttribute("visibility");
            this.offscreenSVG.textContent = _speed.toString();
        }
        else {
            this.lineSVG.removeAttribute("visibility");
            this.offscreenSVG.setAttribute("visibility", "hidden");
        }
    }
}<|MERGE_RESOLUTION|>--- conflicted
+++ resolved
@@ -188,21 +188,12 @@
             var _width = width;
             var _height = height;
             var bg = document.createElementNS(Avionics.SVG.NS, "rect");
-<<<<<<< HEAD
-            bg.setAttribute("x", _left.toString());
-            bg.setAttribute("y", _top.toString());
-            bg.setAttribute("width", _width.toString());
-            bg.setAttribute("height", _height.toString());
-            bg.setAttribute("fill", "black");
-            bg.setAttribute("fill-opacity", "0.4");
-=======
             diffAndSetAttribute(bg, "x", _left.toString());
             diffAndSetAttribute(bg, "y", _top.toString());
             diffAndSetAttribute(bg, "width", _width.toString());
             diffAndSetAttribute(bg, "height", _height.toString());
             diffAndSetAttribute(bg, "fill", "black");
-            diffAndSetAttribute(bg, "fill-opacity", "0.5");
->>>>>>> 72be68a1
+            diffAndSetAttribute(bg, "fill-opacity", "0.4");
             this.centerSVG.appendChild(bg);
             var graduationGroup = document.createElementNS(Avionics.SVG.NS, "g");
             diffAndSetAttribute(graduationGroup, "id", "Graduations");
@@ -340,13 +331,8 @@
                 {
                     let stripWidth = 9;
                     let shape = document.createElementNS(Avionics.SVG.NS, "path");
-<<<<<<< HEAD
-                    shape.setAttribute("fill", "var(--lighter-red)");
-                    shape.setAttribute("d", "M 0 0 l " + stripWidth + " 0 l 0 " + (this.stripHeight) + " l " + (-stripWidth) + " 0 Z");
-=======
-                    diffAndSetAttribute(shape, "fill", "red");
+                    diffAndSetAttribute(shape, "fill", "var(--lighter-red)");
                     diffAndSetAttribute(shape, "d", "M 0 0 l " + stripWidth + " 0 l 0 " + (this.stripHeight) + " l " + (-stripWidth) + " 0 Z");
->>>>>>> 72be68a1
                     this.vMaxStripSVG.appendChild(shape);
                 }
                 this.stripsSVG.appendChild(this.vMaxStripSVG);
@@ -355,13 +341,8 @@
                 {
                     let stripWidth = 9;
                     let shape = document.createElementNS(Avionics.SVG.NS, "path");
-<<<<<<< HEAD
-                    shape.setAttribute("fill", "var(--lighter-red)");
-                    shape.setAttribute("d", "M 0 0 l " + stripWidth + " 0 l 0 " + (this.stripHeight) + " l " + (-stripWidth) + " 0 Z");
-=======
-                    diffAndSetAttribute(shape, "fill", "red");
+                    diffAndSetAttribute(shape, "fill", "var(--lighter-red)");
                     diffAndSetAttribute(shape, "d", "M 0 0 l " + stripWidth + " 0 l 0 " + (this.stripHeight) + " l " + (-stripWidth) + " 0 Z");
->>>>>>> 72be68a1
                     this.stallStripSVG.appendChild(shape);
                 }
                 this.stripsSVG.appendChild(this.stallStripSVG);
@@ -379,17 +360,10 @@
             this.targetSpeedPointerSVG.setAttribute("viewBox", "0 0 " + targetSpeedPointerWidth + " " + this.targetSpeedPointerHeight);
             {
                 let shape = document.createElementNS(Avionics.SVG.NS, "path");
-<<<<<<< HEAD
-                shape.setAttribute("fill", "none");
-                shape.setAttribute("stroke", "var(--cyan)");
-                shape.setAttribute("stroke-width", "2");
-                shape.setAttribute("d", "M 0 22 l 18 -8 l 11 0 l 0 16 l -11 0 l -18 -8 z");
-=======
                 diffAndSetAttribute(shape, "fill", "none");
-                diffAndSetAttribute(shape, "stroke", "cyan");
+                diffAndSetAttribute(shape, "stroke", "var(--cyan)");
                 diffAndSetAttribute(shape, "stroke-width", "2");
                 diffAndSetAttribute(shape, "d", "M 0 22 l 18 -8 l 11 0 l 0 16 l -11 0 l -18 -8 z");
->>>>>>> 72be68a1
                 this.targetSpeedPointerSVG.appendChild(shape);
             }
             var speedMarkersPosX = _left + gradWidth;
@@ -796,19 +770,11 @@
                     let y = this.stripHeight - dashHeight;
                     while (y > 0) {
                         let rect = document.createElementNS(Avionics.SVG.NS, "rect");
-<<<<<<< HEAD
-                        rect.setAttribute("fill", "var(--lighter-red)");
-                        rect.setAttribute("x", "0");
-                        rect.setAttribute("y", y.toString());
-                        rect.setAttribute("width", stripWidth.toString());
-                        rect.setAttribute("height", dashHeight.toString());
-=======
-                        diffAndSetAttribute(rect, "fill", "red");
+                        diffAndSetAttribute(rect, "fill", "var(--lighter-red)");
                         diffAndSetAttribute(rect, "x", "0");
                         diffAndSetAttribute(rect, "y", y.toString());
                         diffAndSetAttribute(rect, "width", stripWidth.toString());
                         diffAndSetAttribute(rect, "height", dashHeight.toString());
->>>>>>> 72be68a1
                         this.vMaxStripSVG.appendChild(rect);
                         y -= dashHeight + dashSpacing;
                     }
@@ -840,19 +806,11 @@
                     let y = 0;
                     while (y < this.stripHeight) {
                         let rect = document.createElementNS(Avionics.SVG.NS, "rect");
-<<<<<<< HEAD
-                        rect.setAttribute("fill", "var(--lighter-red)");
-                        rect.setAttribute("x", "0");
-                        rect.setAttribute("y", y.toString());
-                        rect.setAttribute("width", stripWidth.toString());
-                        rect.setAttribute("height", dashHeight.toString());
-=======
-                        diffAndSetAttribute(rect, "fill", "red");
+                        diffAndSetAttribute(rect, "fill", "var(--lighter-red)");
                         diffAndSetAttribute(rect, "x", "0");
                         diffAndSetAttribute(rect, "y", y.toString());
                         diffAndSetAttribute(rect, "width", stripWidth.toString());
                         diffAndSetAttribute(rect, "height", dashHeight.toString());
->>>>>>> 72be68a1
                         this.stallProtMaxStripSVG.appendChild(rect);
                         y += dashHeight + dashSpacing;
                     }
