class Jet_PFD_AirspeedIndicator extends HTMLElement {
    constructor() {
        super(...arguments);
        this.cursorOpacity = "1.0";
        this.fontSize = 25;
        this.machVisible = false;
        this.machSpeed = 0;
        this.refHeight = 0;
        this.targetSpeedPointerHeight = 0;
        this.stripHeight = 0;
        this.stripBorderSize = 0;
        this.stripOffsetX = 0;
        this.speedMarkers = new Array();
        this.speedMarkersWidth = 50;
        this.lineLength = 15;
        this.speedMarkersHeight = 50;
        this.graduationScrollPosX = 0;
        this.graduationScrollPosY = 0;
        this.graduationSpacing = 30;
        this.graduationMinValue = 40;
        this.nbPrimaryGraduations = 11;
        this.nbSecondaryGraduations = 1;
        this.totalGraduations = this.nbPrimaryGraduations + ((this.nbPrimaryGraduations - 1) * this.nbSecondaryGraduations);
        this.hudAPSpeed = 0;
        this.isHud = false;
        this.altOver20k = false;
        this._aircraft = Aircraft.A320_NEO;
        this._computedIASAcceleration = 0;
        this._lowestSelectableSpeed = 0;
        this._alphaProtectionMin = 0;
        this._alphaProtectionMax = 0;
        this._stallSpeed = 0;
        this._maxSpeed = 600;
        this._lastMaxSpeedOverride = 600;
        this._lastMaxSpeedOverrideTime = 0;
        this._smoothFactor = 0.5;
    }
    static get observedAttributes() {
        return ["hud"];
    }
    get aircraft() {
        return this._aircraft;
    }
    set aircraft(_val) {
        if (this._aircraft != _val) {
            this._aircraft = _val;
            this.construct();
        }
    }
    connectedCallback() {
        this.construct();
    }
    attributeChangedCallback(name, oldValue, newValue) {
        if (oldValue == newValue)
            return;
        switch (name) {
            case "hud":
                this.isHud = newValue == "true";
                break;
        }
    }
    construct() {
        Utils.RemoveAllChildren(this);
        this.machPrefixSVG = null;
        this.machPrefixdecimalSVG = null;
        this.machValueSVG = null;
        this.cursorIntegrals = null;
        this.cursorDecimals = null;
        this.targetSpeedSVG = null;
        this.targetSpeedBgSVG = null;
        this.targetSpeedIconSVG = null;
        this.targetSpeedPointerSVG = null;
        this.speedTrendArrowSVG = null;
        this.speedTrendArrowSVGShape = null;
        this.blueSpeedSVG = null;
        this.blueSpeedText = null;
        this.redSpeedSVG = null;
        this.redSpeedText = null;
        this.speedNotSetSVG = null;
        this.nextFlapSVG = null;
        this.nextFlapSVGShape = null;
        this.greenDotSVG = null;
        this.greenDotSVGShape = null;
        this.stripsSVG = null;
        this.vMaxStripSVG = null;
        this.vLSStripSVG = null;
        this.stallProtMinStripSVG = null;
        this.stallProtMaxStripSVG = null;
        this.stallStripSVG = null;
        this.speedMarkerSVG = null;
        this.speedMarkersWidth = null;
        this.speedMarkersHeight = null;
        this.speedMarkers.splice(0, this.speedMarkers.length);
        this.vSpeedSVG = null;
        this.v1Speed = null;
        this.vRSpeed = null;
        this.v2Speed = null;
        this.vXSpeed = null;
        this.graduationVLine = null;
        this.stripBorderSize = 0;
        this.stripOffsetX = 0;
        this.altOver20k = false;
        if (this.aircraft == Aircraft.CJ4)
            this.construct_CJ4();
        else if (this.aircraft == Aircraft.B747_8)
            this.construct_B747_8();
        else if (this.aircraft == Aircraft.AS01B)
            this.construct_AS01B();
        else
            this.construct_A320_Neo();
    }
    construct_CJ4() {
        this.rootSVG = document.createElementNS(Avionics.SVG.NS, "svg");
        this.rootSVG.setAttribute("id", "ViewBox");
        this.rootSVG.setAttribute("viewBox", "0 0 250 500");
        var width = 140;
        var height = 415;
        var posX = width * 0.5;
        var posY = 452.5;
        var gradWidth = 90;
        this.refHeight = height;
        this.graduationSpacing = 27.5;
        this.graduationScroller = new Avionics.Scroller(this.nbPrimaryGraduations, 10);
        this.cursorIntegrals = new Array();
        this.cursorIntegrals.push(new Avionics.AirspeedScroller(45, 100));
        this.cursorIntegrals.push(new Avionics.AirspeedScroller(45, 10));
        this.cursorDecimals = new Avionics.AirspeedScroller(30);
        if (!this.rootGroup) {
            this.rootGroup = document.createElementNS(Avionics.SVG.NS, "g");
            this.rootGroup.setAttribute("id", "Airspeed");
        }
        else {
            Utils.RemoveAllChildren(this.rootGroup);
        }
        {
            this.machPrefixSVG = document.createElementNS(Avionics.SVG.NS, "text");
            this.machPrefixSVG.textContent = "M";
            this.machPrefixSVG.setAttribute("x", (posX - 24).toString());
            this.machPrefixSVG.setAttribute("y", (posY + 30).toString());
            this.machPrefixSVG.setAttribute("fill", "#9c9c9c");
            this.machPrefixSVG.setAttribute("font-size", (this.fontSize * 1.2).toString());
            this.machPrefixSVG.setAttribute("font-family", "Roboto-Light");
            this.machPrefixSVG.setAttribute("text-anchor", "end");
            this.machPrefixSVG.setAttribute("stroke", "black");
            this.machPrefixSVG.setAttribute("stroke-width", "7px");
            this.machPrefixSVG.setAttribute("alignment-baseline", "top");
            this.rootGroup.appendChild(this.machPrefixSVG);
            this.machPrefixdecimalSVG = document.createElementNS(Avionics.SVG.NS, "text");
            this.machPrefixdecimalSVG.textContent = ".";
            this.machPrefixdecimalSVG.setAttribute("x", (posX - 4).toString());
            this.machPrefixdecimalSVG.setAttribute("y", (posY + 30).toString());
            this.machPrefixdecimalSVG.setAttribute("fill", "#11d011");
            this.machPrefixdecimalSVG.setAttribute("font-size", (this.fontSize * 2.5).toString());
            this.machPrefixdecimalSVG.setAttribute("font-family", "Roboto-Light");
            this.machPrefixdecimalSVG.setAttribute("text-anchor", "end");
			this.machPrefixdecimalSVG.setAttribute("stroke", "black");
			this.machPrefixdecimalSVG.setAttribute("stroke-width", "7px");
            this.machPrefixdecimalSVG.setAttribute("alignment-baseline", "top");
            this.rootGroup.appendChild(this.machPrefixdecimalSVG);
            this.machValueSVG = document.createElementNS(Avionics.SVG.NS, "text");
            this.machValueSVG.textContent = "422";
            this.machValueSVG.setAttribute("x", (posX - 16).toString());
            this.machValueSVG.setAttribute("y", (posY + 30).toString());
            this.machValueSVG.setAttribute("fill", "#11d011");
<<<<<<< HEAD
			this.machValueSVG.setAttribute("stroke", "black");
			this.machValueSVG.setAttribute("stroke-width", "7px");
            this.machValueSVG.setAttribute("font-size", (this.fontSize * 1.3).toString());
=======
            this.machValueSVG.setAttribute("stroke", "black");
            this.machValueSVG.setAttribute("stroke-width", "7px");
            this.machValueSVG.setAttribute("font-size", (this.fontSize * 1.2).toString());
>>>>>>> 7233a9ae
            this.machValueSVG.setAttribute("font-family", "Roboto-Light");
            this.machValueSVG.setAttribute("text-anchor", "start");
            //this.machPrefixSVG.setAttribute("alignment-baseline", "top");
            this.rootGroup.appendChild(this.machValueSVG);
        }
        posY -= height;
        if (!this.centerSVG) {
            this.centerSVG = document.createElementNS(Avionics.SVG.NS, "svg");
            this.centerSVG.setAttribute("id", "CenterGroup");
        }
        else
            Utils.RemoveAllChildren(this.centerSVG);
        this.centerSVG.setAttribute("x", (posX - width * 0.5).toString());
        this.centerSVG.setAttribute("y", posY.toString());
        this.centerSVG.setAttribute("width", width.toString());
        this.centerSVG.setAttribute("height", height.toString());
        this.centerSVG.setAttribute("viewBox", "0 0 " + width + " " + height);
        {
            var _top = 0;
            var _left = 0;
            var _width = width;
            var _height = height;
            var bg = document.createElementNS(Avionics.SVG.NS, "rect");
            bg.setAttribute("x", _left.toString());
            bg.setAttribute("y", _top.toString());
            bg.setAttribute("width", _width.toString());
            bg.setAttribute("height", _height.toString());
            bg.setAttribute("fill", "black");
            bg.setAttribute("fill-opacity", "0.5");
            this.centerSVG.appendChild(bg);
            var graduationGroup = document.createElementNS(Avionics.SVG.NS, "g");
            graduationGroup.setAttribute("id", "Graduations");
            {
                this.graduationScrollPosX = _left + gradWidth;
                this.graduationScrollPosY = _top + _height * 0.5;
                this.graduations = [];
                for (var i = 0; i < this.totalGraduations; i++) {
                    var line = new Avionics.SVGGraduation();
                    line.IsPrimary = (i % (this.nbSecondaryGraduations + 1)) ? false : true;
                    var lineWidth = line.IsPrimary ? 20 : 8;
                    var lineHeight = line.IsPrimary ? 2 : 2;
                    var linePosX = -lineWidth;
                    line.SVGLine = document.createElementNS(Avionics.SVG.NS, "rect");
                    line.SVGLine.setAttribute("x", linePosX.toString());
                    line.SVGLine.setAttribute("width", lineWidth.toString());
                    line.SVGLine.setAttribute("height", lineHeight.toString());
                    line.SVGLine.setAttribute("fill", "#cccac8");
                    if (line.IsPrimary) {
                        line.SVGText1 = document.createElementNS(Avionics.SVG.NS, "text");
                        line.SVGText1.setAttribute("x", (linePosX - 4).toString());
                        line.SVGText1.setAttribute("y", "4");
                        line.SVGText1.setAttribute("fill", "white");
                        line.SVGText1.setAttribute("font-size", (this.fontSize * 1.0).toString());
                        line.SVGText1.setAttribute("font-family", "Roboto-Light");
                        line.SVGText1.setAttribute("text-anchor", "end");
                        line.SVGText1.setAttribute("alignment-baseline", "central");
                    }
                    this.graduations.push(line);
                }
                this.graduationVLine = document.createElementNS(Avionics.SVG.NS, "line");
                this.graduationVLine.setAttribute("x1", this.graduationScrollPosX.toString());
                this.graduationVLine.setAttribute("y1", "0");
                this.graduationVLine.setAttribute("x2", this.graduationScrollPosX.toString());
                this.graduationVLine.setAttribute("y2", "0");
                this.graduationVLine.setAttribute("stroke", "#cccac8");
                this.graduationVLine.setAttribute("stroke-width", "2");
                for (var i = 0; i < this.totalGraduations; i++) {
                    var line = this.graduations[i];
                    graduationGroup.appendChild(line.SVGLine);
                    if (line.SVGText1) {
                        graduationGroup.appendChild(line.SVGText1);
                    }
                }
                graduationGroup.appendChild(this.graduationVLine);
                this.centerSVG.appendChild(graduationGroup);
            }
            var cursorPosX = _left - 18;
            var cursorPosY = _top + _height * 0.5 + 2;
            var cursorWidth = width;
            var cursorHeight = 64;
            if (!this.cursorSVG) {
                this.cursorSVG = document.createElementNS(Avionics.SVG.NS, "svg");
                this.cursorSVG.setAttribute("id", "CursorGroup");
            }
            else
                Utils.RemoveAllChildren(this.cursorSVG);
            this.cursorSVG.setAttribute("x", cursorPosX.toString());
            this.cursorSVG.setAttribute("y", (cursorPosY - cursorHeight * 0.5).toString());
            this.cursorSVG.setAttribute("width", cursorWidth.toString());
            this.cursorSVG.setAttribute("height", cursorHeight.toString());
            this.cursorSVG.setAttribute("viewBox", "0 7 " + cursorWidth + " " + cursorHeight);
            {
                this.cursorSVGDefs = document.createElementNS(Avionics.SVG.NS, "defs");
                this.cursorSVGClip = document.createElementNS(Avionics.SVG.NS, "clipPath");
                this.cursorSVGClip.setAttribute("id", "SpdCursorClip");
                this.cursorSVGClipShape = document.createElementNS(Avionics.SVG.NS, "path");
                this.cursorSVGClipShape.setAttribute("d", "M 24 23 L 62 23 L 62 9 L 86 9 L 86 28 L 105 39 L 86 50 L 86 70 L 62 70 L 62 55 L 24 55 Z");
                this.cursorSVGClip.appendChild(this.cursorSVGClipShape);
                this.cursorSVGDefs.appendChild(this.cursorSVGClip);
                this.cursorSVG.appendChild(this.cursorSVGDefs);

                if (!this.cursorSVGShape)
                    this.cursorSVGShape = document.createElementNS(Avionics.SVG.NS, "path");
                this.cursorSVGShape.setAttribute("fill", "black");
                this.cursorSVGShape.setAttribute("d", "M24 22 L62 22 L62 8 L86 8 L86 28 L105 39 L86 50 L86 71 L62 71 L62 56 L24 56 Z");
                this.cursorSVGShape.setAttribute("stroke", "white");
                this.cursorSVGShape.setAttribute("stroke-width", "1.5");
                this.cursorSVG.appendChild(this.cursorSVGShape);
                var _cursorPosX = -2;
                var _cursorPosY = cursorHeight * 0.5 + 10.5;
                this.cursorSVGIntegralContainer = document.createElementNS(Avionics.SVG.NS, "g");
                this.cursorSVGIntegralContainer.setAttribute("clip-path", "url(#SpdCursorClip)");
                this.cursorIntegrals[0].construct(this.cursorSVGIntegralContainer, _cursorPosX + 48, _cursorPosY, _width, "Roboto-Bold", this.fontSize * 1.2, "green");
                this.cursorIntegrals[1].construct(this.cursorSVGIntegralContainer, _cursorPosX + 66, _cursorPosY, _width, "Roboto-Bold", this.fontSize * 1.2, "green");
                this.cursorDecimals.construct(this.cursorSVGIntegralContainer, _cursorPosX + 86, _cursorPosY, _width, "Roboto-Bold", this.fontSize * 1.2, "green");
                this.cursorSVG.appendChild(this.cursorSVGIntegralContainer);
            }
            if (!this.speedTrendArrowSVG) {
                this.speedTrendArrowSVG = document.createElementNS(Avionics.SVG.NS, "svg");
                this.speedTrendArrowSVG.setAttribute("id", "SpeedTrendArrowGroup");
            }
            else
                Utils.RemoveAllChildren(this.speedTrendArrowSVG);
            this.speedTrendArrowSVG.setAttribute("x", "68");
            this.speedTrendArrowSVG.setAttribute("y", "0");
            this.speedTrendArrowSVG.setAttribute("width", "250");
            this.speedTrendArrowSVG.setAttribute("height", height.toString());
            this.speedTrendArrowSVG.setAttribute("viewBox", "0 0 250 " + height.toString());
            {
                if (!this.speedTrendArrowSVGShape)
                    this.speedTrendArrowSVGShape = document.createElementNS(Avionics.SVG.NS, "path");
                this.speedTrendArrowSVGShape.setAttribute("fill", "none");
                this.speedTrendArrowSVGShape.setAttribute("stroke", "magenta");
                this.speedTrendArrowSVGShape.setAttribute("stroke-width", "2");
                this.speedTrendArrowSVG.appendChild(this.speedTrendArrowSVGShape);
                let dash = document.createElementNS(Avionics.SVG.NS, "line");
                dash.setAttribute("x1", "55");
                dash.setAttribute("y1", (height * 0.5).toString());
                dash.setAttribute("x2", "71");
                dash.setAttribute("y2", (height * 0.5).toString());
                dash.setAttribute("stroke", "white");
                dash.setAttribute("stroke-width", "3");
                this.speedTrendArrowSVG.appendChild(dash);
            }
            var stripViewPosX = _left + gradWidth + 2;
            var stripViewPosY = this.stripBorderSize;
            var stripViewWidth = width;
            var stripViewHeight = _height - this.stripBorderSize * 2;
            if (!this.stripsSVG) {
                this.stripsSVG = document.createElementNS(Avionics.SVG.NS, "svg");
                this.stripsSVG.setAttribute("id", "StripsGroup");
            }
            else
                Utils.RemoveAllChildren(this.stripsSVG);
            this.stripsSVG.setAttribute("x", stripViewPosX.toFixed(0));
            this.stripsSVG.setAttribute("y", stripViewPosY.toFixed(0));
            this.stripsSVG.setAttribute("width", stripViewWidth.toFixed(0));
            this.stripsSVG.setAttribute("height", stripViewHeight.toFixed(0));
            this.stripsSVG.setAttribute("viewBox", "0 0 " + stripViewWidth + " " + stripViewHeight);
            {
                this.stripHeight = stripViewHeight * 3;
                this.vMaxStripSVG = document.createElementNS(Avionics.SVG.NS, "g");
                this.vMaxStripSVG.setAttribute("id", "VMax");
                {
                    let stripWidth = 9;
                    let shape = document.createElementNS(Avionics.SVG.NS, "path");
                    shape.setAttribute("fill", "red");
                    shape.setAttribute("d", "M 0 0 l " + stripWidth + " 0 l 0 " + (this.stripHeight) + " l " + (-stripWidth) + " 0 Z");
                    this.vMaxStripSVG.appendChild(shape);
                }
                this.stripsSVG.appendChild(this.vMaxStripSVG);
                this.stallStripSVG = document.createElementNS(Avionics.SVG.NS, "g");
                this.stallStripSVG.setAttribute("id", "Stall");
                {
                    let stripWidth = 9;
                    let shape = document.createElementNS(Avionics.SVG.NS, "path");
                    shape.setAttribute("fill", "red");
                    shape.setAttribute("d", "M 0 0 l " + stripWidth + " 0 l 0 " + (this.stripHeight) + " l " + (-stripWidth) + " 0 Z");
                    this.stallStripSVG.appendChild(shape);
                }
                this.stripsSVG.appendChild(this.stallStripSVG);
            }
            var targetSpeedPointerPosX = _left + gradWidth + 2;
            var targetSpeedPointerPosY = _top + _height * 0.5;
            var targetSpeedPointerWidth = width;
            this.targetSpeedPointerHeight = 47;
            this.targetSpeedPointerSVG = document.createElementNS(Avionics.SVG.NS, "svg");
            this.targetSpeedPointerSVG.setAttribute("id", "TargetSpeedPointerGroup");
            this.targetSpeedPointerSVG.setAttribute("x", targetSpeedPointerPosX.toString());
            this.targetSpeedPointerSVG.setAttribute("y", (targetSpeedPointerPosY - this.targetSpeedPointerHeight * 0.5).toString());
            this.targetSpeedPointerSVG.setAttribute("width", targetSpeedPointerWidth.toString());
            this.targetSpeedPointerSVG.setAttribute("height", this.targetSpeedPointerHeight.toString());
            this.targetSpeedPointerSVG.setAttribute("viewBox", "0 0 " + targetSpeedPointerWidth + " " + this.targetSpeedPointerHeight);
            {
                let shape = document.createElementNS(Avionics.SVG.NS, "path");
                shape.setAttribute("fill", "none");
                shape.setAttribute("stroke", "cyan");
                shape.setAttribute("stroke-width", "2");
                shape.setAttribute("d", "M 0 22 l 18 -8 l 11 0 l 0 16 l -11 0 l -18 -8 z");
                this.targetSpeedPointerSVG.appendChild(shape);
            }
            var speedMarkersPosX = _left + gradWidth;
            var speedMarkersPosY = 0;
            this.speedMarkersWidth = width;
            this.speedMarkersHeight = 70;
            this.createSpeedMarker("1", speedMarkersPosX, speedMarkersPosY, this.updateMarkerV1, 0.8, 1.2, "cyan", false, [], 16, 0);
            this.createSpeedMarker("R", speedMarkersPosX, speedMarkersPosY, this.updateMarkerVR, 0.8, 1.2, "cyan", false, [], 22, 10);
            this.createSpeedMarker("2", speedMarkersPosX, speedMarkersPosY, this.updateMarkerV2, 0.8, 1.2, "cyan", false, [], 35, 20);
            this.createSpeedMarker("RF", speedMarkersPosX, speedMarkersPosY, this.updateMarkerVRef, 0.8, 1.2, "cyan", false, [], 15, 0);
            this.createSpeedMarker("T", speedMarkersPosX, speedMarkersPosY, this.updateMarkerVX, 0.8, 1.2, "cyan", false, [], 45, 30);
            this.createSpeedMarker("AP", speedMarkersPosX, speedMarkersPosY, this.updateMarkerVApp, 0.8, 1.2, "cyan", false, [], 22, 10);
            this.createSpeedMarker("F15", speedMarkersPosX, speedMarkersPosY, this.updateMarkerFlaps15Marker, 0.8, 1.2, "white", false, [], 10, -4);
            this.createSpeedMarker("F35", speedMarkersPosX, speedMarkersPosY, this.updateMarkerFlaps35Marker, 0.8, 1.2, "white", false, [], 10, -4);
            this.centerSVG.appendChild(this.stripsSVG);
            this.centerSVG.appendChild(this.speedMarkerSVG);
            this.centerSVG.appendChild(this.targetSpeedPointerSVG);
            this.centerSVG.appendChild(this.cursorSVG);
            this.centerSVG.appendChild(this.speedTrendArrowSVG);
        }
        this.rootGroup.appendChild(this.centerSVG);
        this.vSpeedSVG = document.createElementNS(Avionics.SVG.NS, "g");
        this.vSpeedSVG.setAttribute("id", "VSpeeds");
        {
            let speedX = posX - 45;
            let speedY = posY + height - 18;
            this.titleV1V = document.createElementNS(Avionics.SVG.NS, "text");
            this.titleV1V.textContent = "V";
            this.titleV1V.setAttribute("x", speedX.toString());
            this.titleV1V.setAttribute("y", speedY.toString());
            this.titleV1V.setAttribute("fill", "white");
            this.titleV1V.setAttribute("font-size", (this.fontSize * 1.5).toString());
            this.titleV1V.setAttribute("font-family", "Roboto-Bold");
            this.titleV1V.setAttribute("text-anchor", "start");
            this.titleV1V.setAttribute("alignment-baseline", "central");
            this.vSpeedSVG.appendChild(this.titleV1V);

            this.title1 = document.createElementNS(Avionics.SVG.NS, "text");
            this.title1.textContent = "1";
            this.title1.setAttribute("x", (speedX + 19).toString());
            this.title1.setAttribute("y", (speedY + 1).toString());
            this.title1.setAttribute("fill", "white");
            this.title1.setAttribute("font-size", (this.fontSize * 0.5).toString());
            this.title1.setAttribute("font-family", "Roboto-Bold");
            this.title1.setAttribute("text-anchor", "start");
            this.title1.setAttribute("alignment-baseline", "central");
            this.vSpeedSVG.appendChild(this.title1);
            this.title1.setAttribute("class", "subscript-vspeed");

            this.v1Speed = document.createElementNS(Avionics.SVG.NS, "text");
            this.v1Speed.setAttribute("x", (speedX + 85).toString());
            this.v1Speed.setAttribute("y", speedY.toString());
            this.v1Speed.setAttribute("fill", "white");
            this.v1Speed.setAttribute("font-size", (this.fontSize * 0.8).toString());
            this.v1Speed.setAttribute("font-family", "Roboto-Bold");
            this.v1Speed.setAttribute("text-anchor", "end");
            this.v1Speed.setAttribute("alignment-baseline", "central");
            this.vSpeedSVG.appendChild(this.v1Speed);
            speedY -= 40;

            this.titleVRV = document.createElementNS(Avionics.SVG.NS, "text");
            this.titleVRV.textContent = "V";
            this.titleVRV.setAttribute("x", speedX.toString());
            this.titleVRV.setAttribute("y", speedY.toString());
            this.titleVRV.setAttribute("fill", "white");
            this.titleVRV.setAttribute("font-size", (this.fontSize * 1.5).toString());
            this.titleVRV.setAttribute("font-family", "Roboto-Bold");
            this.titleVRV.setAttribute("text-anchor", "start");
            this.titleVRV.setAttribute("alignment-baseline", "central");
            this.vSpeedSVG.appendChild(this.titleVRV);

            this.titleR = document.createElementNS(Avionics.SVG.NS, "text");
            this.titleR.textContent = "R";
            this.titleR.setAttribute("x", (speedX + 19).toString());
            this.titleR.setAttribute("y", (speedY + 1).toString());
            this.titleR.setAttribute("fill", "white");
            this.titleR.setAttribute("font-size", (this.fontSize * 1.5).toString());
            this.titleR.setAttribute("font-family", "Roboto-Bold");
            this.titleR.setAttribute("text-anchor", "start");
            this.titleR.setAttribute("alignment-baseline", "central");
            this.vSpeedSVG.appendChild(this.titleR);
            this.titleR.setAttribute("class", "subscript-vspeed");

            this.vRSpeed = document.createElementNS(Avionics.SVG.NS, "text");
            this.vRSpeed.setAttribute("x", (speedX + 85).toString());
            this.vRSpeed.setAttribute("y", speedY.toString());
            this.vRSpeed.setAttribute("fill", "cyan");
            this.vRSpeed.setAttribute("font-size", (this.fontSize * 0.8).toString());
            this.vRSpeed.setAttribute("font-family", "Roboto-Bold");
            this.vRSpeed.setAttribute("text-anchor", "end");
            this.vRSpeed.setAttribute("alignment-baseline", "central");
            this.vSpeedSVG.appendChild(this.vRSpeed);
            speedY -= 40;

            this.titleV2V = document.createElementNS(Avionics.SVG.NS, "text");
            this.titleV2V.textContent = "V";
            this.titleV2V.setAttribute("x", speedX.toString());
            this.titleV2V.setAttribute("y", speedY.toString());
            this.titleV2V.setAttribute("fill", "white");
            this.titleV2V.setAttribute("font-size", (this.fontSize * 1.5).toString());
            this.titleV2V.setAttribute("font-family", "Roboto-Bold");
            this.titleV2V.setAttribute("text-anchor", "start");
            this.titleV2V.setAttribute("alignment-baseline", "central");
            this.vSpeedSVG.appendChild(this.titleV2V);

            this.title2 = document.createElementNS(Avionics.SVG.NS, "text");
            this.title2.textContent = "2";
            this.title2.setAttribute("x", (speedX + 19).toString());
            this.title2.setAttribute("y", (speedY + 2).toString());
            this.title2.setAttribute("fill", "white");
            this.title2.setAttribute("font-size", (this.fontSize * 1.5).toString());
            this.title2.setAttribute("font-family", "Roboto-Bold");
            this.title2.setAttribute("text-anchor", "start");
            this.title2.setAttribute("alignment-baseline", "central");
            this.vSpeedSVG.appendChild(this.title2);
            this.title2.setAttribute("class", "subscript-vspeed");

            this.v2Speed = document.createElementNS(Avionics.SVG.NS, "text");
            this.v2Speed.setAttribute("x", (speedX + 85).toString());
            this.v2Speed.setAttribute("y", speedY.toString());
            this.v2Speed.setAttribute("fill", "cyan");
            this.v2Speed.setAttribute("font-size", (this.fontSize * 0.8).toString());
            this.v2Speed.setAttribute("font-family", "Roboto-Bold");
            this.v2Speed.setAttribute("text-anchor", "end");
            this.v2Speed.setAttribute("alignment-baseline", "central");
            this.vSpeedSVG.appendChild(this.v2Speed);
            speedY -= 40;

            this.titleVTV = document.createElementNS(Avionics.SVG.NS, "text");
            this.titleVTV.textContent = "V";
            this.titleVTV.setAttribute("x", speedX.toString());
            this.titleVTV.setAttribute("y", speedY.toString());
            this.titleVTV.setAttribute("fill", "white");
            this.titleVTV.setAttribute("font-size", (this.fontSize * 1.5).toString());
            this.titleVTV.setAttribute("font-family", "Roboto-Bold");
            this.titleVTV.setAttribute("text-anchor", "start");
            this.titleVTV.setAttribute("alignment-baseline", "central");
            this.vSpeedSVG.appendChild(this.titleVTV);

            this.titleT = document.createElementNS(Avionics.SVG.NS, "text");
            this.titleT.textContent = "T";
            this.titleT.setAttribute("x", (speedX + 19).toString());
            this.titleT.setAttribute("y", (speedY + 1).toString());
            this.titleT.setAttribute("fill", "white");
            this.titleT.setAttribute("font-size", (this.fontSize * 1.5).toString());
            this.titleT.setAttribute("font-family", "Roboto-Bold");
            this.titleT.setAttribute("text-anchor", "start");
            this.titleT.setAttribute("alignment-baseline", "central");
            this.vSpeedSVG.appendChild(this.titleT);
            this.titleT.setAttribute("class", "subscript-vspeed");

            this.vXSpeed = document.createElementNS(Avionics.SVG.NS, "text");
            this.vXSpeed.setAttribute("x", (speedX + 85).toString());
            this.vXSpeed.setAttribute("y", speedY.toString());
            this.vXSpeed.setAttribute("fill", "cyan");
            this.vXSpeed.setAttribute("font-size", (this.fontSize * 0.8).toString());
            this.vXSpeed.setAttribute("font-family", "Roboto-Bold");
            this.vXSpeed.setAttribute("text-anchor", "end");
            this.vXSpeed.setAttribute("alignment-baseline", "central");
            this.vSpeedSVG.appendChild(this.vXSpeed);
            /* speedY -= 25;
            title = document.createElementNS(Avionics.SVG.NS, "text");
            title.textContent = "VRF";
            title.setAttribute("x", speedX.toString());
            title.setAttribute("y", speedY.toString());
            title.setAttribute("fill", "white");
            title.setAttribute("font-size", (this.fontSize * 1.5).toString());
            title.setAttribute("font-family", "Roboto-Bold");
            title.setAttribute("text-anchor", "start");
            title.setAttribute("alignment-baseline", "central");
            this.vSpeedSVG.appendChild(title);
            this.vRefSpeed = document.createElementNS(Avionics.SVG.NS, "text");
            this.vRefSpeed.setAttribute("x", (speedX + 40).toString());
            this.vRefSpeed.setAttribute("y", speedY.toString());
            this.vRefSpeed.setAttribute("fill", "cyan");
            this.vRefSpeed.setAttribute("font-size", (this.fontSize * 0.8).toString());
            this.vRefSpeed.setAttribute("font-family", "Roboto-Bold");
            this.vRefSpeed.setAttribute("text-anchor", "start");
            this.vRefSpeed.setAttribute("alignment-baseline", "central");
            this.vSpeedSVG.appendChild(this.vRefSpeed);
            speedY -= 25;
            title = document.createElementNS(Avionics.SVG.NS, "text");
            title.textContent = "VAP";
            title.setAttribute("x", speedX.toString());
            title.setAttribute("y", speedY.toString());
            title.setAttribute("fill", "white");
            title.setAttribute("font-size", (this.fontSize * 1.5).toString());
            title.setAttribute("font-family", "Roboto-Bold");
            title.setAttribute("text-anchor", "start");
            title.setAttribute("alignment-baseline", "central");
            this.vSpeedSVG.appendChild(title);
            this.vAppSpeed = document.createElementNS(Avionics.SVG.NS, "text");
            this.vAppSpeed.setAttribute("x", (speedX + 40).toString());
            this.vAppSpeed.setAttribute("y", speedY.toString());
            this.vAppSpeed.setAttribute("fill", "cyan");
            this.vAppSpeed.setAttribute("font-size", (this.fontSize * 0.8).toString());
            this.vAppSpeed.setAttribute("font-family", "Roboto-Bold");
            this.vAppSpeed.setAttribute("text-anchor", "start");
            this.vAppSpeed.setAttribute("alignment-baseline", "central");
            this.vSpeedSVG.appendChild(this.vAppSpeed); */
        }
        this.rootGroup.appendChild(this.vSpeedSVG);

        this.speedBackground = document.createElementNS(Avionics.SVG.NS, "rect");
        this.speedBackground.setAttribute("x", 12);
        this.speedBackground.setAttribute("y", 2);
        this.speedBackground.setAttribute("width", 113);
        this.speedBackground.setAttribute("height", 32);
        this.speedBackground.setAttribute("fill", "black");
        this.speedBackground.setAttribute("fill-opacity", "0.5");
        this.rootGroup.appendChild(this.speedBackground);

        this.targetSpeedIconSVG = document.createElementNS(Avionics.SVG.NS, "path");
        this.targetSpeedIconSVG.setAttribute("d", "M 21 19 l 19 -8 l 11 0 l 0 16 l -11 0 l -19 -8 z");
        this.targetSpeedIconSVG.setAttribute("fill", "none");
        this.targetSpeedIconSVG.setAttribute("stroke", "cyan");
        this.targetSpeedIconSVG.setAttribute("stroke-width", "2");
        this.rootGroup.appendChild(this.targetSpeedIconSVG);
        this.targetSpeedSVG = document.createElementNS(Avionics.SVG.NS, "text");
        this.targetSpeedSVG.textContent = "260";
        this.targetSpeedSVG.setAttribute("x", (posX - 12).toString());
        this.targetSpeedSVG.setAttribute("y", (posY - 8).toString());
        this.targetSpeedSVG.setAttribute("fill", "cyan");
        this.targetSpeedSVG.setAttribute("font-size", (this.fontSize * 0.5).toString());
        this.targetSpeedSVG.setAttribute("font-family", "Roboto-Bold");
        this.targetSpeedSVG.setAttribute("text-anchor", "start");
        this.rootGroup.appendChild(this.targetSpeedSVG);
        this.rootSVG.appendChild(this.rootGroup);
        this.appendChild(this.rootSVG);
    }
    construct_B747_8() {
        this.rootSVG = document.createElementNS(Avionics.SVG.NS, "svg");
        this.rootSVG.setAttribute("id", "ViewBox");
        this.rootSVG.setAttribute("viewBox", "0 0 250 800");
        var posX = 100;
        var posY = 0;
        var width = 105;
        var height = 640;
        var arcWidth = 100;
        this.refHeight = height;
        this.stripOffsetX = -2;
        this.graduationSpacing = 54;
        this.graduationScroller = new Avionics.Scroller(this.nbPrimaryGraduations, 20);
        this.cursorIntegrals = new Array();
        this.cursorIntegrals.push(new Avionics.AirspeedScroller(52, 100));
        this.cursorIntegrals.push(new Avionics.AirspeedScroller(52, 10));
        this.cursorDecimals = new Avionics.AirspeedScroller(37);
        if (!this.rootGroup) {
            this.rootGroup = document.createElementNS(Avionics.SVG.NS, "g");
            this.rootGroup.setAttribute("id", "Airspeed");
        }
        else {
            Utils.RemoveAllChildren(this.rootGroup);
        }
        var sideTextHeight = 75;
        if (!this.targetSpeedSVG)
            this.targetSpeedSVG = document.createElementNS(Avionics.SVG.NS, "text");
        this.targetSpeedSVG.textContent = ".000";
        this.targetSpeedSVG.setAttribute("x", (posX + 10).toString());
        this.targetSpeedSVG.setAttribute("y", (posY + sideTextHeight * 0.5).toString());
        this.targetSpeedSVG.setAttribute("fill", "#D570FF");
        this.targetSpeedSVG.setAttribute("font-size", (this.fontSize * 1.6).toString());
        this.targetSpeedSVG.setAttribute("font-family", "Roboto-Bold");
        this.targetSpeedSVG.setAttribute("text-anchor", "middle");
        this.targetSpeedSVG.setAttribute("alignment-baseline", "central");
        this.rootGroup.appendChild(this.targetSpeedSVG);
        posY += sideTextHeight;
        if (!this.centerSVG) {
            this.centerSVG = document.createElementNS(Avionics.SVG.NS, "svg");
            this.centerSVG.setAttribute("id", "CenterGroup");
        }
        else
            Utils.RemoveAllChildren(this.centerSVG);
        this.centerSVG.setAttribute("x", (posX - width * 0.5).toString());
        this.centerSVG.setAttribute("y", posY.toString());
        this.centerSVG.setAttribute("width", (width + arcWidth).toString());
        this.centerSVG.setAttribute("height", height.toString());
        this.centerSVG.setAttribute("viewBox", "0 0 " + (width + arcWidth) + " " + height);
        {
            var _top = 0;
            var _left = 7;
            var _width = width;
            var _height = height;
            var bg = document.createElementNS(Avionics.SVG.NS, "rect");
            bg.setAttribute("x", _left.toString());
            bg.setAttribute("y", _top.toString());
            bg.setAttribute("width", _width.toString());
            bg.setAttribute("height", _height.toString());
            bg.setAttribute("fill", "#343B51");
            this.centerSVG.appendChild(bg);
            var graduationGroup = document.createElementNS(Avionics.SVG.NS, "g");
            graduationGroup.setAttribute("id", "Graduations");
            {
                this.graduationScrollPosX = _left + _width;
                this.graduationScrollPosY = _top + _height * 0.5;
                this.graduations = [];
                for (var i = 0; i < this.totalGraduations; i++) {
                    var line = new Avionics.SVGGraduation();
                    line.IsPrimary = (i % (this.nbSecondaryGraduations + 1)) ? false : true;
                    var lineWidth = line.IsPrimary ? 22 : 22;
                    var lineHeight = line.IsPrimary ? 3 : 3;
                    var linePosX = -lineWidth;
                    line.SVGLine = document.createElementNS(Avionics.SVG.NS, "rect");
                    line.SVGLine.setAttribute("x", linePosX.toString());
                    line.SVGLine.setAttribute("width", lineWidth.toString());
                    line.SVGLine.setAttribute("height", lineHeight.toString());
                    line.SVGLine.setAttribute("fill", "white");
                    if (line.IsPrimary) {
                        line.SVGText1 = document.createElementNS(Avionics.SVG.NS, "text");
                        line.SVGText1.setAttribute("x", (linePosX - 10).toString());
                        line.SVGText1.setAttribute("fill", "white");
                        line.SVGText1.setAttribute("font-size", (this.fontSize * 1.1).toString());
                        line.SVGText1.setAttribute("font-family", "Roboto-Bold");
                        line.SVGText1.setAttribute("text-anchor", "end");
                        line.SVGText1.setAttribute("alignment-baseline", "central");
                    }
                    this.graduations.push(line);
                }
                for (var i = 0; i < this.totalGraduations; i++) {
                    var line = this.graduations[i];
                    graduationGroup.appendChild(line.SVGLine);
                    if (line.SVGText1) {
                        graduationGroup.appendChild(line.SVGText1);
                    }
                }
                this.centerSVG.appendChild(graduationGroup);
            }
            var cursorPosX = _left - 7;
            var cursorPosY = _top + _height * 0.5 + 3;
            var cursorWidth = width;
            var cursorHeight = 76;
            if (!this.cursorSVG) {
                this.cursorSVG = document.createElementNS(Avionics.SVG.NS, "svg");
                this.cursorSVG.setAttribute("id", "CursorGroup");
            }
            else
                Utils.RemoveAllChildren(this.cursorSVG);
            this.cursorSVG.setAttribute("x", cursorPosX.toString());
            this.cursorSVG.setAttribute("y", (cursorPosY - cursorHeight * 0.5).toString());
            this.cursorSVG.setAttribute("width", cursorWidth.toString());
            this.cursorSVG.setAttribute("height", cursorHeight.toString());
            this.cursorSVG.setAttribute("viewBox", "0 2 " + cursorWidth + " " + cursorHeight);
            {
                if (!this.cursorSVGShape)
                    this.cursorSVGShape = document.createElementNS(Avionics.SVG.NS, "path");
                this.cursorSVGShape.setAttribute("fill", "black");
                this.cursorSVGShape.setAttribute("d", "M2 2 L76 2 L76 28 L88 38 L76 50 L76 78 L2 78 Z");
                this.cursorSVGShape.setAttribute("stroke", "white");
                this.cursorSVGShape.setAttribute("stroke-width", "0.85");
                this.cursorSVG.appendChild(this.cursorSVGShape);
                var _cursorPosX = -14;
                var _cursorPosY = cursorHeight * 0.5;
                this.cursorIntegrals[0].construct(this.cursorSVG, _cursorPosX + 40, _cursorPosY, _width, "Roboto-Bold", this.fontSize * 1.5, "white");
                this.cursorIntegrals[1].construct(this.cursorSVG, _cursorPosX + 64, _cursorPosY, _width, "Roboto-Bold", this.fontSize * 1.5, "white");
                this.cursorDecimals.construct(this.cursorSVG, _cursorPosX + 87, _cursorPosY, _width, "Roboto-Bold", this.fontSize * 1.5, "white");
            }
            if (!this.speedTrendArrowSVG) {
                this.speedTrendArrowSVG = document.createElementNS(Avionics.SVG.NS, "svg");
                this.speedTrendArrowSVG.setAttribute("id", "SpeedTrendArrowGroup");
            }
            else
                Utils.RemoveAllChildren(this.speedTrendArrowSVG);
            this.speedTrendArrowSVG.setAttribute("x", "18");
            this.speedTrendArrowSVG.setAttribute("y", "0");
            this.speedTrendArrowSVG.setAttribute("width", "250");
            this.speedTrendArrowSVG.setAttribute("height", height.toString());
            this.speedTrendArrowSVG.setAttribute("viewBox", "0 0 250 " + height.toString());
            {
                if (!this.speedTrendArrowSVGShape)
                    this.speedTrendArrowSVGShape = document.createElementNS(Avionics.SVG.NS, "path");
                this.speedTrendArrowSVGShape.setAttribute("fill", "none");
                this.speedTrendArrowSVGShape.setAttribute("stroke", "green");
                this.speedTrendArrowSVGShape.setAttribute("stroke-width", "2");
                this.speedTrendArrowSVG.appendChild(this.speedTrendArrowSVGShape);
            }
            var stripViewPosX = _left + _width;
            var stripViewPosY = this.stripBorderSize;
            var stripViewWidth = width;
            var stripViewHeight = _height - this.stripBorderSize * 2;
            if (!this.stripsSVG) {
                this.stripsSVG = document.createElementNS(Avionics.SVG.NS, "svg");
                this.stripsSVG.setAttribute("id", "StripsGroup");
            }
            else
                Utils.RemoveAllChildren(this.stripsSVG);
            this.stripsSVG.setAttribute("x", stripViewPosX.toFixed(0));
            this.stripsSVG.setAttribute("y", stripViewPosY.toFixed(0));
            this.stripsSVG.setAttribute("width", stripViewWidth.toFixed(0));
            this.stripsSVG.setAttribute("height", stripViewHeight.toFixed(0));
            this.stripsSVG.setAttribute("viewBox", "0 0 " + stripViewWidth + " " + stripViewHeight);
            {
                this.stripHeight = stripViewHeight * 3;
                this.vMaxStripSVG = document.createElementNS(Avionics.SVG.NS, "g");
                this.vMaxStripSVG.setAttribute("id", "VMax");
                {
                    let stripWidth = 14;
                    let shape = document.createElementNS(Avionics.SVG.NS, "path");
                    shape.setAttribute("fill", "black");
                    shape.setAttribute("stroke", "none");
                    shape.setAttribute("d", "M 0 0 l " + stripWidth + " 0 l 0 " + (this.stripHeight) + " l " + (-stripWidth) + " 0 Z");
                    this.vMaxStripSVG.appendChild(shape);
                    let dashHeight = stripWidth * 1.0;
                    let dashSpacing = dashHeight * 1.15;
                    let y = this.stripHeight - dashHeight;
                    while (y > 0) {
                        let rect = document.createElementNS(Avionics.SVG.NS, "rect");
                        rect.setAttribute("fill", "red");
                        rect.setAttribute("x", "0");
                        rect.setAttribute("y", y.toString());
                        rect.setAttribute("width", stripWidth.toString());
                        rect.setAttribute("height", dashHeight.toString());
                        this.vMaxStripSVG.appendChild(rect);
                        y -= dashHeight + dashSpacing;
                    }
                }
                this.stripsSVG.appendChild(this.vMaxStripSVG);
                this.stallProtMinStripSVG = document.createElementNS(Avionics.SVG.NS, "g");
                this.stallProtMinStripSVG.setAttribute("id", "StallProtMin");
                {
                    let stripWidth = 9;
                    let shape = document.createElementNS(Avionics.SVG.NS, "path");
                    shape.setAttribute("fill", "none");
                    shape.setAttribute("stroke", "orange");
                    shape.setAttribute("stroke-width", "3");
                    shape.setAttribute("d", "M 0 0 l " + stripWidth + " 0 l 0 " + (this.stripHeight) + " l " + (-stripWidth) + " 0 Z");
                    this.stallProtMinStripSVG.appendChild(shape);
                }
                this.stripsSVG.appendChild(this.stallProtMinStripSVG);
                this.stallProtMaxStripSVG = document.createElementNS(Avionics.SVG.NS, "g");
                this.stallProtMaxStripSVG.setAttribute("id", "StallProtMax");
                {
                    let stripWidth = 14;
                    let shape = document.createElementNS(Avionics.SVG.NS, "path");
                    shape.setAttribute("fill", "black");
                    shape.setAttribute("stroke", "none");
                    shape.setAttribute("d", "M 0 0 l " + stripWidth + " 0 l 0 " + (this.stripHeight) + " l " + (-stripWidth) + " 0 Z");
                    this.stallProtMaxStripSVG.appendChild(shape);
                    let dashHeight = stripWidth * 1.0;
                    let dashSpacing = dashHeight * 1.15;
                    let y = 0;
                    while (y < this.stripHeight) {
                        let rect = document.createElementNS(Avionics.SVG.NS, "rect");
                        rect.setAttribute("fill", "red");
                        rect.setAttribute("x", "0");
                        rect.setAttribute("y", y.toString());
                        rect.setAttribute("width", stripWidth.toString());
                        rect.setAttribute("height", dashHeight.toString());
                        this.stallProtMaxStripSVG.appendChild(rect);
                        y += dashHeight + dashSpacing;
                    }
                }
                this.stripsSVG.appendChild(this.stallProtMaxStripSVG);
            }
            this.speedNotSetSVG = document.createElementNS(Avionics.SVG.NS, "g");
            this.speedNotSetSVG.setAttribute("id", "speedNotSet");
            {
                let textPosX = _left + _width * 1.25;
                let textPosY = _top + _height * 0.325;
                let textSpace = 25;
                let text = document.createElementNS(Avionics.SVG.NS, "text");
                text.textContent = "NO";
                text.setAttribute("x", textPosX.toString());
                text.setAttribute("y", textPosY.toString());
                text.setAttribute("fill", "orange");
                text.setAttribute("font-size", (this.fontSize * 1.0).toString());
                text.setAttribute("font-family", "Roboto-Bold");
                text.setAttribute("text-anchor", "middle");
                text.setAttribute("alignment-baseline", "central");
                this.speedNotSetSVG.appendChild(text);
                textPosY += textSpace;
                text = document.createElementNS(Avionics.SVG.NS, "text");
                text.textContent = "V";
                text.setAttribute("x", textPosX.toString());
                text.setAttribute("y", textPosY.toString());
                text.setAttribute("fill", "orange");
                text.setAttribute("font-size", (this.fontSize * 1.0).toString());
                text.setAttribute("font-family", "Roboto-Bold");
                text.setAttribute("text-anchor", "middle");
                text.setAttribute("alignment-baseline", "central");
                this.speedNotSetSVG.appendChild(text);
                textPosY += textSpace;
                text = document.createElementNS(Avionics.SVG.NS, "text");
                text.textContent = "S";
                text.setAttribute("x", textPosX.toString());
                text.setAttribute("y", textPosY.toString());
                text.setAttribute("fill", "orange");
                text.setAttribute("font-size", (this.fontSize * 1.0).toString());
                text.setAttribute("font-family", "Roboto-Bold");
                text.setAttribute("text-anchor", "middle");
                text.setAttribute("alignment-baseline", "central");
                this.speedNotSetSVG.appendChild(text);
                textPosY += textSpace;
                text = document.createElementNS(Avionics.SVG.NS, "text");
                text.textContent = "P";
                text.setAttribute("x", textPosX.toString());
                text.setAttribute("y", textPosY.toString());
                text.setAttribute("fill", "orange");
                text.setAttribute("font-size", (this.fontSize * 1.0).toString());
                text.setAttribute("font-family", "Roboto-Bold");
                text.setAttribute("text-anchor", "middle");
                text.setAttribute("alignment-baseline", "central");
                this.speedNotSetSVG.appendChild(text);
                textPosY += textSpace;
                text = document.createElementNS(Avionics.SVG.NS, "text");
                text.textContent = "D";
                text.setAttribute("x", textPosX.toString());
                text.setAttribute("y", textPosY.toString());
                text.setAttribute("fill", "orange");
                text.setAttribute("font-size", (this.fontSize * 1.0).toString());
                text.setAttribute("font-family", "Roboto-Bold");
                text.setAttribute("text-anchor", "middle");
                text.setAttribute("alignment-baseline", "central");
                this.speedNotSetSVG.appendChild(text);
            }
            var targetSpeedPointerPosX = _left + _width * 0.77;
            var targetSpeedPointerPosY = _top + _height * 0.5;
            var targetSpeedPointerWidth = width;
            this.targetSpeedPointerHeight = 46;
            this.targetSpeedPointerSVG = document.createElementNS(Avionics.SVG.NS, "svg");
            this.targetSpeedPointerSVG.setAttribute("id", "TargetSpeedPointerGroup");
            this.targetSpeedPointerSVG.setAttribute("x", targetSpeedPointerPosX.toString());
            this.targetSpeedPointerSVG.setAttribute("y", (targetSpeedPointerPosY - this.targetSpeedPointerHeight * 0.5).toString());
            this.targetSpeedPointerSVG.setAttribute("width", targetSpeedPointerWidth.toString());
            this.targetSpeedPointerSVG.setAttribute("height", this.targetSpeedPointerHeight.toString());
            this.targetSpeedPointerSVG.setAttribute("viewBox", "0 0 " + targetSpeedPointerWidth + " " + this.targetSpeedPointerHeight);
            {
                let shape = document.createElementNS(Avionics.SVG.NS, "path");
                shape.setAttribute("fill", "none");
                shape.setAttribute("stroke", "#D570FF");
                shape.setAttribute("stroke-width", "2");
                shape.setAttribute("d", "M 0 22 L 25 10 L 52 10 L 52 34 L 25 34 Z");
                this.targetSpeedPointerSVG.appendChild(shape);
            }
            var speedMarkersPosX = _left + _width - 5;
            var speedMarkersPosY = 0;
            this.speedMarkersWidth = width;
            this.speedMarkersHeight = 70;
            let nbHandles = Simplane.getFlapsNbHandles();
            for (let i = 0; i < nbHandles; i++) {
                this.createSpeedMarker("", speedMarkersPosX, speedMarkersPosY, this.updateMarkerFlap, 0.8, 0.9, "#24F000", false, [i]);
            }
            this.createSpeedMarker("V1", speedMarkersPosX, speedMarkersPosY, this.updateMarkerV1, 0.8, 0.9, "#24F000");
            this.createSpeedMarker("VR", speedMarkersPosX, speedMarkersPosY, this.updateMarkerVR, 0.8, 0.9, "#24F000");
            this.createSpeedMarker("V2", speedMarkersPosX, speedMarkersPosY, this.updateMarkerV2, 0.8, 0.9, "#24F000");
            this.createSpeedMarker("REF", speedMarkersPosX, speedMarkersPosY, this.updateMarkerVRef, 0.8, 0.9, "#24F000");
            this.centerSVG.appendChild(this.stripsSVG);
            this.centerSVG.appendChild(this.speedNotSetSVG);
            this.centerSVG.appendChild(this.speedMarkerSVG);
            this.centerSVG.appendChild(this.targetSpeedPointerSVG);
            this.centerSVG.appendChild(this.cursorSVG);
            this.centerSVG.appendChild(this.speedTrendArrowSVG);
        }
        this.rootGroup.appendChild(this.centerSVG);
        {
            this.machPrefixSVG = document.createElementNS(Avionics.SVG.NS, "text");
            this.machPrefixSVG.textContent = ".";
            this.machPrefixSVG.setAttribute("x", (posX - 4).toString());
            this.machPrefixSVG.setAttribute("y", (posY + height + sideTextHeight * 0.65).toString());
            this.machPrefixSVG.setAttribute("fill", "white");
            this.machPrefixSVG.setAttribute("font-size", (this.fontSize * 1.1).toString());
            this.machPrefixSVG.setAttribute("font-family", "Roboto-Bold");
            this.machPrefixSVG.setAttribute("text-anchor", "end");
            this.machPrefixSVG.setAttribute("alignment-baseline", "top");
            this.rootGroup.appendChild(this.machPrefixSVG);
            this.machValueSVG = document.createElementNS(Avionics.SVG.NS, "text");
            this.machValueSVG.textContent = "000";
            this.machValueSVG.setAttribute("x", (posX).toString());
            this.machValueSVG.setAttribute("y", (posY + height + sideTextHeight * 0.65).toString());
            this.machValueSVG.setAttribute("fill", "white");
            this.machValueSVG.setAttribute("font-size", (this.fontSize * 1.25).toString());
            this.machValueSVG.setAttribute("font-family", "Roboto-Bold");
            this.machValueSVG.setAttribute("text-anchor", "start");
            this.machValueSVG.setAttribute("alignment-baseline", "top");
            this.rootGroup.appendChild(this.machValueSVG);
        }
        this.rootSVG.appendChild(this.rootGroup);
        this.appendChild(this.rootSVG);
    }
    construct_AS01B() {
        this.rootSVG = document.createElementNS(Avionics.SVG.NS, "svg");
        this.rootSVG.setAttribute("id", "ViewBox");
        this.rootSVG.setAttribute("viewBox", "0 0 250 800");
        var posX = 100;
        var posY = 0;
        var width = 105;
        var height = 640;
        var arcWidth = 35;
        this.refHeight = height;
        this.stripOffsetX = -2;
        this.graduationSpacing = 54;
        this.graduationScroller = new Avionics.Scroller(this.nbPrimaryGraduations, 20);
        this.cursorIntegrals = new Array();
        this.cursorIntegrals.push(new Avionics.AirspeedScroller(52, 100));
        this.cursorIntegrals.push(new Avionics.AirspeedScroller(52, 10));
        this.cursorDecimals = new Avionics.AirspeedScroller(37);
        if (!this.rootGroup) {
            this.rootGroup = document.createElementNS(Avionics.SVG.NS, "g");
            this.rootGroup.setAttribute("id", "Airspeed");
        }
        else {
            Utils.RemoveAllChildren(this.rootGroup);
        }
        var sideTextHeight = 80;
        if (!this.isHud) {
            this.targetSpeedBgSVG = document.createElementNS(Avionics.SVG.NS, "rect");
            this.targetSpeedBgSVG.setAttribute("x", "90");
            this.targetSpeedBgSVG.setAttribute("y", "20");
            this.targetSpeedBgSVG.setAttribute("width", "80");
            this.targetSpeedBgSVG.setAttribute("height", "45");
            this.targetSpeedBgSVG.setAttribute("fill", "black");
            this.rootGroup.appendChild(this.targetSpeedBgSVG);
        }
        if (!this.targetSpeedSVG)
            this.targetSpeedSVG = document.createElementNS(Avionics.SVG.NS, "text");
        this.targetSpeedSVG.textContent = ".000";
        this.targetSpeedSVG.setAttribute("x", "165");
        this.targetSpeedSVG.setAttribute("y", (posY + sideTextHeight * 0.5).toString());
        this.targetSpeedSVG.setAttribute("fill", (this.isHud) ? "lime" : "#D570FF");
        this.targetSpeedSVG.setAttribute("font-size", (this.fontSize * 1.5).toString());
        this.targetSpeedSVG.setAttribute("font-family", "Roboto-bold");
        this.targetSpeedSVG.setAttribute("text-anchor", "end");
        this.targetSpeedSVG.setAttribute("alignment-baseline", "central");
        this.rootGroup.appendChild(this.targetSpeedSVG);
        posY += sideTextHeight;
        if (!this.centerSVG) {
            this.centerSVG = document.createElementNS(Avionics.SVG.NS, "svg");
            this.centerSVG.setAttribute("id", "CenterGroup");
        }
        else
            Utils.RemoveAllChildren(this.centerSVG);
        this.centerSVG.setAttribute("x", (posX - width * 0.5).toString());
        this.centerSVG.setAttribute("y", posY.toString());
        this.centerSVG.setAttribute("width", (width + 30 + arcWidth).toString());
        this.centerSVG.setAttribute("height", height.toString());
        this.centerSVG.setAttribute("viewBox", "0 0 " + (width + arcWidth) + " " + height);
        {
            var _top = 0;
            var _left = 7;
            var _width = width;
            var _height = height;
            if (this.isHud) {
                var topLine = document.createElementNS(Avionics.SVG.NS, "line");
                topLine.setAttribute("x1", _left.toString());
                topLine.setAttribute("y1", _top.toString());
                topLine.setAttribute("x2", (_left + _width).toString());
                topLine.setAttribute("y2", _top.toString());
                topLine.setAttribute("stroke", "lime");
                topLine.setAttribute("stroke-width", "6");
                this.centerSVG.appendChild(topLine);
                var verticalLine = document.createElementNS(Avionics.SVG.NS, "line");
                verticalLine.setAttribute("x1", (_left + _width).toString());
                verticalLine.setAttribute("y1", _top.toString());
                verticalLine.setAttribute("x2", (_left + _width).toString());
                verticalLine.setAttribute("y2", (_top + _height).toString());
                verticalLine.setAttribute("stroke", "lime");
                verticalLine.setAttribute("stroke-width", "6");
                this.centerSVG.appendChild(verticalLine);
                var bottomLine = document.createElementNS(Avionics.SVG.NS, "line");
                bottomLine.setAttribute("x1", _left.toString());
                bottomLine.setAttribute("y1", (_top + _height).toString());
                bottomLine.setAttribute("x2", (_left + _width).toString());
                bottomLine.setAttribute("y2", (_top + _height).toString());
                bottomLine.setAttribute("stroke", "lime");
                bottomLine.setAttribute("stroke-width", "6");
                this.centerSVG.appendChild(bottomLine);
            }
            else {
                var bg = document.createElementNS(Avionics.SVG.NS, "rect");
                bg.setAttribute("x", _left.toString());
                bg.setAttribute("y", _top.toString());
                bg.setAttribute("width", _width.toString());
                bg.setAttribute("height", _height.toString());
                bg.setAttribute("fill", "black");
                bg.setAttribute("fill-opacity", "0.3");
                this.centerSVG.appendChild(bg);
            }
            var graduationGroup = document.createElementNS(Avionics.SVG.NS, "g");
            graduationGroup.setAttribute("id", "Graduations");
            {
                this.graduationScrollPosX = _left + _width;
                this.graduationScrollPosY = _top + _height * 0.505;
                this.graduations = [];
                for (var i = 0; i < this.totalGraduations; i++) {
                    var line = new Avionics.SVGGraduation();
                    line.IsPrimary = (i % (this.nbSecondaryGraduations + 1)) ? false : true;
                    var lineWidth = line.IsPrimary ? 22 : 22;
                    var lineHeight = line.IsPrimary ? 3 : 3;
                    var linePosX = -lineWidth;
                    line.SVGLine = document.createElementNS(Avionics.SVG.NS, "rect");
                    line.SVGLine.setAttribute("x", linePosX.toString());
                    line.SVGLine.setAttribute("width", lineWidth.toString());
                    line.SVGLine.setAttribute("height", lineHeight.toString());
                    line.SVGLine.setAttribute("fill", (this.isHud) ? "lime" : "white");
                    if (line.IsPrimary) {
                        line.SVGText1 = document.createElementNS(Avionics.SVG.NS, "text");
                        line.SVGText1.setAttribute("x", (linePosX - 10).toString());
                        line.SVGText1.setAttribute("fill", (this.isHud) ? "lime" : "white");
                        line.SVGText1.setAttribute("font-size", (this.fontSize * 1.1).toString());
                        line.SVGText1.setAttribute("font-family", "Roboto-Bold");
                        line.SVGText1.setAttribute("text-anchor", "end");
                        line.SVGText1.setAttribute("alignment-baseline", "central");
                    }
                    this.graduations.push(line);
                }
                for (var i = 0; i < this.totalGraduations; i++) {
                    var line = this.graduations[i];
                    graduationGroup.appendChild(line.SVGLine);
                    if (line.SVGText1) {
                        graduationGroup.appendChild(line.SVGText1);
                    }
                }
                this.centerSVG.appendChild(graduationGroup);
            }
            var cursorPosX = _left - 7;
            var cursorPosY = _top + _height * 0.5 + 7;
            var cursorWidth = width;
            var cursorHeight = 76;
            if (!this.cursorSVG) {
                this.cursorSVG = document.createElementNS(Avionics.SVG.NS, "svg");
                this.cursorSVG.setAttribute("id", "CursorGroup");
            }
            else
                Utils.RemoveAllChildren(this.cursorSVG);
            this.cursorSVG.setAttribute("x", cursorPosX.toString());
            this.cursorSVG.setAttribute("y", (cursorPosY - cursorHeight * 0.5).toString());
            this.cursorSVG.setAttribute("width", cursorWidth.toString());
            this.cursorSVG.setAttribute("height", cursorHeight.toString());
            this.cursorSVG.setAttribute("viewBox", "0 2 " + cursorWidth + " " + cursorHeight);
            {
                if (!this.cursorSVGShape)
                    this.cursorSVGShape = document.createElementNS(Avionics.SVG.NS, "path");
                this.cursorSVGShape.setAttribute("fill", "black");
                this.cursorSVGShape.setAttribute("d", "M2 2 L76 2 L76 28 L88 38 L76 50 L76 78 L2 78 Z");
                this.cursorSVGShape.setAttribute("stroke", (this.isHud) ? "lime" : "white");
                this.cursorSVGShape.setAttribute("stroke-width", "0.85");
                this.cursorSVG.appendChild(this.cursorSVGShape);
                var _cursorPosX = -14;
                var _cursorPosY = cursorHeight * 0.5;
                this.cursorIntegrals[0].construct(this.cursorSVG, _cursorPosX + 40, _cursorPosY, _width, "Roboto-Bold", this.fontSize * 1.5, (this.isHud) ? "lime" : "white");
                this.cursorIntegrals[1].construct(this.cursorSVG, _cursorPosX + 64, _cursorPosY, _width, "Roboto-Bold", this.fontSize * 1.5, (this.isHud) ? "lime" : "white");
                this.cursorDecimals.construct(this.cursorSVG, _cursorPosX + 87, _cursorPosY, _width, "Roboto-Bold", this.fontSize * 1.5, (this.isHud) ? "lime" : "white");
            }
            this.speedNotSetSVG = document.createElementNS(Avionics.SVG.NS, "g");
            this.speedNotSetSVG.setAttribute("id", "speedNotSet");
            {
                let textPosX = _left + _width * 1.25;
                let textPosY = _top + _height * 0.325;
                let textSpace = 25;
                let text = document.createElementNS(Avionics.SVG.NS, "text");
                text.textContent = "NO";
                text.setAttribute("x", textPosX.toString());
                text.setAttribute("y", textPosY.toString());
                text.setAttribute("fill", (this.isHud) ? "lime" : "orange");
                text.setAttribute("font-size", (this.fontSize * 1.0).toString());
                text.setAttribute("font-family", "Roboto-Bold");
                text.setAttribute("text-anchor", "middle");
                text.setAttribute("alignment-baseline", "central");
                this.speedNotSetSVG.appendChild(text);
                textPosY += textSpace;
                text = document.createElementNS(Avionics.SVG.NS, "text");
                text.textContent = "V";
                text.setAttribute("x", textPosX.toString());
                text.setAttribute("y", textPosY.toString());
                text.setAttribute("fill", (this.isHud) ? "lime" : "orange");
                text.setAttribute("font-size", (this.fontSize * 1.0).toString());
                text.setAttribute("font-family", "Roboto-Bold");
                text.setAttribute("text-anchor", "middle");
                text.setAttribute("alignment-baseline", "central");
                this.speedNotSetSVG.appendChild(text);
                textPosY += textSpace;
                text = document.createElementNS(Avionics.SVG.NS, "text");
                text.textContent = "S";
                text.setAttribute("x", textPosX.toString());
                text.setAttribute("y", textPosY.toString());
                text.setAttribute("fill", (this.isHud) ? "lime" : "orange");
                text.setAttribute("font-size", (this.fontSize * 1.0).toString());
                text.setAttribute("font-family", "Roboto-Bold");
                text.setAttribute("text-anchor", "middle");
                text.setAttribute("alignment-baseline", "central");
                this.speedNotSetSVG.appendChild(text);
                textPosY += textSpace;
                text = document.createElementNS(Avionics.SVG.NS, "text");
                text.textContent = "P";
                text.setAttribute("x", textPosX.toString());
                text.setAttribute("y", textPosY.toString());
                text.setAttribute("fill", (this.isHud) ? "lime" : "orange");
                text.setAttribute("font-size", (this.fontSize * 1.0).toString());
                text.setAttribute("font-family", "Roboto-Bold");
                text.setAttribute("text-anchor", "middle");
                text.setAttribute("alignment-baseline", "central");
                this.speedNotSetSVG.appendChild(text);
                textPosY += textSpace;
                text = document.createElementNS(Avionics.SVG.NS, "text");
                text.textContent = "D";
                text.setAttribute("x", textPosX.toString());
                text.setAttribute("y", textPosY.toString());
                text.setAttribute("fill", (this.isHud) ? "lime" : "orange");
                text.setAttribute("font-size", (this.fontSize * 1.0).toString());
                text.setAttribute("font-family", "Roboto-Bold");
                text.setAttribute("text-anchor", "middle");
                text.setAttribute("alignment-baseline", "central");
                this.speedNotSetSVG.appendChild(text);
            }
            var targetSpeedPointerPosX = _left + _width * 0.77;
            var targetSpeedPointerPosY = _top + _height * 0.5;
            var targetSpeedPointerWidth = width;
            this.targetSpeedPointerHeight = 40;
            this.targetSpeedPointerSVG = document.createElementNS(Avionics.SVG.NS, "svg");
            this.targetSpeedPointerSVG.setAttribute("id", "TargetSpeedPointerGroup");
            this.targetSpeedPointerSVG.setAttribute("x", targetSpeedPointerPosX.toString());
            this.targetSpeedPointerSVG.setAttribute("y", (targetSpeedPointerPosY - this.targetSpeedPointerHeight * 0.5).toString());
            this.targetSpeedPointerSVG.setAttribute("width", targetSpeedPointerWidth.toString());
            this.targetSpeedPointerSVG.setAttribute("height", this.targetSpeedPointerHeight.toString());
            this.targetSpeedPointerSVG.setAttribute("viewBox", "0 0 " + targetSpeedPointerWidth + " " + this.targetSpeedPointerHeight);
            {
                let shape = document.createElementNS(Avionics.SVG.NS, "path");
                shape.setAttribute("fill", "none");
                shape.setAttribute("stroke", (this.isHud) ? "lime" : "#D570FF");
                shape.setAttribute("stroke-width", "2");
                shape.setAttribute("d", "M 0 22 L 25 10 L 52 10 L 52 34 L 25 34 Z");
                this.targetSpeedPointerSVG.appendChild(shape);
            }
            if (!this.speedTrendArrowSVG) {
                this.speedTrendArrowSVG = document.createElementNS(Avionics.SVG.NS, "svg");
                this.speedTrendArrowSVG.setAttribute("id", "SpeedTrendArrowGroup");
            }
            else
                Utils.RemoveAllChildren(this.speedTrendArrowSVG);
            this.speedTrendArrowSVG.setAttribute("x", "18");
            this.speedTrendArrowSVG.setAttribute("y", "0");
            this.speedTrendArrowSVG.setAttribute("width", "250");
            this.speedTrendArrowSVG.setAttribute("height", height.toString());
            this.speedTrendArrowSVG.setAttribute("viewBox", "0 0 250 " + height.toString());
            {
                if (!this.speedTrendArrowSVGShape)
                    this.speedTrendArrowSVGShape = document.createElementNS(Avionics.SVG.NS, "path");
                this.speedTrendArrowSVGShape.setAttribute("fill", "none");
                this.speedTrendArrowSVGShape.setAttribute("stroke", (this.isHud) ? "lime" : "green");
                this.speedTrendArrowSVGShape.setAttribute("stroke-width", "2");
                this.speedTrendArrowSVG.appendChild(this.speedTrendArrowSVGShape);
            }
            var stripViewPosX = _left + _width;
            var stripViewPosY = this.stripBorderSize;
            var stripViewWidth = width;
            var stripViewHeight = _height - this.stripBorderSize * 2;
            if (!this.stripsSVG) {
                this.stripsSVG = document.createElementNS(Avionics.SVG.NS, "svg");
                this.stripsSVG.setAttribute("id", "StripsGroup");
            }
            else
                Utils.RemoveAllChildren(this.stripsSVG);
            this.stripsSVG.setAttribute("x", stripViewPosX.toFixed(0));
            this.stripsSVG.setAttribute("y", stripViewPosY.toFixed(0));
            this.stripsSVG.setAttribute("width", stripViewWidth.toFixed(0));
            this.stripsSVG.setAttribute("height", stripViewHeight.toFixed(0));
            this.stripsSVG.setAttribute("viewBox", "0 0 " + stripViewWidth + " " + stripViewHeight);
            {
                this.stripHeight = stripViewHeight * 3;
                this.vMaxStripSVG = document.createElementNS(Avionics.SVG.NS, "g");
                this.vMaxStripSVG.setAttribute("id", "VMax");
                {
                    let stripWidth = 14;
                    if (!this.isHud) {
                        let shape = document.createElementNS(Avionics.SVG.NS, "path");
                        shape.setAttribute("fill", "black");
                        shape.setAttribute("stroke", "none");
                        shape.setAttribute("d", "M 0 0 l " + stripWidth + " 0 l 0 " + (this.stripHeight) + " l " + (-stripWidth) + " 0 Z");
                        this.vMaxStripSVG.appendChild(shape);
                    }
                    let dashHeight = stripWidth * 1.0;
                    let dashSpacing = dashHeight * 1.15;
                    let y = this.stripHeight - dashHeight;
                    while (y > 0) {
                        let rect = document.createElementNS(Avionics.SVG.NS, "rect");
                        (this.isHud) ? rect.setAttribute("stroke", "lime") : rect.setAttribute("fill", "red");
                        rect.setAttribute("x", "0");
                        rect.setAttribute("y", y.toString());
                        rect.setAttribute("width", stripWidth.toString());
                        rect.setAttribute("height", dashHeight.toString());
                        this.vMaxStripSVG.appendChild(rect);
                        y -= dashHeight + dashSpacing;
                    }
                }
                this.stripsSVG.appendChild(this.vMaxStripSVG);
                this.stallProtMinStripSVG = document.createElementNS(Avionics.SVG.NS, "g");
                this.stallProtMinStripSVG.setAttribute("id", "StallProtMin");
                {
                    let stripWidth = 9;
                    let shape = document.createElementNS(Avionics.SVG.NS, "path");
                    shape.setAttribute("fill", "none");
                    shape.setAttribute("stroke", (this.isHud) ? "lime" : "orange");
                    shape.setAttribute("stroke-width", "3");
                    shape.setAttribute("d", "M 0 0 l " + stripWidth + " 0 l 0 " + (this.stripHeight) + " l " + (-stripWidth) + " 0 Z");
                    this.stallProtMinStripSVG.appendChild(shape);
                }
                this.stripsSVG.appendChild(this.stallProtMinStripSVG);
                this.stallProtMaxStripSVG = document.createElementNS(Avionics.SVG.NS, "g");
                this.stallProtMaxStripSVG.setAttribute("id", "StallProtMax");
                {
                    let stripWidth = 14;
                    if (!this.isHud) {
                        let shape = document.createElementNS(Avionics.SVG.NS, "path");
                        shape.setAttribute("fill", "black");
                        shape.setAttribute("stroke", "none");
                        shape.setAttribute("d", "M 0 0 l " + stripWidth + " 0 l 0 " + (this.stripHeight) + " l " + (-stripWidth) + " 0 Z");
                        this.stallProtMaxStripSVG.appendChild(shape);
                    }
                    let dashHeight = stripWidth * 1.0;
                    let dashSpacing = dashHeight * 1.15;
                    let y = 0;
                    while (y < this.stripHeight) {
                        let rect = document.createElementNS(Avionics.SVG.NS, "rect");
                        (this.isHud) ? rect.setAttribute("stroke", "lime") : rect.setAttribute("fill", "red");
                        rect.setAttribute("x", "0");
                        rect.setAttribute("y", y.toString());
                        rect.setAttribute("width", stripWidth.toString());
                        rect.setAttribute("height", dashHeight.toString());
                        this.stallProtMaxStripSVG.appendChild(rect);
                        y += dashHeight + dashSpacing;
                    }
                }
                this.stripsSVG.appendChild(this.stallProtMaxStripSVG);
            }
            var speedMarkersPosX = _left + _width - 5;
            var speedMarkersPosY = 0;
            this.speedMarkersWidth = width;
            this.speedMarkersHeight = 70;
            let nbHandles = Simplane.getFlapsNbHandles();
            for (let i = 0; i < nbHandles; i++) {
                this.createSpeedMarker("", speedMarkersPosX, speedMarkersPosY, this.updateMarkerFlap, 0.8, 1, (this.isHud) ? "lime" : "#24F000", false, [i]);
            }
            this.createSpeedMarker("V1", speedMarkersPosX, speedMarkersPosY, this.updateMarkerV1, 0.8, 1, (this.isHud) ? "lime" : "#24F000");
            this.createSpeedMarker("VR", speedMarkersPosX, speedMarkersPosY, this.updateMarkerVR, 0.8, 1, (this.isHud) ? "lime" : "#24F000");
            this.createSpeedMarker("V2", speedMarkersPosX, speedMarkersPosY, this.updateMarkerV2, 0.8, 1, (this.isHud) ? "lime" : "#24F000");
            this.createSpeedMarker("REF", speedMarkersPosX, speedMarkersPosY, this.updateMarkerVRef, 0.8, 1, (this.isHud) ? "lime" : "#24F000");
            this.centerSVG.appendChild(this.stripsSVG);
            this.centerSVG.appendChild(this.speedNotSetSVG);
            this.centerSVG.appendChild(this.cursorSVG);
            this.centerSVG.appendChild(this.speedMarkerSVG);
            this.centerSVG.appendChild(this.targetSpeedPointerSVG);
            this.centerSVG.appendChild(this.speedTrendArrowSVG);
        }
        this.rootGroup.appendChild(this.centerSVG);
        {
            this.machPrefixSVG = document.createElementNS(Avionics.SVG.NS, "text");
            this.machPrefixSVG.textContent = ".";
            this.machPrefixSVG.setAttribute("x", (posX + 8).toString());
            this.machPrefixSVG.setAttribute("y", (posY + height + sideTextHeight * 0.58).toString());
            this.machPrefixSVG.setAttribute("fill", (this.isHud) ? "lime" : "white");
            this.machPrefixSVG.setAttribute("font-size", (this.fontSize * 1.1).toString());
            this.machPrefixSVG.setAttribute("font-family", "Roboto-Bold");
            this.machPrefixSVG.setAttribute("text-anchor", "end");
            this.machPrefixSVG.setAttribute("alignment-baseline", "top");
            this.rootGroup.appendChild(this.machPrefixSVG);
            this.machValueSVG = document.createElementNS(Avionics.SVG.NS, "text");
            this.machValueSVG.textContent = "000";
            this.machValueSVG.setAttribute("x", (posX + 12).toString());
            this.machValueSVG.setAttribute("y", (posY + height + sideTextHeight * 0.58).toString());
            this.machValueSVG.setAttribute("fill", (this.isHud) ? "lime" : "white");
            this.machValueSVG.setAttribute("font-size", (this.fontSize * 1.25).toString());
            this.machValueSVG.setAttribute("font-family", "Roboto-Bold");
            this.machValueSVG.setAttribute("text-anchor", "start");
            this.machValueSVG.setAttribute("alignment-baseline", "top");
            this.rootGroup.appendChild(this.machValueSVG);
        }
        this.rootSVG.appendChild(this.rootGroup);
        this.appendChild(this.rootSVG);
    }
    construct_A320_Neo() {
        this.rootSVG = document.createElementNS(Avionics.SVG.NS, "svg");
        this.rootSVG.setAttribute("id", "ViewBox");
        this.rootSVG.setAttribute("viewBox", "0 0 215 605");
        var posX = 94;
        var posY = 60;
        var width = 105;
        var height = 480;
        var arcWidth = 40;
        this.refHeight = height;
        this.stripBorderSize = 4;
        this.stripOffsetX = -2;
        this.graduationSpacing = 57;
        this.graduationScroller = new Avionics.Scroller(this.nbPrimaryGraduations, 20);
        if (!this.rootGroup) {
            this.rootGroup = document.createElementNS(Avionics.SVG.NS, "g");
            this.rootGroup.setAttribute("id", "Airspeed");
        }
        else {
            Utils.RemoveAllChildren(this.rootGroup);
        }
        {
            if (!this.blueSpeedText) {
                this.blueSpeedText = document.createElementNS(Avionics.SVG.NS, "text");
                this.blueSpeedText.setAttribute("id", "BlueAirspeedText");
            }
            else {
                Utils.RemoveAllChildren(this.blueSpeedText);
            }
            this.blueSpeedText.setAttribute("x", (posX + 72).toString());
            this.blueSpeedText.setAttribute("y", (posY + 20).toString());
            this.blueSpeedText.setAttribute("fill", "cyan");
            this.blueSpeedText.setAttribute("font-size", (this.fontSize * 1.1).toString());
            this.blueSpeedText.setAttribute("font-family", "Roboto-Bold");
            this.blueSpeedText.setAttribute("text-anchor", "start");
            this.blueSpeedText.setAttribute("alignment-baseline", "central");
            if (!this.redSpeedText) {
                this.redSpeedText = document.createElementNS(Avionics.SVG.NS, "text");
                this.redSpeedText.setAttribute("id", "RedAirspeedText");
            }
            else {
                Utils.RemoveAllChildren(this.redSpeedText);
            }
            this.redSpeedText.setAttribute("x", (posX + 75).toString());
            this.redSpeedText.setAttribute("y", (posY - 17).toString());
            this.redSpeedText.setAttribute("fill", "magenta");
            this.redSpeedText.setAttribute("font-size", (this.fontSize * 1.1).toString());
            this.redSpeedText.setAttribute("font-family", "Roboto-Bold");
            this.redSpeedText.setAttribute("text-anchor", "end");
            this.redSpeedText.setAttribute("alignment-baseline", "central");
            if (!this.speedNotSetSVG) {
                this.speedNotSetSVG = document.createElementNS(Avionics.SVG.NS, "text");
                this.speedNotSetSVG.setAttribute("id", "speedNotSet");
            }
            else {
                Utils.RemoveAllChildren(this.speedNotSetSVG);
            }
            this.speedNotSetSVG.textContent = "SPD SEL";
            this.speedNotSetSVG.setAttribute("x", (posX + 60).toString());
            this.speedNotSetSVG.setAttribute("y", (posY - 15).toString());
            this.speedNotSetSVG.setAttribute("fill", "red");
            this.speedNotSetSVG.setAttribute("font-size", (this.fontSize * 1.0).toString());
            this.speedNotSetSVG.setAttribute("font-family", "Roboto-Bold");
            this.speedNotSetSVG.setAttribute("text-anchor", "end");
            this.speedNotSetSVG.setAttribute("alignment-baseline", "central");
            this.rootGroup.appendChild(this.blueSpeedText);
            this.rootGroup.appendChild(this.redSpeedText);
            this.rootGroup.appendChild(this.speedNotSetSVG);
        }
        if (!this.centerSVG) {
            this.centerSVG = document.createElementNS(Avionics.SVG.NS, "svg");
            this.centerSVG.setAttribute("id", "CenterGroup");
        }
        else
            Utils.RemoveAllChildren(this.centerSVG);
        this.centerSVG.setAttribute("x", (posX - width * 0.5).toString());
        this.centerSVG.setAttribute("y", posY.toString());
        this.centerSVG.setAttribute("width", (width + arcWidth).toString());
        this.centerSVG.setAttribute("height", height.toString());
        this.centerSVG.setAttribute("viewBox", "0 0 " + (width + arcWidth) + " " + height);
        {
            var _top = 0;
            var _left = 0;
            var _width = width;
            var _height = height;
            var bg = document.createElementNS(Avionics.SVG.NS, "rect");
            bg.setAttribute("x", _left.toString());
            bg.setAttribute("y", _top.toString());
            bg.setAttribute("width", _width.toString());
            bg.setAttribute("height", _height.toString());
            bg.setAttribute("fill", "#343B51");
            this.centerSVG.appendChild(bg);
            var topLine = document.createElementNS(Avionics.SVG.NS, "line");
            topLine.setAttribute("x1", _left.toString());
            topLine.setAttribute("y1", (_top + 2).toString());
            topLine.setAttribute("x2", (_left + _width + arcWidth).toString());
            topLine.setAttribute("y2", (_top + 2).toString());
            topLine.setAttribute("stroke", "white");
            topLine.setAttribute("stroke-width", "4");
            this.centerSVG.appendChild(topLine);
            var bottomLine = document.createElementNS(Avionics.SVG.NS, "line");
            bottomLine.setAttribute("x1", _left.toString());
            bottomLine.setAttribute("y1", (_top + _height - 2).toString());
            bottomLine.setAttribute("x2", (_left + _width + arcWidth).toString());
            bottomLine.setAttribute("y2", (_top + _height - 2).toString());
            bottomLine.setAttribute("stroke", "white");
            bottomLine.setAttribute("stroke-width", "4");
            this.centerSVG.appendChild(bottomLine);
            var graduationGroup = document.createElementNS(Avionics.SVG.NS, "g");
            graduationGroup.setAttribute("id", "Graduations");
            {
                this.graduationScrollPosX = _left + _width;
                this.graduationScrollPosY = _top + _height * 0.5;
                this.graduations = [];
                for (var i = 0; i < this.totalGraduations; i++) {
                    var line = new Avionics.SVGGraduation();
                    line.IsPrimary = (i % (this.nbSecondaryGraduations + 1)) ? false : true;
                    var lineWidth = line.IsPrimary ? 16 : 16;
                    var lineHeight = line.IsPrimary ? 6 : 6;
                    var linePosX = -lineWidth;
                    line.SVGLine = document.createElementNS(Avionics.SVG.NS, "rect");
                    line.SVGLine.setAttribute("x", linePosX.toString());
                    line.SVGLine.setAttribute("width", lineWidth.toString());
                    line.SVGLine.setAttribute("height", lineHeight.toString());
                    line.SVGLine.setAttribute("fill", "white");
                    if (line.IsPrimary) {
                        line.SVGText1 = document.createElementNS(Avionics.SVG.NS, "text");
                        line.SVGText1.setAttribute("x", (linePosX - 6).toString());
                        line.SVGText1.setAttribute("fill", "white");
                        line.SVGText1.setAttribute("font-size", (this.fontSize * 1.7).toString());
                        line.SVGText1.setAttribute("font-family", "Roboto-Bold");
                        line.SVGText1.setAttribute("text-anchor", "end");
                        line.SVGText1.setAttribute("alignment-baseline", "central");
                    }
                    this.graduations.push(line);
                }
                this.graduationVLine = document.createElementNS(Avionics.SVG.NS, "line");
                this.graduationVLine.setAttribute("x1", this.graduationScrollPosX.toString());
                this.graduationVLine.setAttribute("y1", "0");
                this.graduationVLine.setAttribute("x2", this.graduationScrollPosX.toString());
                this.graduationVLine.setAttribute("y2", "0");
                this.graduationVLine.setAttribute("stroke", "white");
                this.graduationVLine.setAttribute("stroke-width", "6");
                for (let i = 0; i < this.totalGraduations; i++) {
                    let line = this.graduations[i];
                    graduationGroup.appendChild(line.SVGLine);
                    if (line.SVGText1) {
                        graduationGroup.appendChild(line.SVGText1);
                    }
                }
                graduationGroup.appendChild(this.graduationVLine);
                this.centerSVG.appendChild(graduationGroup);
            }
            var cursorPosX = _left + _width * 0.5;
            var cursorPosY = _top + _height * 0.5 + 3;
            var cursorWidth = width;
            var cursorHeight = 23;
            if (!this.cursorSVG) {
                this.cursorSVG = document.createElementNS(Avionics.SVG.NS, "svg");
                this.cursorSVG.setAttribute("id", "CursorGroup");
            }
            else
                Utils.RemoveAllChildren(this.cursorSVG);
            this.cursorSVG.setAttribute("x", cursorPosX.toString());
            this.cursorSVG.setAttribute("y", (cursorPosY - cursorHeight * 0.5).toString());
            this.cursorSVG.setAttribute("width", cursorWidth.toString());
            this.cursorSVG.setAttribute("height", cursorHeight.toString());
            this.cursorSVG.setAttribute("viewBox", "0 0 " + cursorWidth + " " + cursorHeight);
            {
                if (!this.cursorSVGShape)
                    this.cursorSVGShape = document.createElementNS(Avionics.SVG.NS, "path");
                this.cursorSVGShape.setAttribute("fill", "yellow");
                this.cursorSVGShape.setAttribute("fill-opacity", this.cursorOpacity);
                this.cursorSVGShape.setAttribute("d", "M 25 9 L 55 9 L 78 1 L 78 21 L 55 13 L 25 13 Z");
                this.cursorSVG.appendChild(this.cursorSVGShape);
            }
            if (!this.speedTrendArrowSVG) {
                this.speedTrendArrowSVG = document.createElementNS(Avionics.SVG.NS, "svg");
                this.speedTrendArrowSVG.setAttribute("id", "SpeedTrendArrowGroup");
            }
            else
                Utils.RemoveAllChildren(this.speedTrendArrowSVG);
            this.speedTrendArrowSVG.setAttribute("x", "18");
            this.speedTrendArrowSVG.setAttribute("y", "0");
            this.speedTrendArrowSVG.setAttribute("width", "250");
            this.speedTrendArrowSVG.setAttribute("height", height.toString());
            this.speedTrendArrowSVG.setAttribute("viewBox", "0 0 250 " + height.toString());
            {
                if (!this.speedTrendArrowSVGShape)
                    this.speedTrendArrowSVGShape = document.createElementNS(Avionics.SVG.NS, "path");
                this.speedTrendArrowSVGShape.setAttribute("fill", "none");
                this.speedTrendArrowSVGShape.setAttribute("stroke", "yellow");
                this.speedTrendArrowSVGShape.setAttribute("stroke-width", "2");
                this.speedTrendArrowSVG.appendChild(this.speedTrendArrowSVGShape);
            }
            var greenDotPosX = _left + _width * 0.9;
            var greenDotPosY = _top + _height * 0.5;
            var greenDotWidth = width;
            var greenDotHeight = 20;
            if (!this.greenDotSVG) {
                this.greenDotSVG = document.createElementNS(Avionics.SVG.NS, "svg");
                this.greenDotSVG.setAttribute("id", "GreenDotIndicatorGroup");
            }
            else
                Utils.RemoveAllChildren(this.greenDotSVG);
            this.greenDotSVG.setAttribute("x", greenDotPosX.toFixed(0));
            this.greenDotSVG.setAttribute("y", (greenDotPosY - greenDotHeight * 0.5).toFixed(0));
            this.greenDotSVG.setAttribute("width", greenDotWidth.toFixed(0));
            this.greenDotSVG.setAttribute("height", greenDotHeight.toFixed(0));
            this.greenDotSVG.setAttribute("viewBox", "0 0 " + greenDotWidth + " " + greenDotHeight);
            {
                if (!this.greenDotSVGShape)
                    this.greenDotSVGShape = document.createElementNS(Avionics.SVG.NS, "circle");
                this.greenDotSVGShape.setAttribute("fill", "none");
                this.greenDotSVGShape.setAttribute("stroke", "rgb(36,255,0)");
                this.greenDotSVGShape.setAttribute("stroke-width", "4");
                this.greenDotSVGShape.setAttribute("cx", "10");
                this.greenDotSVGShape.setAttribute("cy", "10");
                this.greenDotSVGShape.setAttribute("r", "7");
                this.greenDotSVG.appendChild(this.greenDotSVGShape);
            }
            var blueSpeedPosX = _left + _width * 1.025;
            var blueSpeedPosY = _top + _height * 0.5;
            var blueSpeedWidth = width;
            var blueSpeedHeight = 44;
            if (!this.blueSpeedSVG) {
                this.blueSpeedSVG = document.createElementNS(Avionics.SVG.NS, "svg");
                this.blueSpeedSVG.setAttribute("id", "BlueSpeedGroup");
            }
            else
                Utils.RemoveAllChildren(this.blueSpeedSVG);
            this.blueSpeedSVG.setAttribute("x", blueSpeedPosX.toString());
            this.blueSpeedSVG.setAttribute("y", (blueSpeedPosY - blueSpeedHeight * 0.5).toString());
            this.blueSpeedSVG.setAttribute("width", blueSpeedWidth.toString());
            this.blueSpeedSVG.setAttribute("height", blueSpeedHeight.toString());
            this.blueSpeedSVG.setAttribute("viewBox", "0 0 " + blueSpeedWidth + " " + blueSpeedHeight);
            {
                let shape = document.createElementNS(Avionics.SVG.NS, "path");
                shape.setAttribute("fill", "none");
                shape.setAttribute("stroke", "cyan");
                shape.setAttribute("stroke-width", "2");
                shape.setAttribute("d", "M 0 22 L 25 0 L 25 44 Z");
                this.blueSpeedSVG.appendChild(shape);
            }
            var redSpeedPosX = _left + _width * 1.025;
            var redSpeedPosY = _top + _height * 0.5;
            var redSpeedWidth = width;
            var redSpeedHeight = 44;
            if (!this.redSpeedSVG) {
                this.redSpeedSVG = document.createElementNS(Avionics.SVG.NS, "svg");
                this.redSpeedSVG.setAttribute("id", "redAirspeedPointerGroup");
            }
            else
                Utils.RemoveAllChildren(this.redSpeedSVG);
            this.redSpeedSVG.setAttribute("x", redSpeedPosX.toString());
            this.redSpeedSVG.setAttribute("y", (redSpeedPosY - redSpeedHeight * 0.5).toString());
            this.redSpeedSVG.setAttribute("width", redSpeedWidth.toString());
            this.redSpeedSVG.setAttribute("height", redSpeedHeight.toString());
            this.redSpeedSVG.setAttribute("viewBox", "0 0 " + redSpeedWidth + " " + redSpeedHeight);
            {
                let shape = document.createElementNS(Avionics.SVG.NS, "path");
                shape.setAttribute("fill", "none");
                shape.setAttribute("stroke", "magenta");
                shape.setAttribute("stroke-width", "2");
                shape.setAttribute("d", "M 0 22 L 25 0 L 25 44 Z");
                this.redSpeedSVG.appendChild(shape);
            }
            var nextFlapPosX = _left + _width * 0.8;
            var nextFlapPosY = _top + _height * 0.5;
            var nextFlapWidth = width;
            var nextFlapHeight = 20;
            if (!this.nextFlapSVG) {
                this.nextFlapSVG = document.createElementNS(Avionics.SVG.NS, "svg");
                this.nextFlapSVG.setAttribute("id", "NextFlapIndicatorGroup");
            }
            else
                Utils.RemoveAllChildren(this.nextFlapSVG);
            this.nextFlapSVG.setAttribute("x", nextFlapPosX.toFixed(0));
            this.nextFlapSVG.setAttribute("y", (nextFlapPosY - nextFlapHeight * 0.5).toFixed(0));
            this.nextFlapSVG.setAttribute("width", nextFlapWidth.toFixed(0));
            this.nextFlapSVG.setAttribute("height", nextFlapHeight.toFixed(0));
            this.nextFlapSVG.setAttribute("viewBox", "0 0 " + nextFlapWidth + " " + nextFlapHeight);
            {
                if (!this.nextFlapSVGShape)
                    this.nextFlapSVGShape = document.createElementNS(Avionics.SVG.NS, "path");
                this.nextFlapSVGShape.setAttribute("fill", "none");
                this.nextFlapSVGShape.setAttribute("stroke", "orange");
                this.nextFlapSVGShape.setAttribute("stroke-width", "4");
                this.nextFlapSVGShape.setAttribute("d", "M 0 4 L 15 4 M 0 16 L 15 16");
                this.nextFlapSVG.appendChild(this.nextFlapSVGShape);
            }
            var stripViewPosX = _left + _width + 4;
            var stripViewPosY = this.stripBorderSize;
            var stripViewWidth = width;
            var stripViewHeight = _height - this.stripBorderSize * 2;
            if (!this.stripsSVG) {
                this.stripsSVG = document.createElementNS(Avionics.SVG.NS, "svg");
                this.stripsSVG.setAttribute("id", "StripsGroup");
            }
            else
                Utils.RemoveAllChildren(this.stripsSVG);
            this.stripsSVG.setAttribute("x", stripViewPosX.toFixed(0));
            this.stripsSVG.setAttribute("y", stripViewPosY.toFixed(0));
            this.stripsSVG.setAttribute("width", stripViewWidth.toFixed(0));
            this.stripsSVG.setAttribute("height", stripViewHeight.toFixed(0));
            this.stripsSVG.setAttribute("viewBox", "0 0 " + stripViewWidth + " " + stripViewHeight);
            {
                this.stripHeight = stripViewHeight * 3;
                this.vMaxStripSVG = document.createElementNS(Avionics.SVG.NS, "g");
                this.vMaxStripSVG.setAttribute("id", "VMax");
                {
                    let stripWidth = 14;
                    let shape = document.createElementNS(Avionics.SVG.NS, "path");
                    shape.setAttribute("fill", "black");
                    shape.setAttribute("stroke", "red");
                    shape.setAttribute("d", "M 0 0 l " + stripWidth + " 0 l 0 " + (this.stripHeight) + " l " + (-stripWidth) + " 0 Z");
                    this.vMaxStripSVG.appendChild(shape);
                    let dashHeight = stripWidth * 1.0;
                    let dashSpacing = dashHeight * 0.75;
                    let y = this.stripHeight - dashHeight;
                    while (y > 0) {
                        let rect = document.createElementNS(Avionics.SVG.NS, "rect");
                        rect.setAttribute("fill", "red");
                        rect.setAttribute("x", "0");
                        rect.setAttribute("y", y.toString());
                        rect.setAttribute("width", stripWidth.toString());
                        rect.setAttribute("height", dashHeight.toString());
                        this.vMaxStripSVG.appendChild(rect);
                        y -= dashHeight + dashSpacing;
                    }
                }
                this.stripsSVG.appendChild(this.vMaxStripSVG);
                this.vLSStripSVG = document.createElementNS(Avionics.SVG.NS, "g");
                this.vLSStripSVG.setAttribute("id", "VLS");
                {
                    let stripWidth = 9;
                    let shape = document.createElementNS(Avionics.SVG.NS, "path");
                    shape.setAttribute("fill", "black");
                    shape.setAttribute("stroke", "orange");
                    shape.setAttribute("d", "M 0 0 l " + stripWidth + " 0 l 0 " + (this.stripHeight) + " l " + (-stripWidth) + " 0 Z");
                    this.vLSStripSVG.appendChild(shape);
                }
                this.stripsSVG.appendChild(this.vLSStripSVG);
                this.stallProtMinStripSVG = document.createElementNS(Avionics.SVG.NS, "g");
                this.stallProtMinStripSVG.setAttribute("id", "StallProtMin");
                {
                    let stripWidth = 14;
                    let shape = document.createElementNS(Avionics.SVG.NS, "path");
                    shape.setAttribute("fill", "black");
                    shape.setAttribute("stroke", "orange");
                    shape.setAttribute("d", "M 0 0 l " + stripWidth + " 0 l 0 " + (this.stripHeight) + " l " + (-stripWidth) + " 0 Z");
                    this.stallProtMinStripSVG.appendChild(shape);
                    let dashHeight = stripWidth * 1.0;
                    let dashSpacing = dashHeight * 0.75;
                    let y = 0;
                    while (y < this.stripHeight) {
                        let rect = document.createElementNS(Avionics.SVG.NS, "rect");
                        rect.setAttribute("fill", "orange");
                        rect.setAttribute("x", "0");
                        rect.setAttribute("y", y.toString());
                        rect.setAttribute("width", stripWidth.toString());
                        rect.setAttribute("height", dashHeight.toString());
                        this.stallProtMinStripSVG.appendChild(rect);
                        y += dashHeight + dashSpacing;
                    }
                }
                this.stripsSVG.appendChild(this.stallProtMinStripSVG);
                this.stallProtMaxStripSVG = document.createElementNS(Avionics.SVG.NS, "g");
                this.stallProtMaxStripSVG.setAttribute("id", "StallProtMax");
                {
                    let stripWidth = 19;
                    let shape = document.createElementNS(Avionics.SVG.NS, "path");
                    shape.setAttribute("fill", "red");
                    shape.setAttribute("stroke", "red");
                    shape.setAttribute("d", "M 0 0 l " + stripWidth + " 0 l 0 " + (this.stripHeight) + " l " + (-stripWidth) + " 0 Z");
                    this.stallProtMaxStripSVG.appendChild(shape);
                }
                this.stripsSVG.appendChild(this.stallProtMaxStripSVG);
            }
            var speedMarkersPosX = _left + _width;
            var speedMarkersPosY = 0;
            this.speedMarkersWidth = width;
            this.speedMarkersHeight = 50;
            this.createSpeedMarker("1", speedMarkersPosX, speedMarkersPosY, this.updateMarkerV1, 1.0, 1.0, "cyan", false, [], 16, 0);
            this.createSpeedMarker("F", speedMarkersPosX, speedMarkersPosY, this.updateMarkerF, 1.0, 1.0, "cyan", false, [], 16, 0);
            this.createSpeedMarker("S", speedMarkersPosX, speedMarkersPosY, this.updateMarkerS, 1.0, 1.0, "cyan", false, [], 16, 0);
            this.centerSVG.appendChild(this.stripsSVG);
            this.centerSVG.appendChild(this.cursorSVG);
            this.centerSVG.appendChild(this.speedTrendArrowSVG);
            this.centerSVG.appendChild(this.redSpeedSVG);
            this.centerSVG.appendChild(this.blueSpeedSVG);
            this.centerSVG.appendChild(this.speedMarkerSVG);
            this.centerSVG.appendChild(this.nextFlapSVG);
            this.centerSVG.appendChild(this.greenDotSVG);
        }
        this.rootGroup.appendChild(this.centerSVG);
        {
            this.machPrefixSVG = document.createElementNS(Avionics.SVG.NS, "text");
            this.machPrefixSVG.textContent = ".";
            this.machPrefixSVG.setAttribute("x", (posX - 10).toString());
            this.machPrefixSVG.setAttribute("y", (posY + height + 45).toString());
            this.machPrefixSVG.setAttribute("fill", "rgb(36,255,0)");
            this.machPrefixSVG.setAttribute("font-size", (this.fontSize * 1.4).toString());
            this.machPrefixSVG.setAttribute("font-family", "Roboto-Bold");
            this.machPrefixSVG.setAttribute("text-anchor", "end");
            this.machPrefixSVG.setAttribute("alignment-baseline", "central");
            this.rootGroup.appendChild(this.machPrefixSVG);
            this.machValueSVG = document.createElementNS(Avionics.SVG.NS, "text");
            this.machValueSVG.textContent = "000";
            this.machValueSVG.setAttribute("x", (posX - 10).toString());
            this.machValueSVG.setAttribute("y", (posY + height + 45).toString());
            this.machValueSVG.setAttribute("fill", "rgb(36,255,0)");
            this.machValueSVG.setAttribute("font-size", (this.fontSize * 1.4).toString());
            this.machValueSVG.setAttribute("font-family", "Roboto-Bold");
            this.machValueSVG.setAttribute("text-anchor", "start");
            this.machValueSVG.setAttribute("alignment-baseline", "central");
            this.rootGroup.appendChild(this.machValueSVG);
        }
        this.rootSVG.appendChild(this.rootGroup);
        this.appendChild(this.rootSVG);
    }
    createSpeedMarker(_text, _x, _y, _handler, _scale = 1.0, _textScale = 1.4, _color = "green", _bg = false, _params = [], lineLength, textOffset) {
        let svg = document.createElementNS(Avionics.SVG.NS, "svg");
        svg.setAttribute("id", _text + "_Marker");
        svg.setAttribute("x", _x.toString());
        svg.setAttribute("y", _y.toString());
        svg.setAttribute("width", (this.speedMarkersWidth * _scale).toFixed(0));
        svg.setAttribute("height", (this.speedMarkersHeight * _scale * 1.05).toFixed(0));
        svg.setAttribute("viewBox", "0 0 " + this.speedMarkersWidth + " " + (this.speedMarkersHeight * 1.05));
        let offsetY = (this.speedMarkersHeight - this.speedMarkersHeight * _scale) * 0.5;
        let line = document.createElementNS(Avionics.SVG.NS, "line");
        line.setAttribute("x1", "0");
        line.setAttribute("y1", (offsetY + this.speedMarkersHeight * 0.5).toString());
        line.setAttribute("x2", lineLength.toString());
        line.setAttribute("y2", (offsetY + this.speedMarkersHeight * 0.5).toString());
        line.setAttribute("stroke", _color);
        line.setAttribute("stroke-width", "2");
        svg.appendChild(line);
        if (_bg) {
            let textBG = document.createElementNS(Avionics.SVG.NS, "rect");
            textBG.setAttribute("x", "17");
            textBG.setAttribute("y", (offsetY + this.speedMarkersHeight * 0.3).toString());
            textBG.setAttribute("width", (this.speedMarkersWidth * 0.275).toString());
            textBG.setAttribute("height", (this.speedMarkersHeight * 0.4).toString());
            textBG.setAttribute("fill", "black");
            svg.appendChild(textBG);
        }
        let text = document.createElementNS(Avionics.SVG.NS, "text");
        text.textContent = _text;
        text.setAttribute("x", (17 + textOffset).toString());
        text.setAttribute("y", (offsetY + this.speedMarkersHeight * 0.5).toString());
        text.setAttribute("fill", _color);
        text.setAttribute("font-size", (this.fontSize * _textScale).toString());
        text.setAttribute("font-family", "Roboto-Bold");
        text.setAttribute("text-anchor", "start");
        text.setAttribute("alignment-baseline", "central");
        svg.appendChild(text);
        let speed = document.createElementNS(Avionics.SVG.NS, "text");
        speed.textContent = _text;
        speed.setAttribute("x", "17");
        speed.setAttribute("y", (offsetY + this.speedMarkersHeight * 0.8).toString());
        speed.setAttribute("fill", _color);
        speed.setAttribute("font-size", (this.fontSize * _textScale).toString());
        speed.setAttribute("font-family", "Roboto-Bold");
        speed.setAttribute("text-anchor", "start");
        speed.setAttribute("alignment-baseline", "central");
        svg.appendChild(speed);
        let marker = new AirspeedMarker(line, text, speed, _handler.bind(this));
        marker.svg = svg;
        marker.params = _params;
        this.speedMarkers.push(marker);
        if (!this.speedMarkerSVG)
            this.speedMarkerSVG = document.createElementNS(Avionics.SVG.NS, "g");
        this.speedMarkerSVG.appendChild(svg);
        return marker;
    }
    update(dTime) {
        let indicatedSpeed = Simplane.getIndicatedSpeed();
        if (!this.altOver20k && Simplane.getAltitude() >= 20000)
            this.altOver20k = true;
        this.updateArcScrolling(indicatedSpeed);
        this.updateGraduationScrolling(indicatedSpeed);
        this.updateCursorScrolling(indicatedSpeed);
        let iasAcceleration = this.computeIAS(indicatedSpeed);
        let speedTrend = iasAcceleration;
        let crossSpeed = SimVar.GetGameVarValue("AIRCRAFT CROSSOVER SPEED", "Knots");
        let cruiseMach = SimVar.GetGameVarValue("AIRCRAFT CRUISE MACH", "mach");
        let crossSpeedFactor = Simplane.getCrossoverSpeedFactor(crossSpeed, cruiseMach);
        let nextFlapSpeed = Simplane.getNextFlapsExtendSpeed(this.aircraft) * crossSpeedFactor;

        const alt = Simplane.getAltitude();
        let maxSpeed = 260;
        if (alt >= 8000 && alt <= 27884) {
            maxSpeed = 305;
        }
        else if (alt > 27884) {
            const ambientPressure = SimVar.GetSimVarValue('AMBIENT PRESSURE', 'inHG');
            const machScalar2 = Math.pow(0.77, 2);
            const machScalar4 = Math.pow(0.77, 4);
            maxSpeed = Math.sqrt(ambientPressure / 29.92) * Math.sqrt(1 + machScalar2 / 4 + machScalar4 / 40) * 0.77 * 661.5;
        }

        let greenDot = Simplane.getGreenDotSpeed() * crossSpeedFactor;
        let lowestSelectableSpeed = Simplane.getLowestSelectableSpeed();
        let stallProtectionMin = Simplane.getStallProtectionMinSpeed();
        let stallProtectionMax = Simplane.getStallProtectionMaxSpeed();
        let stallSpeed = Simplane.getStallSpeed();
        let planeOnGround = Simplane.getIsGrounded();
        this.smoothSpeeds(indicatedSpeed, dTime, maxSpeed, lowestSelectableSpeed, stallProtectionMin, stallProtectionMax, stallSpeed);
        this.updateSpeedTrendArrow(indicatedSpeed, speedTrend);
        this.updateTargetSpeeds(indicatedSpeed);
        this.updateNextFlapSpeedIndicator(indicatedSpeed, nextFlapSpeed);
        this.updateStrip(this.vMaxStripSVG, indicatedSpeed, this._maxSpeed, false, true);
        this.updateStrip(this.vLSStripSVG, indicatedSpeed, this._lowestSelectableSpeed, planeOnGround, false);
        this.updateStrip(this.stallProtMinStripSVG, indicatedSpeed, this._alphaProtectionMin, planeOnGround, false);
        this.updateStrip(this.stallProtMaxStripSVG, indicatedSpeed, this._alphaProtectionMax, planeOnGround, false);
        this.updateStrip(this.stallStripSVG, indicatedSpeed, this._stallSpeed, planeOnGround, false);
        this.updateGreenDot(indicatedSpeed, greenDot);
        this.updateSpeedMarkers(indicatedSpeed);
        this.updateMachSpeed(dTime);
        this.updateSpeedOverride(dTime);
        this.updateVSpeeds();
    }
    smoothSpeeds(_indicatedSpeed, _dTime, _maxSpeed, _lowestSelectableSpeed, _stallProtectionMin, _stallProtectionMax, _stallSpeed) {
        let refSpeed = _maxSpeed;
        if (this.vLSStripSVG) {
            let delta = _lowestSelectableSpeed - refSpeed;
            if (delta >= 0)
                _lowestSelectableSpeed -= delta + 5;
            refSpeed = _lowestSelectableSpeed;
        }
        if (this.stallProtMinStripSVG) {
            let delta = _stallProtectionMin - refSpeed;
            if (delta >= 0)
                _stallProtectionMin -= delta + 5;
            refSpeed = _stallProtectionMin;
        }
        if (this.stallProtMaxStripSVG) {
            let delta = _stallProtectionMax - refSpeed;
            if (delta >= 0)
                _stallProtectionMax -= delta + 5;
            refSpeed = _stallProtectionMax;
        }
        if (this.stallStripSVG) {
            let delta = _stallSpeed - refSpeed;
            if (delta >= 0)
                _stallProtectionMax -= delta + 5;
            refSpeed = _stallSpeed;
        }
        let seconds = _dTime / 1000;
        this._maxSpeed = Utils.SmoothSin(this._maxSpeed, _maxSpeed, this._smoothFactor, seconds);
        this._lowestSelectableSpeed = Utils.SmoothSin(this._lowestSelectableSpeed, _lowestSelectableSpeed, this._smoothFactor, seconds);
        this._alphaProtectionMin = Utils.SmoothSin(this._alphaProtectionMin, _stallProtectionMin, this._smoothFactor, seconds);
        this._alphaProtectionMax = Utils.SmoothSin(this._alphaProtectionMax, _stallProtectionMax, this._smoothFactor, seconds);
        this._stallSpeed = Utils.SmoothSin(this._stallSpeed, _stallSpeed, this._smoothFactor, seconds);
        let delta = this._alphaProtectionMax - _indicatedSpeed;
        if (delta >= 0) {
            this._alphaProtectionMax -= delta;
        }
    }
    updateSpeedOverride(_dTime) {
        if (Math.abs(this._maxSpeed - this._lastMaxSpeedOverride) >= 0) {
            this._lastMaxSpeedOverrideTime += _dTime / 1000;
            if (this._lastMaxSpeedOverrideTime > 5) {
                SimVar.SetGameVarValue("AIRCRAFT_MAXSPEED_OVERRIDE", "knots", this._maxSpeed - 3);
                this._lastMaxSpeedOverride = this._maxSpeed;
                this._lastMaxSpeedOverrideTime = 0;
            }
        }
        else {
            this._lastMaxSpeedOverrideTime = 0;
        }
    }
    updateVSpeeds() {
        if (this.vSpeedSVG) {
            let v1Trigger = SimVar.GetSimVarValue("L:WT_CJ4_V1_SPEED", "Knots");
            let v2Trigger = SimVar.GetSimVarValue("L:WT_CJ4_V2_SPEED", "Knots");
            let vRTrigger = SimVar.GetSimVarValue("L:WT_CJ4_VR_SPEED", "Knots");
            let vTTrigger = SimVar.GetSimVarValue("L:WT_CJ4_VT_SPEED", "Knots");
            if (Simplane.getIndicatedSpeed() < 40){
                this.vSpeedSVG.setAttribute("opacity", "1");
                this.v1Speed.textContent = v1Trigger.toFixed(0);
                if (SimVar.GetSimVarValue("L:WT_CJ4_V1_FMCSET", "Bool")) {
                    this.v1Speed.setAttribute("fill", "magenta");
                    this.titleV1V.setAttribute("fill", "magenta");
                    this.title1.setAttribute("fill", "magenta");
                }
                else {
                    this.v1Speed.setAttribute("fill", "cyan");
                    this.titleV1V.setAttribute("fill", "cyan");
                    this.title1.setAttribute("fill", "cyan");
                }
                this.vRSpeed.textContent = vRTrigger.toFixed(0);
                if (SimVar.GetSimVarValue("L:WT_CJ4_VR_FMCSET", "Bool")) {
                    this.vRSpeed.setAttribute("fill", "magenta");
                    this.titleVRV.setAttribute("fill", "magenta");
                    this.titleR.setAttribute("fill", "magenta");
                }
                else {
                    this.vRSpeed.setAttribute("fill", "cyan");
                    this.titleVRV.setAttribute("fill", "cyan");
                    this.titleR.setAttribute("fill", "cyan");
                }
                this.v2Speed.textContent = v2Trigger.toFixed(0);
                if (SimVar.GetSimVarValue("L:WT_CJ4_V2_FMCSET", "Bool")) {
                    this.v2Speed.setAttribute("fill", "magenta");
                    this.titleV2V.setAttribute("fill", "magenta");
                    this.title2.setAttribute("fill", "magenta");
                }
                else {
                    this.v2Speed.setAttribute("fill", "cyan");
                    this.titleV2V.setAttribute("fill", "cyan");
                    this.title2.setAttribute("fill", "cyan");
                }
                this.vXSpeed.textContent = vTTrigger.toFixed(0);
                if (SimVar.GetSimVarValue("L:WT_CJ4_VT_FMCSET", "Bool")) {
                    this.vXSpeed.setAttribute("fill", "magenta");
                    this.titleVTV.setAttribute("fill", "magenta");
                    this.titleT.setAttribute("fill", "magenta");
                }
                else {
                    this.vXSpeed.setAttribute("fill", "cyan");
                    this.titleVTV.setAttribute("fill", "cyan");
                    this.titleT.setAttribute("fill", "cyan");
                }

                const v1Vis = v1Trigger > 0 ? "visible" : "hidden";
                this.titleV1V.setAttribute("visibility", v1Vis);
                this.title1.setAttribute("visibility", v1Vis);
                this.v1Speed.setAttribute("visibility", v1Vis);
    
                const vRVis = vRTrigger > 0 ? "visible" : "hidden";
                this.titleVRV.setAttribute("visibility", vRVis);
                this.titleR.setAttribute("visibility", vRVis);
                this.vRSpeed.setAttribute("visibility", vRVis);
    
                const v2Vis = v2Trigger > 0 ? "visible" : "hidden";
                this.titleV2V.setAttribute("visibility", v2Vis);
                this.title2.setAttribute("visibility", v2Vis);
                this.v2Speed.setAttribute("visibility", v2Vis);
    
                const vTVis = vTTrigger > 0 ? "visible" : "hidden";
                this.titleVTV.setAttribute("visibility", vTVis);
                this.titleT.setAttribute("visibility", vTVis);
                this.vXSpeed.setAttribute("visibility", vTVis);

            }
            else {
                this.vSpeedSVG.setAttribute("opacity", "0");
            }

            if (Simplane.getIndicatedSpeed() > 200 && SimVar.GetSimVarValue("L:WT_CJ4_VT_SPEED", "Knots") != 0) {
                SimVar.SetSimVarValue("L:WT_CJ4_V1_SPEED", "Knots", 0);
                SimVar.SetSimVarValue("L:WT_CJ4_VR_SPEED", "Knots", 0);
                SimVar.SetSimVarValue("L:WT_CJ4_V2_SPEED", "Knots", 0);
                SimVar.SetSimVarValue("L:WT_CJ4_VT_SPEED", "Knots", 0);
                SimVar.SetSimVarValue("L:WT_CJ4_V1_FMCSET", "Bool", true);
                SimVar.SetSimVarValue("L:WT_CJ4_VR_FMCSET", "Bool", true);
                SimVar.SetSimVarValue("L:WT_CJ4_V2_FMCSET", "Bool", true);
                SimVar.SetSimVarValue("L:WT_CJ4_VT_FMCSET", "Bool", true);
            }
        }
    }
    computeIAS(_currentSpeed) {
        let newIASTime = {
            ias: _currentSpeed,
            t: performance.now() / 1000
        };
        if (!this._lastIASTime) {
            this._lastIASTime = newIASTime;
            return;
        }
        let frameIASAcceleration = (newIASTime.ias - this._lastIASTime.ias) / (newIASTime.t - this._lastIASTime.t);
        frameIASAcceleration = Math.min(frameIASAcceleration, 10);
        frameIASAcceleration = Math.max(frameIASAcceleration, -10);
        if (isFinite(frameIASAcceleration)) {
            this._computedIASAcceleration += (frameIASAcceleration - this._computedIASAcceleration) / (50 / ((newIASTime.t - this._lastIASTime.t) / .016));
        }
        this._lastIASTime = newIASTime;
        let accel = this._computedIASAcceleration * 6;
        return accel;
    }
    getAutopilotMode() {
        if (this.aircraft == Aircraft.A320_NEO) {
            if (Simplane.getAutoPilotAirspeedHoldActive())
                return AutopilotMode.SELECTED;
            return AutopilotMode.MANAGED;
        }
        else if (this.aircraft == Aircraft.B747_8 || this.aircraft == Aircraft.AS01B) {
            if (Simplane.getAutoPilotAirspeedHoldActive())
                return AutopilotMode.HOLD;
            else {
                return AutopilotMode.SELECTED;
            }
        }
        else {
            return AutopilotMode.SELECTED;
        }
    }
    updateMachSpeed(dTime) {
        if (this.machPrefixSVG && this.machValueSVG) {
            var trueMach = Simplane.getMachSpeed();
            this.machSpeed = Utils.SmoothSin(this.machSpeed, trueMach, 0.25, dTime / 1000);
            if (this.machSpeed > 0.998)
                this.machSpeed = 0.998;
            if (this.aircraft == Aircraft.B747_8 || this.aircraft == Aircraft.AS01B) {
                if ((!this.machVisible && this.machSpeed >= 0.4) || (this.machVisible && this.machSpeed >= 0.35)) {
                    var fixedMach = this.machSpeed.toFixed(3);
                    var radixPos = fixedMach.indexOf('.');
                    this.machPrefixSVG.textContent = ".";
                    this.machValueSVG.textContent = fixedMach.slice(radixPos + 1);
                    this.machVisible = true;
                }
                else {
                    var groundSpeed = Math.round(Simplane.getGroundSpeed());
                    this.machPrefixSVG.textContent = "GS";
                    this.machValueSVG.textContent = Utils.leadingZeros(groundSpeed, 3);
                    this.machVisible = true;
                }
            }
            else if (this.aircraft == Aircraft.CJ4) {
                if ((!this.machVisible && this.machSpeed >= 0.4) || (this.machVisible && this.machSpeed >= 0.35)) {
                    var fixedMach = this.machSpeed.toFixed(3);
                    var radixPos = fixedMach.indexOf('.');
                    this.machPrefixSVG.textContent = "M";
                    this.machValueSVG.textContent = fixedMach.slice(radixPos + 1);
                    this.machVisible = true;
                }
                else {
                    this.machVisible = false;
                }
            }
            else {
                var fixedMach = this.machSpeed.toFixed(3);
                if ((!this.machVisible && this.machSpeed >= 0.5) || (this.machVisible && this.machSpeed >= 0.45)) {
                    var radixPos = fixedMach.indexOf('.');
                    this.machValueSVG.textContent = fixedMach.slice(radixPos + 1);
                    this.machVisible = true;
                }
                else {
                    this.machVisible = false;
                }
            }
        }
        if (this.machVisible) {
            this.machPrefixSVG.setAttribute("visibility", "visible");
            this.machValueSVG.setAttribute("visibility", "visible");
            this.machPrefixdecimalSVG.setAttribute("visibility", "visible");
        }
        else {
            this.machPrefixSVG.setAttribute("visibility", "hidden");
            this.machValueSVG.setAttribute("visibility", "hidden");
            this.machPrefixdecimalSVG.setAttribute("visibility", "hidden");
        }
    }
    arcToSVG(_value) {
        var pixels = (_value * this.graduationSpacing * (this.nbSecondaryGraduations + 1)) / 10;
        return pixels;
    }
    updateGraduationScrolling(_speed) {
        if (this.graduations) {
            if (_speed < this.graduationMinValue)
                _speed = this.graduationMinValue;
            this.graduationScroller.scroll(_speed);
            var currentVal = this.graduationScroller.firstValue;
            var currentY = this.graduationScrollPosY + this.graduationScroller.offsetY * this.graduationSpacing * (this.nbSecondaryGraduations + 1);
            var startVal = currentVal;
            var startY = currentY;
            for (var i = 0; i < this.totalGraduations; i++) {
                var posX = this.graduationScrollPosX;
                var posY = currentY;
                if ((currentVal < this.graduationMinValue) || (currentVal == this.graduationMinValue && !this.graduations[i].SVGText1)) {
                    this.graduations[i].SVGLine.setAttribute("visibility", "hidden");
                    if (this.graduations[i].SVGText1) {
                        this.graduations[i].SVGText1.setAttribute("visibility", "hidden");
                    }
                }
                else {
                    this.graduations[i].SVGLine.setAttribute("visibility", "visible");
                    this.graduations[i].SVGLine.setAttribute("transform", "translate(" + posX.toString() + " " + posY.toString() + ")");
                    if (this.graduations[i].SVGText1) {
                        if(currentVal == this.graduationMinValue){
                            var graduationMinValuePosY = posY;
                        }
                        if (this.aircraft == Aircraft.CJ4) {
                            if ((currentVal % 4) == 0)
                                this.graduations[i].SVGText1.textContent = currentVal.toString();
                            else
                                this.graduations[i].SVGText1.textContent = "";
                        }
                        else if (this.aircraft == Aircraft.B747_8 || this.aircraft == Aircraft.AS01B) {
                            if (currentVal < this.graduationMinValue)
                                this.graduations[i].SVGText1.textContent = "";
                            else
                                this.graduations[i].SVGText1.textContent = currentVal.toString();
                        }
                        else {
                            if (currentVal < this.graduationMinValue)
                                this.graduations[i].SVGText1.textContent = "";
                            else
                                this.graduations[i].SVGText1.textContent = Utils.leadingZeros(currentVal, 3);
                        }
                        this.graduations[i].SVGText1.setAttribute("visibility", "visible");
                        this.graduations[i].SVGText1.setAttribute("transform", "translate(" + posX.toString() + " " + posY.toString() + ")");
                    }
                }
                if (this.graduations[i].SVGText1)
                    currentVal = this.graduationScroller.nextValue;
                currentY -= this.graduationSpacing;
            }
            if (this.graduationVLine) {
                var factor = 10 / this.graduationScroller.increment;
                var offsetY = (Math.min((startVal - this.graduationMinValue), 0) / 10) * this.graduationSpacing * (this.nbSecondaryGraduations) * factor;

                var graduationVLineY1 = 0;                
                if(typeof graduationMinValuePosY != "undefined"){
                    graduationVLineY1 = graduationMinValuePosY + 1;
                }else{
                    graduationVLineY1 = (startY + offsetY).toString();
                }
                this.graduationVLine.setAttribute("y1", graduationVLineY1);
                this.graduationVLine.setAttribute("y2", Math.floor(currentY + offsetY).toString());
            }
        }
    }
    updateArcScrolling(_speed) {
        if (this.arcs) {
            var offset = this.arcToSVG(_speed);
            for (var i = 0; i < this.arcs.length; i++) {
                this.arcs[i].setAttribute("transform", "translate(0 " + offset.toString() + ")");
            }
        }
    }
    updateCursorScrolling(_speed) {
        if (_speed < this.graduationMinValue && this.aircraft != Aircraft.B747_8 && this.aircraft != Aircraft.AS01B) {
            if (this.cursorIntegrals) {
                for (let i = 0; i < this.cursorIntegrals.length; i++) {
                    this.cursorIntegrals[i].clear("-");
                }
            }
            if (this.cursorDecimals) {
                this.cursorDecimals.clear();
            }
        }
        else {
            let speed = Math.max(_speed, this.graduationMinValue);
            if (this.cursorIntegrals) {
                this.cursorIntegrals[0].update(speed, 100, 100);
                this.cursorIntegrals[1].update(speed, 10, 10);
            }
            if (this.cursorDecimals) {
                this.cursorDecimals.update(speed);
            }
        }
    }
    valueToSvg(current, target) {
        var _top = 0;
        var _height = this.refHeight;
        if (current < this.graduationMinValue)
            current = this.graduationMinValue;
        let deltaValue = current - target;
        let deltaSVG = deltaValue * this.graduationSpacing * (this.nbSecondaryGraduations + 1) / this.graduationScroller.increment;
        var posY = _top + _height * 0.5 + deltaSVG;
        posY += 2.5;
        return posY;
    }
    updateSpeedTrendArrow(currentAirspeed, speedTrend, hide = false) {
        let hideArrow = true;
        if (this.speedTrendArrowSVG && !hide) {
            if (currentAirspeed >= 40 && Math.abs(speedTrend) > 1) {
                let arrowBaseY = this.valueToSvg(currentAirspeed, currentAirspeed);
                let arrowTopY = this.valueToSvg(currentAirspeed, currentAirspeed + speedTrend);
                let arrowPath = "M 70 " + arrowBaseY + " L 70 " + arrowTopY.toFixed(1) + " ";
                if (this.aircraft == Aircraft.CJ4) {
                    arrowPath += "L 50 " + arrowTopY.toFixed(1);
                }
                else {
                    if (speedTrend > 0) {
                        arrowPath += "M 62 " + (arrowTopY + 8).toFixed(1) + " L 70 " + arrowTopY.toFixed(1) + " L 78 " + (arrowTopY + 8).toFixed(1);
                    }
                    else {
                        arrowPath += "M 62 " + (arrowTopY - 8).toFixed(1) + " L 70 " + arrowTopY.toFixed(1) + " L 78 " + (arrowTopY - 8).toFixed(1);
                    }
                }
                this.speedTrendArrowSVGShape.setAttribute("d", arrowPath);
                hideArrow = false;
            }
        }
        if (hideArrow) {
            this.speedTrendArrowSVGShape.setAttribute("visibility", "hidden");
        }
        else {
            this.speedTrendArrowSVGShape.setAttribute("visibility", "visible");

        }
    }
    updateTargetSpeeds(currentAirspeed) {
        let takeOffSpeedNotSet = false;
        let hudSpeed = -1;
        if (this.aircraft == Aircraft.A320_NEO) {
            let hideBluePointer = true;
            let hideBlueText = true;
            {
                let blueAirspeed = 0;
                if (Simplane.getV1Airspeed() < 0) {
                    let isSelected = Simplane.getAutoPilotAirspeedSelected();
                    if (isSelected) {
                        if (Simplane.getAutoPilotMachModeActive())
                            blueAirspeed = SimVar.GetGameVarValue("FROM MACH TO KIAS", "number", Simplane.getAutoPilotMachHoldValue());
                        else
                            blueAirspeed = Simplane.getAutoPilotAirspeedHoldValue();
                    }
                }
                if (blueAirspeed > this.graduationMinValue) {
                    let blueSpeedPosY = this.valueToSvg(currentAirspeed, blueAirspeed);
                    let blueSpeedHeight = 44;
                    if (blueSpeedPosY > 0) {
                        if (this.blueSpeedSVG) {
                            this.blueSpeedSVG.setAttribute("visibility", "visible");
                            this.blueSpeedSVG.setAttribute("y", (blueSpeedPosY - blueSpeedHeight * 0.5).toString());
                        }
                        hideBluePointer = false;
                    }
                    else {
                        hideBlueText = false;
                    }
                    hudSpeed = blueAirspeed;
                }
                if (this.blueSpeedSVG && hideBluePointer) {
                    this.blueSpeedSVG.setAttribute("visibility", "hidden");
                }
                if (this.blueSpeedText) {
                    if (hideBlueText) {
                        this.blueSpeedText.setAttribute("visibility", "hidden");
                    }
                    else {
                        this.blueSpeedText.setAttribute("visibility", "visible");
                        this.blueSpeedText.textContent = blueAirspeed.toFixed(0);
                    }
                }
            }
            let hideRedPointer = true;
            let hideRedText = true;
            {
                let redAirspeed = Simplane.getV2Airspeed();
                if (redAirspeed < 0) {
                    let isManaged = Simplane.getAutoPilotAirspeedManaged();
                    if (isManaged) {
                        if (Simplane.getAutoPilotMachModeActive())
                            redAirspeed = SimVar.GetGameVarValue("FROM MACH TO KIAS", "number", Simplane.getAutoPilotMachHoldValue());
                        else
                            redAirspeed = Simplane.getAutoPilotAirspeedHoldValue();
                    }
                }
                if (redAirspeed > this.graduationMinValue) {
                    let redSpeedPosY = this.valueToSvg(currentAirspeed, redAirspeed);
                    let redSpeedHeight = 44;
                    if (redSpeedPosY > 0) {
                        if (this.redSpeedSVG) {
                            this.redSpeedSVG.setAttribute("visibility", "visible");
                            this.redSpeedSVG.setAttribute("y", (redSpeedPosY - redSpeedHeight * 0.5).toString());
                        }
                        hideRedPointer = false;
                    }
                    else {
                        hideRedText = false;
                    }
                    hudSpeed = redAirspeed;
                }
                if (this.redSpeedSVG && hideRedPointer) {
                    this.redSpeedSVG.setAttribute("visibility", "hidden");
                }
                if (this.redSpeedText) {
                    if (hideRedText) {
                        this.redSpeedText.setAttribute("visibility", "hidden");
                    }
                    else {
                        this.redSpeedText.setAttribute("visibility", "visible");
                        this.redSpeedText.textContent = redAirspeed.toFixed(0);
                    }
                }
            }
            if (hideRedPointer && hideRedText && hideBluePointer && hideBlueText) {
                takeOffSpeedNotSet = true;
            }
        }
        else {
            let hideText = true;
            let hidePointer = true;
            if (this.targetSpeedSVG) {
                var APMode = this.getAutopilotMode();
                if (APMode != AutopilotMode.MANAGED) {
                    let selectedAirspeed = 0;
                    var machMode = Simplane.getAutoPilotMachModeActive();
                    if (machMode) {
                        let machAirspeed = Simplane.getAutoPilotMachHoldValue();
                        if (machAirspeed < 1.0) {
                            var fixedMach = machAirspeed.toFixed(2);
                            this.targetSpeedSVG.textContent = "M" + fixedMach.slice(1);
                        }
                        else {
                            this.targetSpeedSVG.textContent = "M" + machAirspeed.toFixed(2);
                        }
                        selectedAirspeed = SimVar.GetGameVarValue("FROM MACH TO KIAS", "number", machAirspeed);
                    }
                    else {
                        selectedAirspeed = Simplane.getAutoPilotAirspeedHoldValue();
                        this.targetSpeedSVG.textContent = Utils.leadingZeros(Math.round(selectedAirspeed), 3);
                    }
                    if (selectedAirspeed >= this.graduationMinValue) {
                        let pointerPosY = this.valueToSvg(currentAirspeed, selectedAirspeed);
                        if (pointerPosY > 0) {
                            if (this.targetSpeedPointerSVG) {
                                this.targetSpeedPointerSVG.setAttribute("visibility", "visible");
                                this.speedBackground.setAttribute("visibility", "visible");
                                this.targetSpeedPointerSVG.setAttribute("y", (pointerPosY - this.targetSpeedPointerHeight * 0.5).toString());
                            }
                            hidePointer = false;
                        }
                        hudSpeed = selectedAirspeed;
                        hideText = false;
                    }
                    else {
                        this.targetSpeedSVG.textContent = "";
                        this.speedBackground.setAttribute("visibility", "hidden");
                        this.targetSpeedPointerSVG.setAttribute("visibility", "hidden");
                    }
                }
                else {
                    this.targetSpeedSVG.textContent = "";
                }
            }
            if (this.targetSpeedPointerSVG && hidePointer)
                this.targetSpeedPointerSVG.setAttribute("visibility", "hidden");
            if (this.targetSpeedBgSVG)
                this.targetSpeedBgSVG.classList.toggle('hide', hideText);
            if (this.targetSpeedIconSVG)
                this.targetSpeedIconSVG.classList.toggle('hide', hideText);
            if (Simplane.getIsGrounded() && Simplane.getV1Airspeed() <= 0 && Simplane.getVRAirspeed() <= 0 && Simplane.getV2Airspeed() <= 0) {
                takeOffSpeedNotSet = true;
            }
        }
        if (this.speedNotSetSVG) {
            this.speedNotSetSVG.setAttribute("visibility", (takeOffSpeedNotSet) ? "visible" : "hidden");
        }
        if (this.hudAPSpeed != hudSpeed) {
            this.hudAPSpeed = Math.round(hudSpeed);
            SimVar.SetSimVarValue("L:HUD_AP_SELECTED_SPEED", "Number", this.hudAPSpeed);
        }

        let flcActive = SimVar.GetSimVarValue("AUTOPILOT FLIGHT LEVEL CHANGE", "number");
        if (flcActive != 1) {
            this.speedBackground.setAttribute("visibility", "hidden");
            this.targetSpeedIconSVG.setAttribute("visibility", "hidden");
            this.targetSpeedSVG.setAttribute("visibility", "hidden");
            this.targetSpeedPointerSVG.setAttribute("visibility", "hidden");
        } else {
            this.targetSpeedIconSVG.setAttribute("visibility", "visible");
            this.targetSpeedSVG.setAttribute("visibility", "visible");
        }
    }
    updateNextFlapSpeedIndicator(currentAirspeed, nextFlapSpeed) {
        if (this.nextFlapSVG) {
            let hidePointer = true;
            if (nextFlapSpeed > this.graduationMinValue) {
                var nextFlapSpeedPosY = this.valueToSvg(currentAirspeed, nextFlapSpeed);
                var nextFlapSpeedHeight = 20;
                if (nextFlapSpeedPosY > 0) {
                    this.nextFlapSVG.setAttribute("y", (nextFlapSpeedPosY - nextFlapSpeedHeight * 0.5).toString());
                    hidePointer = false;
                }
            }
            if (hidePointer) {
                this.nextFlapSVG.setAttribute("visibility", "hidden");
            }
            else {
                this.nextFlapSVG.setAttribute("visibility", "visible");
            }
        }
    }
    updateGreenDot(currentAirspeed, _greenDot) {
        if (this.greenDotSVG) {
            let hidePointer = true;
            if (_greenDot > this.graduationMinValue) {
                var greenDotPosY = this.valueToSvg(currentAirspeed, _greenDot);
                var greenDotHeight = 20;
                if (greenDotPosY > 0) {
                    this.greenDotSVG.setAttribute("y", (greenDotPosY - greenDotHeight * 0.5).toString());
                    hidePointer = false;
                }
            }
            if (hidePointer) {
                this.greenDotSVG.setAttribute("visibility", "hidden");
            }
            else {
                this.greenDotSVG.setAttribute("visibility", "visible");
            }
        }
    }
    updateStrip(_strip, currentAirspeed, maxSpeed, _forceHide, _topToBottom) {
        if (_strip) {
            let hideStrip = true;
            if (!_forceHide) {
                if (maxSpeed > this.graduationMinValue) {
                    let vPosY = this.valueToSvg(currentAirspeed, maxSpeed);
                    if (vPosY > 0) {
                        if (_topToBottom)
                            vPosY -= this.stripHeight + this.stripBorderSize;
                        _strip.setAttribute("transform", "translate(" + this.stripOffsetX + " " + vPosY + ")");
                        hideStrip = false;
                    }
                }
            }
            if (hideStrip) {
                _strip.setAttribute("visibility", "hidden");
            }
            else {
                _strip.setAttribute("visibility", "visible");
            }
        }
    }
    updateSpeedMarkers(currentAirspeed) {
        for (let i = 0; i < this.speedMarkers.length; i++) {
            this.speedMarkers[i].update(currentAirspeed);
        }
    }
    updateMarkerF(_marker, currentAirspeed) {
        let hideMarker = true;
        let phase = Simplane.getCurrentFlightPhase();
        let flapsHandleIndex = Simplane.getFlapsHandleIndex();
        if (flapsHandleIndex == 2 || flapsHandleIndex == 3) {
            let flapSpeed = 0;
            if (phase == FlightPhase.FLIGHT_PHASE_TAKEOFF || phase == FlightPhase.FLIGHT_PHASE_CLIMB || phase == FlightPhase.FLIGHT_PHASE_GOAROUND) {
                flapSpeed = Simplane.getStallSpeedPredicted(flapsHandleIndex - 1) * 1.26;
            }
            else if (phase == FlightPhase.FLIGHT_PHASE_DESCENT || phase == FlightPhase.FLIGHT_PHASE_APPROACH) {
                if (flapsHandleIndex == 2)
                    flapSpeed = Simplane.getStallSpeedPredicted(flapsHandleIndex + 1) * 1.47;
                else
                    flapSpeed = Simplane.getStallSpeedPredicted(flapsHandleIndex + 1) * 1.36;
            }
            if (flapSpeed >= 60) {
                let posY = this.valueToSvg(currentAirspeed, flapSpeed);
                _marker.svg.setAttribute("y", (posY - this.speedMarkersHeight * 0.5).toString());
                _marker.svg.setAttribute("visibility", "visible");
                hideMarker = false;
            }
        }
        if (hideMarker)
            _marker.svg.setAttribute("visibility", "hidden");
    }
    updateMarkerS(_marker, currentAirspeed) {
        let hideMarker = true;
        let phase = Simplane.getCurrentFlightPhase();
        let flapsHandleIndex = Simplane.getFlapsHandleIndex();
        if (flapsHandleIndex == 1) {
            let slatSpeed = 0;
            if (phase == FlightPhase.FLIGHT_PHASE_TAKEOFF || phase == FlightPhase.FLIGHT_PHASE_CLIMB || phase == FlightPhase.FLIGHT_PHASE_GOAROUND) {
                slatSpeed = Simplane.getStallSpeedPredicted(flapsHandleIndex - 1) * 1.25;
            }
            else if (phase == FlightPhase.FLIGHT_PHASE_DESCENT || phase == FlightPhase.FLIGHT_PHASE_APPROACH) {
                slatSpeed = Simplane.getStallSpeedPredicted(flapsHandleIndex + 1) * 1.23;
            }
            if (slatSpeed >= 60) {
                var posY = this.valueToSvg(currentAirspeed, slatSpeed);
                _marker.svg.setAttribute("y", (posY - this.speedMarkersHeight * 0.5).toString());
                _marker.svg.setAttribute("visibility", "visible");
                hideMarker = false;
            }
        }
        if (hideMarker)
            _marker.svg.setAttribute("visibility", "hidden");
    }
    updateMarkerV1(_marker, currentAirspeed) {
        let v1Speed = SimVar.GetSimVarValue("L:WT_CJ4_V1_SPEED", "Knots");
        if (v1Speed >= 40) {
            _marker.engaged = true;
        }
        else if (_marker.engaged && !_marker.passed) {
            v1Speed = SimVar.GetSimVarValue("L:WT_CJ4_V1_SPEED", "Knots");
        }
        if (v1Speed >= 40) {
            var posY = this.valueToSvg(currentAirspeed, v1Speed);
            _marker.setOffscreen(false);
            if (posY >= this.refHeight + 25) {
                _marker.passed = true;
            }
            _marker.svg.setAttribute("y", (posY - this.speedMarkersHeight * 0.5).toString());
            _marker.svg.setAttribute("visibility", "visible");
        }
        else {
            _marker.svg.setAttribute("visibility", "hidden");
        }
        if (SimVar.GetSimVarValue("L:WT_CJ4_V1_FMCSET", "Bool")) {
            _marker.textSVG.setAttribute("fill", "magenta");
            _marker.lineSVG.style.stroke = "magenta";
        }
        else {
            _marker.textSVG.setAttribute("fill", "cyan");
            _marker.lineSVG.style.stroke = "cyan";
        }
    }
    updateMarkerVR(_marker, currentAirspeed) {
        let vRSpeed = SimVar.GetSimVarValue("L:WT_CJ4_VR_SPEED", "Knots");
        if (vRSpeed >= 40) {
            _marker.engaged = true;
        }
        else if (_marker.engaged && !_marker.passed) {
            vRSpeed = SimVar.GetSimVarValue("L:WT_CJ4_VR_SPEED", "Knots");
        }
        if (vRSpeed >= 40) {
            var posY = this.valueToSvg(currentAirspeed, vRSpeed);
            if (posY >= this.refHeight + 25) {
                _marker.passed = true;
            }
            _marker.svg.setAttribute("y", (posY - this.speedMarkersHeight * 0.5).toString());
            _marker.svg.setAttribute("visibility", "visible");
        }
        else {
            _marker.svg.setAttribute("visibility", "hidden");
        }
        if (SimVar.GetSimVarValue("L:WT_CJ4_VR_FMCSET", "Bool")) {
            _marker.textSVG.setAttribute("fill", "magenta");
            _marker.lineSVG.style.stroke = "magenta";

        }
        else {
            _marker.textSVG.setAttribute("fill", "cyan");
            _marker.lineSVG.style.stroke = "cyan";
        }
    }
    updateMarkerV2(_marker, currentAirspeed) {
        let v2Speed = SimVar.GetSimVarValue("L:WT_CJ4_V2_SPEED", "Knots");
        if (v2Speed >= 40) {
            _marker.engaged = true;
        }
        else if (_marker.engaged && !_marker.passed) {
            v2Speed = SimVar.GetSimVarValue("L:WT_CJ4_V2_SPEED", "Knots");
        }
        if (v2Speed >= 40) {
            var posY = this.valueToSvg(currentAirspeed, v2Speed);
            if (posY >= this.refHeight + 25) {
                _marker.passed = true;
            }
            _marker.svg.setAttribute("y", (posY - this.speedMarkersHeight * 0.5).toString());
            _marker.svg.setAttribute("visibility", "visible");
        }
        else {
            _marker.svg.setAttribute("visibility", "hidden");
        }
        if (SimVar.GetSimVarValue("L:WT_CJ4_V2_FMCSET", "Bool")) {
            _marker.textSVG.setAttribute("fill", "magenta");
            _marker.lineSVG.style.stroke = "magenta";

        }
        else {
            _marker.textSVG.setAttribute("fill", "cyan");
            _marker.lineSVG.style.stroke = "cyan";
        }
    }
    updateMarkerVRef(_marker, currentAirspeed) {
        let vRefSpeed = SimVar.GetSimVarValue("L:WT_CJ4_VREF_SPEED", "Knots");
        if (vRefSpeed >= 40) {
            var posY = this.valueToSvg(currentAirspeed, vRefSpeed);
            _marker.setOffscreen(false);
            _marker.svg.setAttribute("y", (posY - this.speedMarkersHeight * 0.5).toString());
            _marker.svg.setAttribute("visibility", "visible");
        }
        else {
            _marker.svg.setAttribute("visibility", "hidden");
        }
        if (SimVar.GetSimVarValue("L:WT_CJ4_VRF_FMCSET", "Bool")) {
            _marker.textSVG.setAttribute("fill", "magenta");
            _marker.lineSVG.style.stroke = "magenta";

        }
        else {
            _marker.textSVG.setAttribute("fill", "cyan");
            _marker.lineSVG.style.stroke = "cyan";
        }
    }
    updateMarkerVApp(_marker, currentAirspeed) {
        let vAppSpeed = SimVar.GetSimVarValue("L:WT_CJ4_VAP", "Knots");
        if (vAppSpeed >= 40 && this.aircraft == Aircraft.CJ4) {
            var posY = this.valueToSvg(currentAirspeed, vAppSpeed);
            _marker.setOffscreen(false);
            _marker.svg.setAttribute("y", (posY - this.speedMarkersHeight * 0.5).toString());
            _marker.svg.setAttribute("visibility", "visible");
        }
        else {
            _marker.svg.setAttribute("visibility", "hidden");
        }
        if (SimVar.GetSimVarValue("L:WT_CJ4_VAP_FMCSET", "Bool")) {
            _marker.textSVG.setAttribute("fill", "magenta");
            _marker.lineSVG.style.stroke = "magenta";

        }
        else {
            _marker.textSVG.setAttribute("fill", "cyan");
            _marker.lineSVG.style.stroke = "cyan";
        }
    }
    updateMarkerVX(_marker, currentAirspeed) {
        let vxSpeed = SimVar.GetSimVarValue("L:WT_CJ4_VT_SPEED", "Knots");
        if (vxSpeed >= 40) {
            _marker.engaged = true;
        }
        else if (_marker.engaged && !_marker.passed) {
            vxSpeed = SimVar.GetSimVarValue("L:WT_CJ4_VT_SPEED", "Knots");
        }
        if (vxSpeed >= 40) {
            var posY = this.valueToSvg(currentAirspeed, vxSpeed);
            if (posY >= this.refHeight + 25) {
                _marker.passed = true;
            }
            _marker.svg.setAttribute("y", (posY - this.speedMarkersHeight * 0.5).toString());
            _marker.svg.setAttribute("visibility", "visible");
        }
        else {
            _marker.svg.setAttribute("visibility", "hidden");
        }
        if (this.aircraft == Aircraft.CJ4 && SimVar.GetSimVarValue("L:WT_CJ4_VT_FMCSET", "Bool")) {
            _marker.textSVG.setAttribute("fill", "magenta");
            _marker.lineSVG.style.stroke = "magenta";
        }
        else if (this.aircraft == Aircraft.CJ4) {
            _marker.textSVG.setAttribute("fill", "cyan");
            _marker.lineSVG.style.stroke = "cyan";
        }
    }
    updateMarkerFlaps15Marker(_marker, currentAirspeed) {
        _marker.engaged = true;
        var posY = this.valueToSvg(currentAirspeed, 200);
        _marker.svg.setAttribute("y", (posY - this.speedMarkersHeight * 0.5).toString());
        if (Simplane.getAltitude() < 18000) {
            _marker.svg.setAttribute("visibility", "visible");
        } else {
            _marker.svg.setAttribute("visibility", "hidden");
        }
    }
    updateMarkerFlaps35Marker(_marker, currentAirspeed) {
        _marker.engaged = true;
        var posY = this.valueToSvg(currentAirspeed, 160);
        _marker.svg.setAttribute("y", (posY - this.speedMarkersHeight * 0.5).toString());
        if (Simplane.getAltitude() < 18000) {
            _marker.svg.setAttribute("visibility", "visible");
        } else {
            _marker.svg.setAttribute("visibility", "hidden");
        }
    }
    updateMarkerFlap(_marker, currentAirspeed) {
        let hideMarker = true;
        let phase = Simplane.getCurrentFlightPhase();
        let flapsHandleIndex = Simplane.getFlapsHandleIndex();
        let markerHandleIndex = _marker.params[0];
        if (markerHandleIndex == flapsHandleIndex || markerHandleIndex == (flapsHandleIndex - 1)) {
            if (phase >= FlightPhase.FLIGHT_PHASE_TAKEOFF && ((phase != FlightPhase.FLIGHT_PHASE_CLIMB && phase != FlightPhase.FLIGHT_PHASE_CRUISE) || !this.altOver20k)) {
                hideMarker = false;
            }
        }
        if (!hideMarker) {
            let limitSpeed = 0;
            if (markerHandleIndex == 0) {
                limitSpeed = Simplane.getFlapsLimitSpeed(this.aircraft, 1) + 20;
                _marker.setText("UP");
            }
            else {
                limitSpeed = Simplane.getFlapsLimitSpeed(this.aircraft, markerHandleIndex);
                let degrees = Simplane.getFlapsHandleAngle(markerHandleIndex);
                _marker.setText(degrees.toFixed(0));
            }
            let speedBuffer = 50;
            {
                let weightRatio = Simplane.getWeight() / Simplane.getMaxWeight();
                weightRatio = (weightRatio - 0.65) / (1 - 0.65);
                weightRatio = 1.0 - Utils.Clamp(weightRatio, 0, 1);
                let altitudeRatio = Simplane.getAltitude() / 30000;
                altitudeRatio = 1.0 - Utils.Clamp(altitudeRatio, 0, 1);
                speedBuffer *= (weightRatio * 0.7 + altitudeRatio * 0.3);
            }
            var posY = this.valueToSvg(currentAirspeed, limitSpeed - speedBuffer);
            _marker.svg.setAttribute("y", (posY - this.speedMarkersHeight * 0.5).toString());
            _marker.svg.setAttribute("visibility", "visible");
        }
        else {
            _marker.svg.setAttribute("visibility", "hidden");
        }
    }
}
customElements.define("jet-pfd-airspeed-indicator", Jet_PFD_AirspeedIndicator);
class AirspeedMarker {
    constructor(_lineSVG, _textSVG, _offscreenSVG, _handler) {
        this.engaged = false;
        this.passed = false;
        this.lineSVG = _lineSVG;
        this.textSVG = _textSVG;
        this.offscreenSVG = _offscreenSVG;
        this.handler = _handler;
        this.setOffscreen(false);
    }
    update(_indicatedSpeed) {
        this.handler(this, _indicatedSpeed);
    }
    setText(_text) {
        this.textSVG.textContent = _text;
    }
    setOffscreen(_offscreen, _speed = 0) {
        if (_offscreen) {
            this.lineSVG.setAttribute("visibility", "hidden");
            this.offscreenSVG.removeAttribute("visibility");
            this.offscreenSVG.textContent = _speed.toString();
        }
        else {
            this.lineSVG.removeAttribute("visibility");
            this.offscreenSVG.setAttribute("visibility", "hidden");
        }
    }
}
//# sourceMappingURL=AirspeedIndicator.js.map<|MERGE_RESOLUTION|>--- conflicted
+++ resolved
@@ -162,15 +162,9 @@
             this.machValueSVG.setAttribute("x", (posX - 16).toString());
             this.machValueSVG.setAttribute("y", (posY + 30).toString());
             this.machValueSVG.setAttribute("fill", "#11d011");
-<<<<<<< HEAD
-			this.machValueSVG.setAttribute("stroke", "black");
-			this.machValueSVG.setAttribute("stroke-width", "7px");
+			      this.machValueSVG.setAttribute("stroke", "black");
+			      this.machValueSVG.setAttribute("stroke-width", "7px");
             this.machValueSVG.setAttribute("font-size", (this.fontSize * 1.3).toString());
-=======
-            this.machValueSVG.setAttribute("stroke", "black");
-            this.machValueSVG.setAttribute("stroke-width", "7px");
-            this.machValueSVG.setAttribute("font-size", (this.fontSize * 1.2).toString());
->>>>>>> 7233a9ae
             this.machValueSVG.setAttribute("font-family", "Roboto-Light");
             this.machValueSVG.setAttribute("text-anchor", "start");
             //this.machPrefixSVG.setAttribute("alignment-baseline", "top");
