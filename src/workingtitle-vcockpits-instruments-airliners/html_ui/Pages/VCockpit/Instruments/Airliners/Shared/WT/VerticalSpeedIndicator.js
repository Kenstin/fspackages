class Jet_PFD_VerticalSpeedIndicator extends HTMLElement {
    constructor() {
        super(...arguments);
        this.cursorTextColor = "var(--green)";
        this.fontSize = 25;
        this.centerLineWidth = 24;
        this.cursorPosX1 = 0;
        this.cursorPosY1 = 0;
        this.cursorPosX2 = 0;
        this.cursorPosY2 = 0;
        this.cursorPosY3 = 0;
        this.cursorBgOffsetY = 0;
        this.selectedCursorOffsetY = 0;
        this.maxSpeed = 0;
        this.gradSpeeds = [];
        this.gradYPos = [];
        this._aircraft = Aircraft.A320_NEO;
    }
    static get dynamicAttributes() {
        return [
            "vspeed",
            "selected_vspeed",
            "selected_vspeed_active",
            "vnav_vspeed",
            "vnav_vspeed_active"
        ];
    }
    static get observedAttributes() {
        return this.dynamicAttributes.concat([]);
    }
    get aircraft() {
        return this._aircraft;
    }
    set aircraft(_val) {
        if (this._aircraft != _val) {
            this._aircraft = _val;
            this.construct();
        }
    }
    connectedCallback() {
        this.construct();
    }
    destroyLayout() {
        Utils.RemoveAllChildren(this);
        this.topSpeedText = null;
        this.bottomSpeedText = null;
        for (let i = 0; i < Jet_PFD_AttitudeIndicator.dynamicAttributes.length; i++) {
            this.removeAttribute(Jet_PFD_AttitudeIndicator.dynamicAttributes[i]);
        }
    }
    construct() {
        this.destroyLayout();
        if (this.aircraft == Aircraft.CJ4) {
            this.construct_CJ4();
        }
        else if (this.aircraft == Aircraft.B747_8) {
            this.construct_B747_8();
        }
        else if (this.aircraft == Aircraft.AS01B) {
            this.construct_AS01B();
        }
        else {
            this.construct_A320_Neo();
        }
    }
    construct_CJ4() {
        this.rootSVG = document.createElementNS(Avionics.SVG.NS, "svg");
        this.rootSVG.setAttribute("id", "ViewBox");
        this.rootSVG.setAttribute("viewBox", "0 0 250 1000");
        var width = 70.5;
        var centerHeight = 495;
        var posX = width * 0.5 + 1;
        var posY = 350;
        this.maxSpeed = 4000;
        this.cursorTextColor = "rgb(26,255,0)";
        

        if (!this.rootGroup) {
            this.rootGroup = document.createElementNS(Avionics.SVG.NS, "g");
            this.rootGroup.setAttribute("id", "VerticalSpeed");
        }
        else {
            Utils.RemoveAllChildren(this.rootGroup);
        }
        if (!this.centerGroup) {
            this.centerGroup = document.createElementNS(Avionics.SVG.NS, "g");
            this.centerGroup.setAttribute("id", "CenterGroup");
        }
        else {
            Utils.RemoveAllChildren(this.centerGroup);
        }
        posY -= centerHeight;
        {
            var _top = 0;
            var _left = posX - width * 0.5;
            var _width = width;
            var _height = centerHeight;
            var bg = document.createElementNS(Avionics.SVG.NS, "rect");
<<<<<<< HEAD
            bg.setAttribute("x", _left.toString());
            bg.setAttribute("y", (_top + 9).toString());
            bg.setAttribute("width", _width.toString());
            bg.setAttribute("height", _height.toString());
            bg.setAttribute("fill", "black");
            bg.setAttribute("fill-opacity", "0.4");
=======
            diffAndSetAttribute(bg, "x", _left.toString());
            diffAndSetAttribute(bg, "y", (_top + 9).toString());
            diffAndSetAttribute(bg, "width", _width.toString());
            diffAndSetAttribute(bg, "height", _height.toString());
            diffAndSetAttribute(bg, "fill", "black");
            diffAndSetAttribute(bg, "fill-opacity", "0.5");
>>>>>>> 72be68a1
            this.centerGroup.appendChild(bg);
            this.topSpeedText = document.createElementNS(Avionics.SVG.NS, "text");
            this.topSpeedText.textContent = "";
            this.topSpeedText.setAttribute("x", (_left + _width * 0.89).toString());
            this.topSpeedText.setAttribute("y", (_top + 27).toString());
            this.topSpeedText.setAttribute("fill", "var(--green)");
            this.topSpeedText.setAttribute("font-size", (this.fontSize * 1.2).toString());
            this.topSpeedText.setAttribute("font-family", "Roboto-Bold");
            this.topSpeedText.setAttribute("text-anchor", "end");
            this.topSpeedText.setAttribute("alignment-baseline", "central");
            this.centerGroup.appendChild(this.topSpeedText);
            if (!this.graduationsGroup) {
                this.graduationsGroup = document.createElementNS(Avionics.SVG.NS, "g");
                this.graduationsGroup.setAttribute("id", "GraduationsGroup");
            }
            else {
                Utils.RemoveAllChildren(this.graduationsGroup);
            }
            this.gradSpeeds = [500, 1000, 2000, 4000];
            this.gradYPos = [30, 55, 130, 190];
            var _gradLengths = [14, 20, 27, 35];
            this.cursorPosX1 = _left + 16;
            this.cursorPosX2 = _left + _width + 105;
            this.cursorPosY1 = _top + _height * 0.5 - 3.5;
            this.cursorPosY2 = _top + _height * 0.5 - 3.5;
            var _gradLineVec = new Vec2();
            for (var i = 0; i < this.gradSpeeds.length; i++) {
                var grad = this.gradSpeeds[i];
                var len = _gradLengths[i];
                var y = this.cursorPosY2 + this.gradYPos[i];
                _gradLineVec.x = this.cursorPosX2 - this.cursorPosX1;
                _gradLineVec.y = this.cursorPosY2 - y;
                _gradLineVec.SetNorm(len);
                var line = document.createElementNS(Avionics.SVG.NS, "line");
                diffAndSetAttribute(line, "x1", this.cursorPosX1.toString());
                diffAndSetAttribute(line, "y1", y.toString());
                diffAndSetAttribute(line, "x2", (this.cursorPosX1 + _gradLineVec.x).toString());
                diffAndSetAttribute(line, "y2", (y + _gradLineVec.y).toString());
                diffAndSetAttribute(line, "stroke", "white");
                diffAndSetAttribute(line, "stroke-width", "1");
                this.graduationsGroup.appendChild(line);
                if (grad >= 1000) {
                    var text = document.createElementNS(Avionics.SVG.NS, "text");
                    diffAndSetText(text, (grad / 1000).toString());
                    diffAndSetAttribute(text, "x", (this.cursorPosX1 - 2).toString());
                    diffAndSetAttribute(text, "y", (y + 4).toString());
                    diffAndSetAttribute(text, "fill", "white");
                    diffAndSetAttribute(text, "font-size", (this.fontSize * 0.8).toString());
                    diffAndSetAttribute(text, "font-family", "Roboto-Light");
                    diffAndSetAttribute(text, "text-anchor", "end");
                    diffAndSetAttribute(text, "alignment-baseline", "central");
                    this.graduationsGroup.appendChild(text);
                }
                y = this.cursorPosY2 - this.gradYPos[i];
                _gradLineVec.x = this.cursorPosX2 - this.cursorPosX1;
                _gradLineVec.y = this.cursorPosY2 - y;
                _gradLineVec.SetNorm(len);
                line = document.createElementNS(Avionics.SVG.NS, "line");
                diffAndSetAttribute(line, "x1", this.cursorPosX1.toString());
                diffAndSetAttribute(line, "y1", y.toString());
                diffAndSetAttribute(line, "x2", (this.cursorPosX1 + _gradLineVec.x).toString());
                diffAndSetAttribute(line, "y2", (y + _gradLineVec.y).toString());
                diffAndSetAttribute(line, "stroke", "white");
                diffAndSetAttribute(line, "stroke-width", "1");
                this.graduationsGroup.appendChild(line);
                if (grad >= 1000) {
                    var text = document.createElementNS(Avionics.SVG.NS, "text");
                    diffAndSetText(text, (grad / 1000).toString());
                    diffAndSetAttribute(text, "x", (this.cursorPosX1 - 2).toString());
                    diffAndSetAttribute(text, "y", y.toString());
                    diffAndSetAttribute(text, "fill", "white");
                    diffAndSetAttribute(text, "font-size", (this.fontSize * 0.8).toString());
                    diffAndSetAttribute(text, "font-family", "Roboto-Light");
                    diffAndSetAttribute(text, "text-anchor", "end");
                    diffAndSetAttribute(text, "alignment-baseline", "central");
                    this.graduationsGroup.appendChild(text);
                }
            }
            this.centerGroup.appendChild(this.graduationsGroup);
            let centerLine = document.createElementNS(Avionics.SVG.NS, "line");
            diffAndSetAttribute(centerLine, "x1", (this.cursorPosX1 - 10).toString());
            diffAndSetAttribute(centerLine, "y1", this.cursorPosY1.toString());
            diffAndSetAttribute(centerLine, "x2", (this.cursorPosX1 + this.centerLineWidth).toString());
            diffAndSetAttribute(centerLine, "y2", this.cursorPosY1.toString());
            diffAndSetAttribute(centerLine, "stroke", "white");
            diffAndSetAttribute(centerLine, "stroke-width", "3");
            this.centerGroup.appendChild(centerLine);
            if (!this.cursorSVGGroup) {
                this.cursorSVGGroup = document.createElementNS(Avionics.SVG.NS, "g");
                this.cursorSVGGroup.setAttribute("id", "CursorGroup");
            }
            else
                Utils.RemoveAllChildren(this.cursorSVGGroup);
            if (!this.cursorSVGLine)
                this.cursorSVGLine = document.createElementNS(Avionics.SVG.NS, "line");
            this.cursorSVGLine.setAttribute("x1", (this.cursorPosX1 + 4).toString());
            this.cursorSVGLine.setAttribute("y1", this.cursorPosY1.toString());
            this.cursorSVGLine.setAttribute("x2", this.cursorPosX2.toString());
            this.cursorSVGLine.setAttribute("y2", this.cursorPosY2.toString());
            this.cursorSVGLine.setAttribute("stroke", this.cursorTextColor);
            this.cursorSVGLine.setAttribute("stroke-width", "3");
            this.cursorSVGGroup.appendChild(this.cursorSVGLine);
            if (!this.cursorSVGVerticalLine)
                this.cursorSVGVerticalLine = document.createElementNS(Avionics.SVG.NS, "line");
            this.cursorSVGVerticalLine.setAttribute("x1", (this.cursorPosX1 + this.centerLineWidth).toString());
            this.cursorSVGVerticalLine.setAttribute("y1", this.cursorPosY1.toString());
            this.cursorSVGVerticalLine.setAttribute("x2", (this.cursorPosX1 + this.centerLineWidth).toString());
            this.cursorSVGVerticalLine.setAttribute("y2", this.cursorPosY2.toString());
            this.cursorSVGVerticalLine.setAttribute("stroke", this.cursorTextColor);
            this.cursorSVGVerticalLine.setAttribute("stroke-width", "1.75");
            this.cursorSVGGroup.appendChild(this.cursorSVGVerticalLine);
            this.centerGroup.appendChild(this.cursorSVGGroup);
            let selectedCursorHeight = 12;
            this.selectedCursorOffsetY = 0;
            this.selectedCursorSVG = document.createElementNS(Avionics.SVG.NS, "path");
            this.selectedCursorSVG.setAttribute("d", "M -3 -10 L 9 0 L -3 10 L -3 3 L -6 3 L -6 -3 L -3 -3 L -3 -10 Z");
            this.selectedCursorSVG.setAttribute("fill", "var(--cyan)");
            this.selectedCursorSVG.setAttribute("visibility", "hidden");
            this.cursorSVGGroup.appendChild(this.selectedCursorSVG);

            //PINK DONUT
            
            let pinkDonutHeight = 30;
            this.pinkDonutOffsetY = pinkDonutHeight * 0.9;
            this.pinkDonut = document.createElementNS(Avionics.SVG.NS, "circle");
            this.pinkDonut.setAttribute("cx", "30");
            this.pinkDonut.setAttribute("cy", pinkDonutHeight * 0.5 + 5);
            this.pinkDonut.setAttribute("r", "10");
            this.pinkDonut.setAttribute("fill", "none");
            this.pinkDonut.setAttribute("stroke", "var(--magenta)");
            this.pinkDonut.setAttribute("stroke-width", "3");
            this.pinkDonut.setAttribute("visibility", "hidden");
            this.cursorSVGGroup.appendChild(this.pinkDonut);

            this.bottomSpeedText = document.createElementNS(Avionics.SVG.NS, "text");
            this.bottomSpeedText.textContent = "";
            this.bottomSpeedText.setAttribute("x", (_left + _width * 0.89).toString());
            this.bottomSpeedText.setAttribute("y", (_top + _height * 0.95).toString());
            this.bottomSpeedText.setAttribute("fill", "var(--green)");
            this.bottomSpeedText.setAttribute("font-size", (this.fontSize * 1.2).toString());
            this.bottomSpeedText.setAttribute("font-family", "Roboto-Bold");
            this.bottomSpeedText.setAttribute("text-anchor", "end");
            this.bottomSpeedText.setAttribute("alignment-baseline", "central");
            this.centerGroup.appendChild(this.bottomSpeedText);
            this.rootGroup.appendChild(this.centerGroup);

        }
        this.rootSVG.appendChild(this.rootGroup);
        this.appendChild(this.rootSVG);
    }
    construct_B747_8() {
        this.rootSVG = document.createElementNS(Avionics.SVG.NS, "svg");
        this.rootSVG.setAttribute("id", "ViewBox");
        this.rootSVG.setAttribute("viewBox", "0 0 250 600");
        var width = 100;
        var height = 450;
        var posX = 0;
        var posY = (600 - height) * 0.5;
        this.maxSpeed = 6000;
        this.cursorTextColor = "rgb(255,255,255)";
        if (!this.rootGroup) {
            this.rootGroup = document.createElementNS(Avionics.SVG.NS, "g");
            this.rootGroup.setAttribute("id", "VerticalSpeed");
        }
        else {
            Utils.RemoveAllChildren(this.rootGroup);
        }
        if (!this.centerGroup) {
            this.centerGroup = document.createElementNS(Avionics.SVG.NS, "g");
            this.centerGroup.setAttribute("id", "CenterGroup");
        }
        else {
            Utils.RemoveAllChildren(this.centerGroup);
        }
        var smallBg = document.createElementNS(Avionics.SVG.NS, "path");
        diffAndSetAttribute(smallBg, "fill", "#343B51");
        diffAndSetAttribute(smallBg, "d", "M 0 0 l 0 " + (height * 0.34) + " l 30 15 l 0 " + (height - (height * 0.34 + 15) * 2) + " l -30 15 L 0 " + height + " L 45 " + height + " L 75 " + (height - 90) + " L 75 90 L 45 0 Z");
        diffAndSetAttribute(smallBg, "transform", "translate(" + posX + " " + posY + ")");
        this.centerGroup.appendChild(smallBg);
        var _width = width;
        var _height = height;
        var _top = posY;
        var _left = posX + 10;
        var _graduationStartY = _top + _height * 0.05;
        var _graduationHeight = (_top + _height * 0.95) - _graduationStartY;
        this.topSpeedText = document.createElementNS(Avionics.SVG.NS, "text");
        this.topSpeedText.textContent = "";
        this.topSpeedText.setAttribute("x", (_left - 10).toString());
        this.topSpeedText.setAttribute("y", (_top - 22).toString());
        this.topSpeedText.setAttribute("fill", "white");
        this.topSpeedText.setAttribute("font-size", (this.fontSize * 0.85).toString());
        this.topSpeedText.setAttribute("font-family", "Roboto-Bold");
        this.topSpeedText.setAttribute("text-anchor", "start");
        this.topSpeedText.setAttribute("alignment-baseline", "central");
        this.rootGroup.appendChild(this.topSpeedText);
        if (!this.graduationsGroup) {
            this.graduationsGroup = document.createElementNS(Avionics.SVG.NS, "g");
            this.graduationsGroup.setAttribute("id", "GraduationsGroup");
        }
        else {
            Utils.RemoveAllChildren(this.graduationsGroup);
        }
        this.gradSpeeds = [500, 1000, 1500, 2000, 4000, 6000];
        this.gradYPos = [60, 120, 170, 220, 250, 280];
        for (var i = 0; i < this.gradYPos.length; i++) {
            this.gradYPos[i] *= height / 600;
        }
        for (var i = 0; i < this.gradSpeeds.length; i++) {
            var isPrimary = (i % 2 != 0) ? true : false;
            var lineWidth = isPrimary ? 12 : 9;
            var lineHeight = isPrimary ? 3 : 2;
            var offset = isPrimary ? 0 : 3;
            var y = _graduationStartY + _graduationHeight * 0.5 + this.gradYPos[i];
            var line = document.createElementNS(Avionics.SVG.NS, "rect");
            diffAndSetAttribute(line, "x", (_left + _width * 0.2 + offset).toString());
            diffAndSetAttribute(line, "y", y.toString());
            diffAndSetAttribute(line, "width", lineWidth.toString());
            diffAndSetAttribute(line, "height", lineHeight.toString());
            diffAndSetAttribute(line, "fill", "white");
            this.graduationsGroup.appendChild(line);
            if (isPrimary) {
                var text = document.createElementNS(Avionics.SVG.NS, "text");
                diffAndSetText(text, (this.gradSpeeds[i] / 1000).toString());
                diffAndSetAttribute(text, "x", _left.toString());
                diffAndSetAttribute(text, "y", y.toString());
                diffAndSetAttribute(text, "fill", "white");
                diffAndSetAttribute(text, "font-size", (this.fontSize * 0.9).toString());
                diffAndSetAttribute(text, "font-family", "Roboto-Bold");
                diffAndSetAttribute(text, "text-anchor", "start");
                diffAndSetAttribute(text, "alignment-baseline", "central");
                this.graduationsGroup.appendChild(text);
            }
            y = _graduationStartY + _graduationHeight * 0.5 - this.gradYPos[i];
            var line = document.createElementNS(Avionics.SVG.NS, "rect");
            diffAndSetAttribute(line, "x", (_left + _width * 0.2 + offset).toString());
            diffAndSetAttribute(line, "y", y.toString());
            diffAndSetAttribute(line, "width", lineWidth.toString());
            diffAndSetAttribute(line, "height", lineHeight.toString());
            diffAndSetAttribute(line, "fill", "white");
            this.graduationsGroup.appendChild(line);
            if (isPrimary) {
                var text = document.createElementNS(Avionics.SVG.NS, "text");
                diffAndSetText(text, (this.gradSpeeds[i] / 1000).toString());
                diffAndSetAttribute(text, "x", _left.toString());
                diffAndSetAttribute(text, "y", y.toString());
                diffAndSetAttribute(text, "fill", "white");
                diffAndSetAttribute(text, "font-size", (this.fontSize * 0.9).toString());
                diffAndSetAttribute(text, "font-family", "Roboto-Bold");
                diffAndSetAttribute(text, "text-anchor", "start");
                diffAndSetAttribute(text, "alignment-baseline", "central");
                this.graduationsGroup.appendChild(text);
            }
        }
        this.centerGroup.appendChild(this.graduationsGroup);
        {
            this.cursorPosX1 = _left + _width * 0.30;
            this.cursorPosY1 = _graduationStartY + _graduationHeight * 0.5;
            this.cursorPosX2 = _left + _width;
            this.cursorPosY2 = _graduationStartY + _graduationHeight * 0.5;
            if (!this.cursorSVGGroup) {
                this.cursorSVGGroup = document.createElementNS(Avionics.SVG.NS, "g");
                this.cursorSVGGroup.setAttribute("id", "CursorGroup");
            }
            else
                Utils.RemoveAllChildren(this.cursorSVGGroup);
            if (!this.cursorSVGLine)
                this.cursorSVGLine = document.createElementNS(Avionics.SVG.NS, "line");
            this.cursorSVGLine.setAttribute("stroke", this.cursorTextColor);
            this.cursorSVGLine.setAttribute("stroke-width", "3");
            this.cursorSVGGroup.appendChild(this.cursorSVGLine);
            var cursorSVGNeutral = document.createElementNS(Avionics.SVG.NS, "line");
            diffAndSetAttribute(cursorSVGNeutral, "x1", (_left + _width * 0.2).toString());
            diffAndSetAttribute(cursorSVGNeutral, "y1", this.cursorPosY1.toString());
            diffAndSetAttribute(cursorSVGNeutral, "x2", (_left + _width * 0.5).toString());
            diffAndSetAttribute(cursorSVGNeutral, "y2", this.cursorPosY1.toString());
            diffAndSetAttribute(cursorSVGNeutral, "stroke", "white");
            diffAndSetAttribute(cursorSVGNeutral, "stroke-width", "3");
            this.cursorSVGGroup.appendChild(cursorSVGNeutral);
            let selectedCursorWidth = 18;
            let selectedCursorHeight = 12;
            this.selectedCursorOffsetY = selectedCursorHeight * 0.5;
            this.selectedCursorSVG = document.createElementNS(Avionics.SVG.NS, "rect");
            this.selectedCursorSVG.setAttribute("x", (this.cursorPosX1 - 10).toString());
            this.selectedCursorSVG.setAttribute("y", "0");
            this.selectedCursorSVG.setAttribute("width", selectedCursorWidth.toString());
            this.selectedCursorSVG.setAttribute("height", selectedCursorHeight.toString());
            this.selectedCursorSVG.setAttribute("fill", "#D570FF");
            this.selectedCursorSVG.setAttribute("visibility", "hidden");
            this.cursorSVGGroup.appendChild(this.selectedCursorSVG);
            this.centerGroup.appendChild(this.cursorSVGGroup);
        }
        this.rootGroup.appendChild(this.centerGroup);
        this.bottomSpeedText = document.createElementNS(Avionics.SVG.NS, "text");
        this.bottomSpeedText.textContent = "";
        this.bottomSpeedText.setAttribute("x", (_left - 10).toString());
        this.bottomSpeedText.setAttribute("y", (_top + _height + 25).toString());
        this.bottomSpeedText.setAttribute("fill", "white");
        this.bottomSpeedText.setAttribute("font-size", (this.fontSize * 0.85).toString());
        this.bottomSpeedText.setAttribute("font-family", "Roboto-Bold");
        this.bottomSpeedText.setAttribute("text-anchor", "start");
        this.bottomSpeedText.setAttribute("alignment-baseline", "central");
        this.rootGroup.appendChild(this.bottomSpeedText);
        this.rootSVG.appendChild(this.rootGroup);
        this.appendChild(this.rootSVG);
    }
    construct_AS01B() {
        this.rootSVG = document.createElementNS(Avionics.SVG.NS, "svg");
        this.rootSVG.setAttribute("id", "ViewBox");
        this.rootSVG.setAttribute("viewBox", "0 0 250 600");
        var width = 100;
        var height = 450;
        var posX = 0;
        var posY = (600 - height) * 0.5;
        this.maxSpeed = 6000;
        this.cursorTextColor = "rgb(255,255,255)";
        if (!this.rootGroup) {
            this.rootGroup = document.createElementNS(Avionics.SVG.NS, "g");
            this.rootGroup.setAttribute("id", "VerticalSpeed");
        }
        else {
            Utils.RemoveAllChildren(this.rootGroup);
        }
        if (!this.centerGroup) {
            this.centerGroup = document.createElementNS(Avionics.SVG.NS, "g");
            this.centerGroup.setAttribute("id", "CenterGroup");
        }
        else {
            Utils.RemoveAllChildren(this.centerGroup);
        }
        var smallBg = document.createElementNS(Avionics.SVG.NS, "path");
        diffAndSetAttribute(smallBg, "d", "M 0 0 l 0 " + (height * 0.34) + " l 30 15 l 0 " + (height - (height * 0.34 + 15) * 2) + " l -30 15 L 0 " + height + " L 45 " + height + " L 75 " + (height - 90) + " L 75 90 L 45 0 Z");
        diffAndSetAttribute(smallBg, "transform", "translate(" + posX + " " + posY + ")");
        diffAndSetAttribute(smallBg, "fill", "black");
        diffAndSetAttribute(smallBg, "fill-opacity", "0.3");
        this.centerGroup.appendChild(smallBg);
        var _width = width;
        var _height = height;
        var _top = posY;
        var _left = posX + 10;
        var _graduationStartY = _top + _height * 0.05;
        var _graduationHeight = (_top + _height * 0.95) - _graduationStartY;
        this.topSpeedText = document.createElementNS(Avionics.SVG.NS, "text");
        this.topSpeedText.textContent = "";
        this.topSpeedText.setAttribute("x", (_left - 5).toString());
        this.topSpeedText.setAttribute("y", (_top - 25).toString());
        this.topSpeedText.setAttribute("fill", "white");
        this.topSpeedText.setAttribute("font-size", (this.fontSize * 0.85).toString());
        this.topSpeedText.setAttribute("font-family", "Roboto-Bold");
        this.topSpeedText.setAttribute("text-anchor", "start");
        this.topSpeedText.setAttribute("alignment-baseline", "central");
        this.rootGroup.appendChild(this.topSpeedText);
        if (!this.graduationsGroup) {
            this.graduationsGroup = document.createElementNS(Avionics.SVG.NS, "g");
            this.graduationsGroup.setAttribute("id", "GraduationsGroup");
        }
        else {
            Utils.RemoveAllChildren(this.graduationsGroup);
        }
        this.gradSpeeds = [500, 1000, 1500, 2000, 4000, 6000];
        this.gradYPos = [60, 120, 170, 220, 250, 280];
        for (var i = 0; i < this.gradYPos.length; i++) {
            this.gradYPos[i] *= height / 600;
        }
        for (var i = 0; i < this.gradSpeeds.length; i++) {
            var isPrimary = (i % 2 != 0) ? true : false;
            var lineWidth = isPrimary ? 12 : 9;
            var lineHeight = isPrimary ? 3 : 2;
            var offset = isPrimary ? 0 : 3;
            var y = _graduationStartY + _graduationHeight * 0.5 + this.gradYPos[i];
            var line = document.createElementNS(Avionics.SVG.NS, "rect");
            diffAndSetAttribute(line, "x", (_left + _width * 0.2 + offset).toString());
            diffAndSetAttribute(line, "y", y.toString());
            diffAndSetAttribute(line, "width", lineWidth.toString());
            diffAndSetAttribute(line, "height", lineHeight.toString());
            diffAndSetAttribute(line, "fill", "white");
            this.graduationsGroup.appendChild(line);
            if (isPrimary) {
                var text = document.createElementNS(Avionics.SVG.NS, "text");
                diffAndSetText(text, (this.gradSpeeds[i] / 1000).toString());
                diffAndSetAttribute(text, "x", _left.toString());
                diffAndSetAttribute(text, "y", y.toString());
                diffAndSetAttribute(text, "fill", "white");
                diffAndSetAttribute(text, "font-size", (this.fontSize * 0.9).toString());
                diffAndSetAttribute(text, "font-family", "Roboto-Bold");
                diffAndSetAttribute(text, "text-anchor", "start");
                diffAndSetAttribute(text, "alignment-baseline", "central");
                this.graduationsGroup.appendChild(text);
            }
            y = _graduationStartY + _graduationHeight * 0.5 - this.gradYPos[i];
            var line = document.createElementNS(Avionics.SVG.NS, "rect");
            diffAndSetAttribute(line, "x", (_left + _width * 0.2 + offset).toString());
            diffAndSetAttribute(line, "y", y.toString());
            diffAndSetAttribute(line, "width", lineWidth.toString());
            diffAndSetAttribute(line, "height", lineHeight.toString());
            diffAndSetAttribute(line, "fill", "white");
            this.graduationsGroup.appendChild(line);
            if (isPrimary) {
                var text = document.createElementNS(Avionics.SVG.NS, "text");
                diffAndSetText(text, (this.gradSpeeds[i] / 1000).toString());
                diffAndSetAttribute(text, "x", _left.toString());
                diffAndSetAttribute(text, "y", y.toString());
                diffAndSetAttribute(text, "fill", "white");
                diffAndSetAttribute(text, "font-size", (this.fontSize * 0.9).toString());
                diffAndSetAttribute(text, "font-family", "Roboto-Bold");
                diffAndSetAttribute(text, "text-anchor", "start");
                diffAndSetAttribute(text, "alignment-baseline", "central");
                this.graduationsGroup.appendChild(text);
            }
        }
        this.centerGroup.appendChild(this.graduationsGroup);
        {
            this.cursorPosX1 = _left + _width * 0.30;
            this.cursorPosY1 = _graduationStartY + _graduationHeight * 0.5;
            this.cursorPosX2 = _left + _width - _width * 0.30 - 6;
            this.cursorPosY2 = _graduationStartY + _graduationHeight * 0.5;
            if (!this.cursorSVGGroup) {
                this.cursorSVGGroup = document.createElementNS(Avionics.SVG.NS, "g");
                this.cursorSVGGroup.setAttribute("id", "CursorGroup");
            }
            else
                Utils.RemoveAllChildren(this.cursorSVGGroup);
            if (!this.cursorSVGLine)
                this.cursorSVGLine = document.createElementNS(Avionics.SVG.NS, "line");
            this.cursorSVGLine.setAttribute("stroke", this.cursorTextColor);
            this.cursorSVGLine.setAttribute("stroke-width", "3");
            this.cursorSVGGroup.appendChild(this.cursorSVGLine);
            var cursorSVGNeutral = document.createElementNS(Avionics.SVG.NS, "line");
            diffAndSetAttribute(cursorSVGNeutral, "x1", (_left + _width * 0.2).toString());
            diffAndSetAttribute(cursorSVGNeutral, "y1", this.cursorPosY1.toString());
            diffAndSetAttribute(cursorSVGNeutral, "x2", (_left + _width * 0.5).toString());
            diffAndSetAttribute(cursorSVGNeutral, "y2", this.cursorPosY1.toString());
            diffAndSetAttribute(cursorSVGNeutral, "stroke", "white");
            diffAndSetAttribute(cursorSVGNeutral, "stroke-width", "3");
            this.cursorSVGGroup.appendChild(cursorSVGNeutral);
            let selectedCursorWidth = 18;
            let selectedCursorHeight = 12;
            this.selectedCursorOffsetY = selectedCursorHeight * 0.5;
            this.selectedCursorSVG = document.createElementNS(Avionics.SVG.NS, "rect");
            this.selectedCursorSVG.setAttribute("x", (this.cursorPosX1 - 10).toString());
            this.selectedCursorSVG.setAttribute("y", "0");
            this.selectedCursorSVG.setAttribute("width", selectedCursorWidth.toString());
            this.selectedCursorSVG.setAttribute("height", selectedCursorHeight.toString());
            this.selectedCursorSVG.setAttribute("fill", "#D570FF");
            this.selectedCursorSVG.setAttribute("visibility", "hidden");
            this.cursorSVGGroup.appendChild(this.selectedCursorSVG);
            this.centerGroup.appendChild(this.cursorSVGGroup);
        }
        this.rootGroup.appendChild(this.centerGroup);
        this.bottomSpeedText = document.createElementNS(Avionics.SVG.NS, "text");
        this.bottomSpeedText.textContent = "";
        this.bottomSpeedText.setAttribute("x", (_left - 5).toString());
        this.bottomSpeedText.setAttribute("y", (_top + _height + 25).toString());
        this.bottomSpeedText.setAttribute("fill", "white");
        this.bottomSpeedText.setAttribute("font-size", (this.fontSize * 0.85).toString());
        this.bottomSpeedText.setAttribute("font-family", "Roboto-Bold");
        this.bottomSpeedText.setAttribute("text-anchor", "start");
        this.bottomSpeedText.setAttribute("alignment-baseline", "central");
        this.rootGroup.appendChild(this.bottomSpeedText);
        this.rootSVG.appendChild(this.rootGroup);
        this.appendChild(this.rootSVG);
    }
    construct_A320_Neo() {
        this.rootSVG = document.createElementNS(Avionics.SVG.NS, "svg");
        this.rootSVG.setAttribute("id", "ViewBox");
        this.rootSVG.setAttribute("viewBox", "0 0 250 600");
        var posX = 0;
        var posY = 0;
        var width = 100;
        var height = 600;
        this.maxSpeed = 6000;
        this.cursorTextColor = "rgb(26,255,0)";
        if (!this.rootGroup) {
            this.rootGroup = document.createElementNS(Avionics.SVG.NS, "g");
            this.rootGroup.setAttribute("id", "VerticalSpeed");
        }
        else {
            Utils.RemoveAllChildren(this.rootGroup);
        }
        if (!this.centerGroup) {
            this.centerGroup = document.createElementNS(Avionics.SVG.NS, "g");
            this.centerGroup.setAttribute("id", "CenterGroup");
        }
        else {
            Utils.RemoveAllChildren(this.centerGroup);
        }
        var smallBg = document.createElementNS(Avionics.SVG.NS, "path");
        diffAndSetAttribute(smallBg, "fill", "#343B51");
        diffAndSetAttribute(smallBg, "d", "M 0 0 L 0 " + height + " L 30 " + height + " L 50 " + (height - 100) + " L 50 100 L 30 0 Z");
        diffAndSetAttribute(smallBg, "transform", "translate(" + posX + " " + posY + ")");
        this.centerGroup.appendChild(smallBg);
        var _width = width;
        var _height = height;
        var _top = posY;
        var _left = posX + 50 - _width * 0.5;
        var _graduationStartY = _top + _height * 0.05;
        var _graduationHeight = (_top + _height * 0.95) - _graduationStartY;
        if (!this.graduationsGroup) {
            this.graduationsGroup = document.createElementNS(Avionics.SVG.NS, "g");
            this.graduationsGroup.setAttribute("id", "GraduationsGroup");
        }
        else {
            Utils.RemoveAllChildren(this.graduationsGroup);
        }
        this.gradSpeeds = [500, 1000, 1500, 2000, 4000, 6000];
        this.gradYPos = [70, 140, 175, 210, 245, 280];
        for (var i = 0; i < this.gradSpeeds.length; i++) {
            var isPrimary = (i % 2 != 0) ? true : false;
            var y = _graduationStartY + _graduationHeight * 0.5 + this.gradYPos[i];
            var line = document.createElementNS(Avionics.SVG.NS, "rect");
            diffAndSetAttribute(line, "x", (_left + _width * 0.2).toString());
            diffAndSetAttribute(line, "y", y.toString());
            diffAndSetAttribute(line, "width", isPrimary ? "9" : "9");
            diffAndSetAttribute(line, "height", isPrimary ? "8" : "2");
            diffAndSetAttribute(line, "fill", "white");
            this.graduationsGroup.appendChild(line);
            if (isPrimary) {
                var text = document.createElementNS(Avionics.SVG.NS, "text");
                diffAndSetText(text, (this.gradSpeeds[i] / 1000).toString());
                diffAndSetAttribute(text, "x", _left.toString());
                diffAndSetAttribute(text, "y", y.toString());
                diffAndSetAttribute(text, "fill", "white");
                diffAndSetAttribute(text, "font-size", (this.fontSize * 1.15).toString());
                diffAndSetAttribute(text, "font-family", "Roboto-Bold");
                diffAndSetAttribute(text, "text-anchor", "start");
                diffAndSetAttribute(text, "alignment-baseline", "central");
                this.graduationsGroup.appendChild(text);
            }
            y = _graduationStartY + _graduationHeight * 0.5 - this.gradYPos[i];
            var line = document.createElementNS(Avionics.SVG.NS, "rect");
            diffAndSetAttribute(line, "x", (_left + _width * 0.2).toString());
            diffAndSetAttribute(line, "y", y.toString());
            diffAndSetAttribute(line, "width", isPrimary ? "9" : "9");
            diffAndSetAttribute(line, "height", isPrimary ? "8" : "2");
            diffAndSetAttribute(line, "fill", "white");
            this.graduationsGroup.appendChild(line);
            if (isPrimary) {
                var text = document.createElementNS(Avionics.SVG.NS, "text");
                diffAndSetText(text, (this.gradSpeeds[i] / 1000).toString());
                diffAndSetAttribute(text, "x", _left.toString());
                diffAndSetAttribute(text, "y", y.toString());
                diffAndSetAttribute(text, "fill", "white");
                diffAndSetAttribute(text, "font-size", (this.fontSize * 1.15).toString());
                diffAndSetAttribute(text, "font-family", "Roboto-Bold");
                diffAndSetAttribute(text, "text-anchor", "start");
                diffAndSetAttribute(text, "alignment-baseline", "central");
                this.graduationsGroup.appendChild(text);
            }
        }
        this.centerGroup.appendChild(this.graduationsGroup);
        {
            this.cursorPosX1 = _left + _width * 0.30;
            this.cursorPosY1 = _graduationStartY + _graduationHeight * 0.5;
            this.cursorPosX2 = _left + _width;
            this.cursorPosY2 = _graduationStartY + _graduationHeight * 0.5;
            if (!this.cursorSVGGroup) {
                this.cursorSVGGroup = document.createElementNS(Avionics.SVG.NS, "g");
                this.cursorSVGGroup.setAttribute("id", "CursorGroup");
            }
            else
                Utils.RemoveAllChildren(this.cursorSVGGroup);
            if (!this.cursorSVGLine)
                this.cursorSVGLine = document.createElementNS(Avionics.SVG.NS, "line");
            this.cursorSVGLine.setAttribute("stroke", this.cursorTextColor);
            this.cursorSVGLine.setAttribute("stroke-width", "4.5");
            this.cursorSVGGroup.appendChild(this.cursorSVGLine);
            var cursorSVGNeutral = document.createElementNS(Avionics.SVG.NS, "line");
            diffAndSetAttribute(cursorSVGNeutral, "x1", _left.toString());
            diffAndSetAttribute(cursorSVGNeutral, "y1", this.cursorPosY1.toString());
            diffAndSetAttribute(cursorSVGNeutral, "x2", this.cursorPosX1.toString());
            diffAndSetAttribute(cursorSVGNeutral, "y2", this.cursorPosY1.toString());
            diffAndSetAttribute(cursorSVGNeutral, "stroke", "yellow");
            diffAndSetAttribute(cursorSVGNeutral, "stroke-width", "8");
            this.cursorSVGGroup.appendChild(cursorSVGNeutral);
            let cursorBgWidth = 34;
            let cursorBgHeight = 25;
            this.cursorBgOffsetY = cursorBgHeight * 0.45;
            this.cursorSVGTextBg = document.createElementNS(Avionics.SVG.NS, "rect");
            this.cursorSVGTextBg.setAttribute("x", (this.cursorPosX1).toString());
            this.cursorSVGTextBg.setAttribute("y", (this.cursorPosY1 - this.cursorBgOffsetY).toString());
            this.cursorSVGTextBg.setAttribute("width", cursorBgWidth.toString());
            this.cursorSVGTextBg.setAttribute("height", cursorBgHeight.toString());
            this.cursorSVGTextBg.setAttribute("fill", "black");
            this.cursorSVGGroup.appendChild(this.cursorSVGTextBg);
            this.cursorSVGText = document.createElementNS(Avionics.SVG.NS, "text");
            this.cursorSVGText.textContent = "17";
            this.cursorSVGText.setAttribute("x", this.cursorPosX1.toString());
            this.cursorSVGText.setAttribute("y", this.cursorPosY1.toString());
            this.cursorSVGText.setAttribute("fill", this.cursorTextColor);
            this.cursorSVGText.setAttribute("font-size", (this.fontSize * 1.0).toString());
            this.cursorSVGText.setAttribute("font-family", "Roboto-Bold");
            this.cursorSVGText.setAttribute("text-anchor", "start");
            this.cursorSVGText.setAttribute("alignment-baseline", "central");
            this.cursorSVGGroup.appendChild(this.cursorSVGText);
            this.centerGroup.appendChild(this.cursorSVGGroup);
        }
        this.rootGroup.appendChild(this.centerGroup);
        this.rootSVG.appendChild(this.rootGroup);
        this.appendChild(this.rootSVG);
    }
    attributeChangedCallback(name, oldValue, newValue) {
        if (oldValue == newValue)
            return;
        switch (name) {
            case "vspeed":
                let vSpeed = parseFloat(newValue);
                this.updateVSpeed(vSpeed);
                break;
            case "selected_vspeed_active":
                if (this.selectedCursorSVG) {
                    if (newValue == "true")
                        this.selectedCursorSVG.setAttribute("visibility", "visible");
                    else
                        this.selectedCursorSVG.setAttribute("visibility", "hidden");
                }
                break;
            case "selected_vspeed":
                let selVSpeed = parseFloat(newValue);
                this.updateSelectedVSpeed(selVSpeed);
                break;
            case "vnav_vspeed_active":
                if (this.pinkDonut) {
                    if (newValue == "true")
                        this.pinkDonut.setAttribute("visibility", "visible");
                    else
                        this.pinkDonut.setAttribute("visibility", "hidden");
                }
                break;
            case "vnav_vspeed":
                let vNavVSpeed = parseFloat(newValue);
                this.updateVNavVSpeed(vNavVSpeed);
                break;
        }
    }
    updateVSpeed(_speed) {
        if (this.gradSpeeds) {
            {
                let vSpeed = Math.min(this.maxSpeed, Math.max(-this.maxSpeed, _speed));
                let height = this.heightFromSpeed(vSpeed);
                let slope = Math.abs(this.cursorPosY1 - this.cursorPosY2) / (this.cursorPosX2 - this.cursorPosX1);
                let Y3dev = this.centerLineWidth * slope;
                if (vSpeed >= 0){
                    this.cursorPosY1 = this.cursorPosY2 - height;
                    this.cursorPosY3 = this.cursorPosY2 - height + Y3dev;
                }else{
                    this.cursorPosY1 = this.cursorPosY2 + height;
                    this.cursorPosY3 = this.cursorPosY2 + height - Y3dev;
                }
                let alert = false;
                {
                    let altitude = Simplane.getAltitudeAboveGround();
                    if ((altitude <= 2500 && vSpeed <= -2000) || (altitude > 2500 && vSpeed <= -6000))
                        alert = true;
                }
                if (this.cursorSVGLine) {
                    this.cursorSVGLine.setAttribute("y1", this.cursorPosY1.toString());
                    this.cursorSVGLine.setAttribute("y2", this.cursorPosY2.toString());
                    this.cursorSVGVerticalLine.setAttribute("y1", this.cursorPosY3.toString());
                    this.cursorSVGVerticalLine.setAttribute("y2", this.cursorPosY2.toString());
                    if (alert)
                        this.cursorSVGLine.setAttribute("stroke", "var(--true-orange)");
                    else
                        this.cursorSVGLine.setAttribute("stroke", this.cursorTextColor);
                }
                if (this.cursorSVGText) {
                    var displaySpeed = Math.floor(vSpeed / 100);
                    if (Math.abs(displaySpeed) > 0) {
                        this.cursorSVGText.textContent = Math.abs(displaySpeed).toString();
                        let posY;
                        if (displaySpeed > 0)
                            posY = this.cursorPosY1 - 13;
                        else
                            posY = this.cursorPosY1 + 13;
                        this.cursorSVGText.setAttribute("y", posY.toString());
                        if (this.cursorSVGTextBg) {
                            this.cursorSVGTextBg.setAttribute("y", (posY - this.cursorBgOffsetY).toString());
                            this.cursorSVGTextBg.setAttribute("visibility", "visible");
                        }
                    }
                    else {
                        this.cursorSVGText.textContent = "";
                        if (this.cursorSVGTextBg) {
                            this.cursorSVGTextBg.setAttribute("visibility", "hidden");
                        }
                    }
                    if (alert)
                        this.cursorSVGText.setAttribute("fill", "var(--true-orange)");
                    else
                        this.cursorSVGText.setAttribute("fill", this.cursorTextColor);
                }
            }
            {
                let threshold = 400;
                var displaySpeed = Math.abs(Math.floor(_speed));
                displaySpeed = Math.round(displaySpeed / 100) * 100;
                if (this.topSpeedText) {
                    if (_speed >= threshold)
                        this.topSpeedText.textContent = displaySpeed.toString();
                    else if (_speed <= -threshold)
                        this.topSpeedText.textContent = "";
                    else
                        this.topSpeedText.textContent = "";
                }
                if (this.bottomSpeedText) {
                    if (_speed >= threshold)
                        this.bottomSpeedText.textContent = "";
                    else if (_speed <= -threshold)
                        this.bottomSpeedText.textContent = displaySpeed.toString();
                    else
                        this.bottomSpeedText.textContent = "";
                }
            }
        }
    }
    
    updateSelectedVSpeed(_speed) {
        if (this.gradSpeeds && this.selectedCursorSVG) {
            let vSpeed = Math.min(this.maxSpeed, Math.max(-this.maxSpeed, _speed));
            let height = this.heightFromSpeed(vSpeed);
            let posY = 0;
            let rotation = (Math.atan(height / 130) * 180 / Math.PI).toString()
            if (vSpeed >= 0){
                posY = this.cursorPosY2 - height;
            }else{
                posY = this.cursorPosY2 + height;
                rotation = -rotation
            }
            this.selectedCursorSVG.setAttribute("transform", "translate(25 " + (posY) + "), rotate(" + rotation + ")");
        }
    }

    updateVNavVSpeed(_speed) {
        if (this.gradSpeeds && this.selectedCursorSVG) {
            let height = this.heightFromSpeed(_speed);
            let posY = 0;
            if (_speed >= 0)
                posY = this.cursorPosY2 - height;
            else
                posY = this.cursorPosY2 + height;
            this.pinkDonut.setAttribute("transform", "translate(0 " + (posY - this.pinkDonutOffsetY) + ")");
        }
    }

    heightFromSpeed(_speed) {
        var absSpeed = Math.abs(_speed);
        var height = 0;
        var found = false;
        if (absSpeed < this.gradSpeeds[0]) {
            var percent = absSpeed / this.gradSpeeds[0];
            height = this.gradYPos[0] * percent;
        }
        else {
            for (var i = 0; i < this.gradSpeeds.length - 1; i++) {
                if (absSpeed >= this.gradSpeeds[i] && absSpeed < this.gradSpeeds[i + 1]) {
                    var percent = (absSpeed - this.gradSpeeds[i]) / (this.gradSpeeds[i + 1] - this.gradSpeeds[i]);
                    height = this.gradYPos[i] + (this.gradYPos[i + 1] - this.gradYPos[i]) * percent;
                    found = true;
                    break;
                }
            }
            if (!found)
                height = this.gradYPos[this.gradYPos.length - 1];
        }
        return height;
    }
}
customElements.define("jet-pfd-vspeed-indicator", Jet_PFD_VerticalSpeedIndicator);<|MERGE_RESOLUTION|>--- conflicted
+++ resolved
@@ -96,21 +96,12 @@
             var _width = width;
             var _height = centerHeight;
             var bg = document.createElementNS(Avionics.SVG.NS, "rect");
-<<<<<<< HEAD
             bg.setAttribute("x", _left.toString());
             bg.setAttribute("y", (_top + 9).toString());
             bg.setAttribute("width", _width.toString());
             bg.setAttribute("height", _height.toString());
             bg.setAttribute("fill", "black");
             bg.setAttribute("fill-opacity", "0.4");
-=======
-            diffAndSetAttribute(bg, "x", _left.toString());
-            diffAndSetAttribute(bg, "y", (_top + 9).toString());
-            diffAndSetAttribute(bg, "width", _width.toString());
-            diffAndSetAttribute(bg, "height", _height.toString());
-            diffAndSetAttribute(bg, "fill", "black");
-            diffAndSetAttribute(bg, "fill-opacity", "0.5");
->>>>>>> 72be68a1
             this.centerGroup.appendChild(bg);
             this.topSpeedText = document.createElementNS(Avionics.SVG.NS, "text");
             this.topSpeedText.textContent = "";
