--- conflicted
+++ resolved
@@ -238,13 +238,8 @@
                                 path += "L" + bigWidth / 2 + " " + (pitchFactor * angle - bigHeight / 2) + " l" + -smallWidth + " 0 ";
                                 path += "L0 " + (pitchFactor * nextAngle + 20) + " ";
                                 path += "L" + (-bigWidth / 2 + smallWidth) + " " + (pitchFactor * angle - bigHeight / 2) + " l" + -smallWidth + " 0 Z";
-<<<<<<< HEAD
-                                chevron.setAttribute("d", path);
-                                chevron.setAttribute("fill", "var(--lighter-red)");
-=======
                                 diffAndSetAttribute(chevron, "d", path);
-                                diffAndSetAttribute(chevron, "fill", "red");
->>>>>>> 72be68a1
+                                diffAndSetAttribute(chevron, "fill", "var(--lighter-red)");
                                 this.attitude_pitch[0].appendChild(chevron);
                             }
                             if (angle >= unusualAttitudeUpperLimit && nextAngle <= maxDash) {
@@ -253,13 +248,8 @@
                                 path += "L" + (bigWidth / 2) + " " + (pitchFactor * nextAngle + bigHeight / 2) + " l" + -smallWidth + " 0 ";
                                 path += "L0 " + (pitchFactor * angle - 20) + " ";
                                 path += "L" + (-bigWidth / 2 + smallWidth) + " " + (pitchFactor * nextAngle + bigHeight / 2) + " l" + -smallWidth + " 0 Z";
-<<<<<<< HEAD
-                                chevron.setAttribute("d", path);
-                                chevron.setAttribute("fill", "var(--lighter-red)");
-=======
                                 diffAndSetAttribute(chevron, "d", path);
-                                diffAndSetAttribute(chevron, "fill", "red");
->>>>>>> 72be68a1
+                                diffAndSetAttribute(chevron, "fill", "var(--lighter-red)");
                                 this.attitude_pitch[0].appendChild(chevron);
                             }
                         }
@@ -270,53 +260,28 @@
                     this.cj4_FlightDirector = document.createElementNS(Avionics.SVG.NS, "g");
                     attitudePitchContainer.appendChild(this.cj4_FlightDirector);
                     let triangleOuterLeft = document.createElementNS(Avionics.SVG.NS, "path");
-<<<<<<< HEAD
-                    triangleOuterLeft.setAttribute("d", "M -128 20 l 20 7 L 0 -2 Z");
-                    triangleOuterLeft.setAttribute("fill", "var(--magenta)");
-                    triangleOuterLeft.setAttribute("stroke", "black");
-                    triangleOuterLeft.setAttribute("stroke-width", "1.5");
-                    this.cj4_FlightDirector.appendChild(triangleOuterLeft);
-                    let triangleBottomLeft = document.createElementNS(Avionics.SVG.NS, "path");
-                    triangleBottomLeft.setAttribute("d", "M-128 20 l20 7 l-20 7 Z");
-                    triangleBottomLeft.setAttribute("fill", "var(--magenta)");
-                    triangleBottomLeft.setAttribute("stroke", "black");
-                    triangleBottomLeft.setAttribute("stroke-width", "1.5");
-                    this.cj4_FlightDirector.appendChild(triangleBottomLeft);
-                    let triangleOuterRight = document.createElementNS(Avionics.SVG.NS, "path");
-                    triangleOuterRight.setAttribute("d", "M128 20 l-20 7 L0 -2 Z");
-                    triangleOuterRight.setAttribute("fill", "var(--magenta)");
-                    triangleOuterRight.setAttribute("stroke", "black");
-                    triangleOuterRight.setAttribute("stroke-width", "1.5");
-                    this.cj4_FlightDirector.appendChild(triangleOuterRight);
-                    let triangleBottomRight = document.createElementNS(Avionics.SVG.NS, "path");
-                    triangleBottomRight.setAttribute("d", "M128 20 l-20 7 l20 7 Z");
-                    triangleBottomRight.setAttribute("fill", "var(--magenta)");
-                    triangleBottomRight.setAttribute("stroke", "black");
-                    triangleBottomRight.setAttribute("stroke-width", "1.5");
-=======
                     diffAndSetAttribute(triangleOuterLeft, "d", "M -128 20 l 20 7 L 0 -2 Z");
-                    diffAndSetAttribute(triangleOuterLeft, "fill", "magenta");
+                    diffAndSetAttribute(triangleOuterLeft, "fill", "var(--magenta)");
                     diffAndSetAttribute(triangleOuterLeft, "stroke", "black");
                     diffAndSetAttribute(triangleOuterLeft, "stroke-width", "1.5");
                     this.cj4_FlightDirector.appendChild(triangleOuterLeft);
                     let triangleBottomLeft = document.createElementNS(Avionics.SVG.NS, "path");
                     diffAndSetAttribute(triangleBottomLeft, "d", "M-128 20 l20 7 l-20 7 Z");
-                    diffAndSetAttribute(triangleBottomLeft, "fill", "magenta");
+                    diffAndSetAttribute(triangleBottomLeft, "fill", "var(--magenta)");
                     diffAndSetAttribute(triangleBottomLeft, "stroke", "black");
                     diffAndSetAttribute(triangleBottomLeft, "stroke-width", "1.5");
                     this.cj4_FlightDirector.appendChild(triangleBottomLeft);
                     let triangleOuterRight = document.createElementNS(Avionics.SVG.NS, "path");
                     diffAndSetAttribute(triangleOuterRight, "d", "M128 20 l-20 7 L0 -2 Z");
-                    diffAndSetAttribute(triangleOuterRight, "fill", "magenta");
+                    diffAndSetAttribute(triangleOuterRight, "fill", "var(--magenta)");
                     diffAndSetAttribute(triangleOuterRight, "stroke", "black");
                     diffAndSetAttribute(triangleOuterRight, "stroke-width", "1.5");
                     this.cj4_FlightDirector.appendChild(triangleOuterRight);
                     let triangleBottomRight = document.createElementNS(Avionics.SVG.NS, "path");
                     diffAndSetAttribute(triangleBottomRight, "d", "M128 20 l-20 7 l20 7 Z");
-                    diffAndSetAttribute(triangleBottomRight, "fill", "magenta");
+                    diffAndSetAttribute(triangleBottomRight, "fill", "var(--magenta)");
                     diffAndSetAttribute(triangleBottomRight, "stroke", "black");
                     diffAndSetAttribute(triangleBottomRight, "stroke-width", "1.5");
->>>>>>> 72be68a1
                     this.cj4_FlightDirector.appendChild(triangleBottomRight);
                 }
             }
@@ -411,59 +376,31 @@
                 this.crossPointersGroup = document.createElementNS(Avionics.SVG.NS, "g");
                 this.attitude_root.appendChild(this.crossPointersGroup);
                 let crossPointersLeft = document.createElementNS(Avionics.SVG.NS, "path");
-<<<<<<< HEAD
-                crossPointersLeft.setAttribute("d", "M -90 30 m 30 0 L -60 0 L -135 0 L -135 10 L -70 10 L -70 42 L -60 42 Z");
-                crossPointersLeft.setAttribute("fill", "black");
-                crossPointersLeft.setAttribute("stroke", "white");
-                crossPointersLeft.setAttribute("stroke-width", "3");
-                this.crossPointersGroup.appendChild(crossPointersLeft);
-
-                let crossPointersRight = document.createElementNS(Avionics.SVG.NS, "path");
-                crossPointersRight.setAttribute("d", "M 90 30 m -30 -4 L 60 0 L 135 0 L 135 10 L 70 10 L 70 42 L 60 42 Z");
-                crossPointersRight.setAttribute("fill", "black");
-                crossPointersRight.setAttribute("stroke", "white");
-                crossPointersRight.setAttribute("stroke-width", "3");
-                this.crossPointersGroup.appendChild(crossPointersRight);
-
-                let triangleInnerLeft = document.createElementNS(Avionics.SVG.NS, "path");
-                triangleInnerLeft.setAttribute("d", "M -108 27 l 50 0 L 0 0 Z");
-                triangleInnerLeft.setAttribute("fill", "black");
-                triangleInnerLeft.setAttribute("stroke", "white");
-                triangleInnerLeft.setAttribute("stroke-width", "2");
-                this.vBarAircraftSymbol.appendChild(triangleInnerLeft);
-
-                let triangleInnerRight = document.createElementNS(Avionics.SVG.NS, "path");
-                triangleInnerRight.setAttribute("d", "M 108 27 l -50 0 L 0 0 Z");
-                triangleInnerRight.setAttribute("fill", "black");
-                triangleInnerRight.setAttribute("stroke", "white");
-                triangleInnerRight.setAttribute("stroke-width", "2");
-=======
                 diffAndSetAttribute(crossPointersLeft, "d", "M -90 30 m 30 0 L -60 0 L -135 0 L -135 10 L -70 10 L -70 42 L -60 42 Z");
-                diffAndSetAttribute(crossPointersLeft, "fill", "#black");
+                diffAndSetAttribute(crossPointersLeft, "fill", "black");
                 diffAndSetAttribute(crossPointersLeft, "stroke", "white");
                 diffAndSetAttribute(crossPointersLeft, "stroke-width", "3");
                 this.crossPointersGroup.appendChild(crossPointersLeft);
 
                 let crossPointersRight = document.createElementNS(Avionics.SVG.NS, "path");
                 diffAndSetAttribute(crossPointersRight, "d", "M 90 30 m -30 -4 L 60 0 L 135 0 L 135 10 L 70 10 L 70 42 L 60 42 Z");
-                diffAndSetAttribute(crossPointersRight, "fill", "#black");
+                diffAndSetAttribute(crossPointersRight, "fill", "black");
                 diffAndSetAttribute(crossPointersRight, "stroke", "white");
                 diffAndSetAttribute(crossPointersRight, "stroke-width", "3");
                 this.crossPointersGroup.appendChild(crossPointersRight);
 
                 let triangleInnerLeft = document.createElementNS(Avionics.SVG.NS, "path");
                 diffAndSetAttribute(triangleInnerLeft, "d", "M -108 27 l 50 0 L 0 0 Z");
-                diffAndSetAttribute(triangleInnerLeft, "fill", "#black");
+                diffAndSetAttribute(triangleInnerLeft, "fill", "black");
                 diffAndSetAttribute(triangleInnerLeft, "stroke", "white");
                 diffAndSetAttribute(triangleInnerLeft, "stroke-width", "2");
                 this.vBarAircraftSymbol.appendChild(triangleInnerLeft);
 
                 let triangleInnerRight = document.createElementNS(Avionics.SVG.NS, "path");
                 diffAndSetAttribute(triangleInnerRight, "d", "M 108 27 l -50 0 L 0 0 Z");
-                diffAndSetAttribute(triangleInnerRight, "fill", "#black");
+                diffAndSetAttribute(triangleInnerRight, "fill", "black");
                 diffAndSetAttribute(triangleInnerRight, "stroke", "white");
                 diffAndSetAttribute(triangleInnerRight, "stroke-width", "2");
->>>>>>> 72be68a1
                 this.vBarAircraftSymbol.appendChild(triangleInnerRight);
 
                 this.slipSkidTriangle = document.createElementNS(Avionics.SVG.NS, "path");
