--- conflicted
+++ resolved
@@ -1,2041 +1,2014 @@
-class Jet_PFD_AltimeterIndicator extends HTMLElement {
-    constructor() {
-        super(...arguments);
-        this.strokeSize = "3";
-        this.fontSize = 25;
-        this.refHeight = 0;
-        this.borderSize = 0;
-        this.graduationScrollPosX = 0;
-        this.graduationScrollPosY = 0;
-        this.nbPrimaryGraduations = 7;
-        this.nbSecondaryGraduations = 4;
-        this.totalGraduations = this.nbPrimaryGraduations + ((this.nbPrimaryGraduations - 1) * this.nbSecondaryGraduations);
-        this.graduationSpacing = 42;
-        this.groundRibbonHasFixedHeight = false;
-        this.groundLineSVGHeight = 0;
-        this.mtrsVisible = WTDataStore.get('CJ4_MTRS_MODE', false);;
-        this.hudAPAltitude = 0;
-        this.isHud = false;
-        this._aircraft = Aircraft.A320_NEO;
-        this._isAltitudeAlerting = false;
-        this._lastAltitudeAlertSet = false;
-        this.ALTALERTANIMTIME = 4000;
-        this._altAlertAnimationTimer = this.ALTALERTANIMTIME;
-        this._baroPresetChanged = 0;
-    }
-    static get observedAttributes() {
-        return ["hud"];
-    }
-    get aircraft() {
-        return this._aircraft;
-    }
-    set aircraft(_val) {
-        if (this._aircraft != _val) {
-            this._aircraft = _val;
-            this.construct();
-        }
-    }
-    connectedCallback() {
-        this.construct();
-    }
-    attributeChangedCallback(name, oldValue, newValue) {
-        if (oldValue == newValue)
-            return;
-        switch (name) {
-            case "hud":
-                this.isHud = newValue == "true";
-                break;
-        }
-    }
-    showMTRS(_active) {
-        this.mtrsVisible = _active;
-    }
-    isMTRSVisible() {
-        return this.mtrsVisible;
-    }
-    construct() {
-        Utils.RemoveAllChildren(this);
-        this.graduations = [];
-        this.borderSize = 0;
-        this.groundRibbonHasFixedHeight = false;
-        this.groundLineSVGHeight = 0;
-        this.thousandIndicator = null;
-        this.targetAltitudeIndicatorSVGText = null;
-        this.cursorSVGAltitudeLevelShape = null;
-        this.cursorIntegrals = null;
-        this.cursorDecimals = null;
-        if (this.aircraft == Aircraft.CJ4) {
-            this.construct_CJ4();
-        }
-        else if (this.aircraft == Aircraft.B747_8) {
-            this.construct_B747_8();
-        }
-        else if (this.aircraft == Aircraft.AS01B) {
-            this.construct_AS01B();
-        }
-        else {
-            this.construct_A320_Neo();
-        }
-    }
-    construct_CJ4() {
-        let selAlt = Simplane.getAutoPilotSelectedAltitudeLockValue()
-        this.originalTargetAltitude = selAlt > -1 ? selAlt : 0;
-        this.targetAltitudeChanged = false;
-        this.rootSVG = document.createElementNS(Avionics.SVG.NS, "svg");
-        this.rootSVG.setAttribute("id", "ViewBox");
-        this.rootSVG.setAttribute("viewBox", "0 0 250 550");
-        var width = 140;
-        var height = 415;
-        var posX = width * 0.5;
-        var posY = 452.5;
-        var gradWidth = 110;
-        this.refHeight = height;
-        this.nbPrimaryGraduations = 7;
-        this.nbSecondaryGraduations = 0;
-        this.graduationSpacing = 90;
-        this.totalGraduations = this.nbPrimaryGraduations + ((this.nbPrimaryGraduations - 1) * this.nbSecondaryGraduations);
-        this.graduationScroller = new Avionics.Scroller(this.nbPrimaryGraduations, 100, true);
-        this.cursorIntegrals = new Array();
-        this.cursorIntegrals.push(new CJ4_AltitudeScroller(3, 52, 1, 10, 1000));
-        this.cursorIntegrals.push(new CJ4_AltitudeScroller(3, 52, 1, 10, 100));
-        this.cursorIntegrals.push(new CJ4_AltitudeScroller(3, 52, 1, 10, 10));
-        this.cursorDecimals = new CJ4_AltitudeScroller(5, 25, 20, 100);
-        if (!this.rootGroup) {
-            this.rootGroup = document.createElementNS(Avionics.SVG.NS, "g");
-            this.rootGroup.setAttribute("id", "Altimeter");
-        }
-        else {
-            Utils.RemoveAllChildren(this.rootGroup);
-        }
-
-        this.pressureBoxGroup = document.createElementNS(Avionics.SVG.NS, "g");
-        this.pressureBoxGroup.setAttribute("id", "PressureBoxGroup");
-
-        this.pressureSVGBox = document.createElementNS(Avionics.SVG.NS, "rect");
-        this.pressureSVGBox.setAttribute("id", "PressureBox");
-        this.pressureSVGBox.setAttribute("fill", "black");
-        this.pressureSVGBox.setAttribute("stroke", "white");
-        this.pressureSVGBox.setAttribute("stroke-width", "2");
-        this.pressureSVGBox.setAttribute("x", (posX - 68).toString());
-        this.pressureSVGBox.setAttribute("y", (posY + 2).toString());
-        this.pressureSVGBox.setAttribute("width", "135");
-        this.pressureSVGBox.setAttribute("height", "70");
-        this.pressureBoxGroup.appendChild(this.pressureSVGBox);
-
-        this.pressureArrow = document.createElementNS(Avionics.SVG.NS, "path");
-        this.pressureArrow.setAttribute("fill", "white");
-        this.pressureArrow.setAttribute("d", "M 126 505 l 0 -6 l -3 0 l 4.44 -6.96 l 4.56 6.96 l -3 0 l 0 12 l 3 0 l -4.56 6.96 l -4.44 -6.96 l 3 0 l 0 -6 z");
-        this.pressureArrow.setAttribute("stroke", "white");
-        this.pressureArrow.setAttribute("stroke-width", "1.5");
-        this.pressureBoxGroup.appendChild(this.pressureArrow);
-
-        this.pressurePresetLeftPart = document.createElementNS(Avionics.SVG.NS, "text");
-        this.pressurePresetLeftPart.textContent = "29";
-        this.pressurePresetLeftPart.setAttribute("id", "pressurePresetLeftPart");
-        this.pressurePresetLeftPart.setAttribute("x", (posX - 65).toString());
-        this.pressurePresetLeftPart.setAttribute("y", (posY + 65).toString());
-        this.pressurePresetLeftPart.setAttribute("fill", "white");
-        this.pressurePresetLeftPart.setAttribute("font-size", (this.fontSize * 1.2).toString());
-        this.pressurePresetLeftPart.setAttribute("font-family", "Roboto-Light");
-        this.pressurePresetLeftPart.setAttribute("text-anchor", "center");
-        this.pressureBoxGroup.appendChild(this.pressurePresetLeftPart);
-
-        this.pressurePresetCenterPart = document.createElementNS(Avionics.SVG.NS, "text");
-        this.pressurePresetCenterPart.textContent = ".";
-        this.pressurePresetCenterPart.setAttribute("id", "pressurePresetCenterPart");
-        this.pressurePresetCenterPart.setAttribute("x", (posX - 46).toString());
-        this.pressurePresetCenterPart.setAttribute("y", (posY + 65).toString());
-        this.pressurePresetCenterPart.setAttribute("fill", "white");
-        this.pressurePresetCenterPart.setAttribute("font-size", (this.fontSize * 2.3).toString());
-        this.pressurePresetCenterPart.setAttribute("font-family", "Roboto-Light");
-        this.pressurePresetCenterPart.setAttribute("text-anchor", "center");
-        this.pressureBoxGroup.appendChild(this.pressurePresetCenterPart);
-
-        this.pressurePresetRightPart = document.createElementNS(Avionics.SVG.NS, "text");
-        this.pressurePresetRightPart.textContent = "92";
-        this.pressurePresetRightPart.setAttribute("id", "pressurePresetRightPart");
-        this.pressurePresetRightPart.setAttribute("x", (posX - 27).toString());
-        this.pressurePresetRightPart.setAttribute("y", (posY + 65).toString());
-        this.pressurePresetRightPart.setAttribute("fill", "white");
-        this.pressurePresetRightPart.setAttribute("font-size", (this.fontSize * 1.2).toString());
-        this.pressurePresetRightPart.setAttribute("font-family", "Roboto-Light");
-        this.pressurePresetRightPart.setAttribute("text-anchor", "center");
-        this.pressureBoxGroup.appendChild(this.pressurePresetRightPart);
-
-        this.pressurePresetUnits = document.createElementNS(Avionics.SVG.NS, "text");
-        this.pressurePresetUnits.textContent = "";
-        this.pressurePresetUnits.setAttribute("id", "PressurePreset");
-        this.pressurePresetUnits.setAttribute("x", (posX + 6).toString());
-        this.pressurePresetUnits.setAttribute("y", (posY + 65).toString());
-        this.pressurePresetUnits.setAttribute("fill", "white");
-        this.pressurePresetUnits.setAttribute("stroke", "white");
-        this.pressurePresetUnits.setAttribute("font-size", (this.fontSize * 1.0).toString());
-        this.pressurePresetUnits.setAttribute("font-family", "Roboto-Light");
-        this.pressurePresetUnits.setAttribute("text-anchor", "left");
-        this.pressureBoxGroup.appendChild(this.pressurePresetUnits);
-
-        this.rootGroup.appendChild(this.pressureBoxGroup);
-        
-        this.pressureSVGLeftPart = document.createElementNS(Avionics.SVG.NS, "text");
-        this.pressureSVGLeftPart.textContent = "";
-        this.pressureSVGLeftPart.setAttribute("id", "PressureSVGLeftPart");
-        this.pressureSVGLeftPart.setAttribute("x", (posX - 59).toString());
-        this.pressureSVGLeftPart.setAttribute("y", (posY + 30).toString());
-        this.pressureSVGLeftPart.setAttribute("fill", "var(--cyan)");
-        this.pressureSVGLeftPart.setAttribute("stroke", "black");
-        this.pressureSVGLeftPart.setAttribute("stroke-width", "5px");
-        this.pressureSVGLeftPart.setAttribute("font-size", (this.fontSize * 1.2).toString());
-        this.pressureSVGLeftPart.setAttribute("font-family", "Roboto-Light");
-        this.pressureSVGLeftPart.setAttribute("text-anchor", "center");
-        this.pressureSVGLeftPart.setAttribute("letter-spacing", "0.0");
-        this.rootGroup.appendChild(this.pressureSVGLeftPart);
-
-        this.pressureSVGCenterPart = document.createElementNS(Avionics.SVG.NS, "text");
-        this.pressureSVGCenterPart.textContent = "";
-        this.pressureSVGCenterPart.setAttribute("id", "PressureSVGCenterPart");
-        this.pressureSVGCenterPart.setAttribute("x", (posX - 39).toString());
-        this.pressureSVGCenterPart.setAttribute("y", (posY + 30).toString());
-        this.pressureSVGCenterPart.setAttribute("fill", "var(--cyan)");
-        this.pressureSVGCenterPart.setAttribute("stroke", "black");
-        this.pressureSVGCenterPart.setAttribute("stroke-width", "4px");
-        this.pressureSVGCenterPart.setAttribute("font-size", (this.fontSize * 2.3).toString());
-        this.pressureSVGCenterPart.setAttribute("font-family", "Roboto-Light");
-        this.pressureSVGCenterPart.setAttribute("text-anchor", "center");
-        this.pressureSVGCenterPart.setAttribute("letter-spacing", "0.0");
-        this.rootGroup.appendChild(this.pressureSVGCenterPart);
-
-        this.pressureSVGRightPart = document.createElementNS(Avionics.SVG.NS, "text");
-        this.pressureSVGRightPart.textContent = "";
-        this.pressureSVGRightPart.setAttribute("id", "PressureSVGRightPart");
-        this.pressureSVGRightPart.setAttribute("x", (posX - 20).toString());
-        this.pressureSVGRightPart.setAttribute("y", (posY + 30).toString());
-        this.pressureSVGRightPart.setAttribute("fill", "var(--cyan)");
-        this.pressureSVGRightPart.setAttribute("stroke", "black");
-        this.pressureSVGRightPart.setAttribute("stroke-width", "5px");
-        this.pressureSVGRightPart.setAttribute("font-size", (this.fontSize * 1.2).toString());
-        this.pressureSVGRightPart.setAttribute("font-family", "Roboto-Light");
-        this.pressureSVGRightPart.setAttribute("text-anchor", "center");
-        this.pressureSVGRightPart.setAttribute("letter-spacing", "0.0");
-        this.rootGroup.appendChild(this.pressureSVGRightPart);
-
-        this.pressureSVGUnits = document.createElementNS(Avionics.SVG.NS, "text");
-        this.pressureSVGUnits.textContent = "";
-        this.pressureSVGUnits.setAttribute("id", "PressureSVGUnits");
-        this.pressureSVGUnits.setAttribute("x", (posX + 16).toString());
-        this.pressureSVGUnits.setAttribute("y", (posY + 30).toString());
-        this.pressureSVGUnits.setAttribute("fill", "var(--cyan)");
-        this.pressureSVGUnits.setAttribute("stroke", "black");
-        this.pressureSVGUnits.setAttribute("stroke-width", "5px");
-        this.pressureSVGUnits.setAttribute("font-size", (this.fontSize * 1.0).toString());
-        this.pressureSVGUnits.setAttribute("font-family", "Roboto-Light");
-        this.pressureSVGUnits.setAttribute("text-anchor", "left");
-        this.rootGroup.appendChild(this.pressureSVGUnits);
-
-        posY -= height;
-        if (!this.centerSVG) {
-            this.centerSVG = document.createElementNS(Avionics.SVG.NS, "svg");
-            this.centerSVG.setAttribute("id", "CenterGroup");
-        }
-        else
-            Utils.RemoveAllChildren(this.centerSVG);
-        this.centerSVG.setAttribute("x", (posX - width * 0.5).toString());
-        this.centerSVG.setAttribute("y", posY.toString());
-        this.centerSVG.setAttribute("width", width.toString());
-        this.centerSVG.setAttribute("height", height.toString());
-        this.centerSVG.setAttribute("viewBox", "0 0 " + width + " " + height);
-        this.centerSVG.setAttribute("overflow", "hidden");
-        {
-            var _top = 0;
-            var _left = 0;
-            var _width = width;
-            var _height = height;
-            var bg = document.createElementNS(Avionics.SVG.NS, "rect");
-<<<<<<< HEAD
-            bg.setAttribute("x", _left.toString());
-            bg.setAttribute("y", _top.toString());
-            bg.setAttribute("width", _width.toString());
-            bg.setAttribute("height", _height.toString());
-            bg.setAttribute("fill", "black");
-            bg.setAttribute("fill-opacity", "0.4");
-=======
-            diffAndSetAttribute(bg, "x", _left.toString());
-            diffAndSetAttribute(bg, "y", _top.toString());
-            diffAndSetAttribute(bg, "width", _width.toString());
-            diffAndSetAttribute(bg, "height", _height.toString());
-            diffAndSetAttribute(bg, "fill", "black");
-            diffAndSetAttribute(bg, "fill-opacity", "0.5");
->>>>>>> 72be68a1
-            this.centerSVG.appendChild(bg);
-
-            this.radioMinsRect = document.createElementNS(Avionics.SVG.NS, "rect");
-            this.radioMinsRect.setAttribute("id", "radioMins");
-            this.radioMinsRect.setAttribute("fill", "none");
-            this.radioMinsRect.setAttribute("stroke", "var(--cyan)");
-            this.radioMinsRect.setAttribute("stroke-width", "2");
-            this.radioMinsRect.setAttribute("x", "4");
-            this.radioMinsRect.setAttribute("y", "0");
-            this.radioMinsRect.setAttribute("width", "4");
-            this.radioMinsRect.setAttribute("height", "100");
-            this.centerSVG.appendChild(this.radioMinsRect);
-
-            this.groundRibbonHasFixedHeight = true;
-            var groundRibbonPosX = _left;
-            var groundRibbonPosY = 0;
-            var groundRibbonWidth = _width;
-            var groundRibbonHeight = _height;
-            if (!this.groundRibbonSVG) {
-                this.groundRibbonSVG = document.createElementNS(Avionics.SVG.NS, "svg");
-                this.groundRibbonSVG.setAttribute("id", "GroundRibbonGroup");
-            }
-            else
-                Utils.RemoveAllChildren(this.groundRibbonSVG);
-            this.groundRibbonSVG.setAttribute("x", groundRibbonPosX.toString());
-            this.groundRibbonSVG.setAttribute("y", groundRibbonPosY.toString());
-            this.groundRibbonSVG.setAttribute("width", groundRibbonWidth.toString());
-            this.groundRibbonSVG.setAttribute("height", groundRibbonHeight.toString());
-            this.groundRibbonSVG.setAttribute("viewBox", "0 0 " + groundRibbonWidth + " " + groundRibbonHeight);
-            {
-                var dashHeight = 6;
-                var dashEndPos = _height;
-                var dashPos = -240;
-                while (dashPos < dashEndPos) {
-                    let dashLine = document.createElementNS(Avionics.SVG.NS, "rect");
-<<<<<<< HEAD
-                    dashLine.setAttribute("x", "0");
-                    dashLine.setAttribute("y", dashPos.toString());
-                    dashLine.setAttribute("width", groundRibbonWidth.toString());
-                    dashLine.setAttribute("height", dashHeight.toString());
-                    dashLine.setAttribute("transform", "skewY(53)");
-                    dashLine.setAttribute("fill", "var(--true-orange)");
-=======
-                    diffAndSetAttribute(dashLine, "x", "0");
-                    diffAndSetAttribute(dashLine, "y", dashPos.toString());
-                    diffAndSetAttribute(dashLine, "width", groundRibbonWidth.toString());
-                    diffAndSetAttribute(dashLine, "height", dashHeight.toString());
-                    diffAndSetAttribute(dashLine, "transform", "skewY(53)");
-                    diffAndSetAttribute(dashLine, "fill", "orange");
->>>>>>> 72be68a1
-                    this.groundRibbonSVG.appendChild(dashLine);
-                    dashPos += dashHeight * 6.5;
-                }
-                if (!this.groundRibbonSVGShape)
-                    this.groundRibbonSVGShape = document.createElementNS(Avionics.SVG.NS, "rect");
-                this.groundRibbonSVGShape.setAttribute("fill", "var(--true-orange)");
-                this.groundRibbonSVGShape.setAttribute("stroke", "var(--true-orange)");
-                this.groundRibbonSVGShape.setAttribute("stroke-width", "2");
-                this.groundRibbonSVGShape.setAttribute("width", groundRibbonWidth.toString());
-                this.groundRibbonSVGShape.setAttribute("height", "2");
-                this.groundRibbonSVGShape.setAttribute("x", "0");
-                this.groundRibbonSVG.appendChild(this.groundRibbonSVGShape);
-            }
-            this.centerSVG.appendChild(this.groundRibbonSVG);
-
-            this.graduationScrollPosX = _left + gradWidth;
-            this.graduationScrollPosY = _top + _height * 0.5;
-            for (var i = 0; i < this.totalGraduations; i++) {
-                var line = new Avionics.SVGGraduation();
-                line.IsPrimary = true;
-                if (this.nbSecondaryGraduations > 0 && (i % (this.nbSecondaryGraduations + 1)))
-                    line.IsPrimary = false;
-                var lineWidth = line.IsPrimary ? 15 : 4;
-                line.SVGLine = document.createElementNS(Avionics.SVG.NS, "rect");
-                line.SVGLine.setAttribute("x", "-2");
-                line.SVGLine.setAttribute("width", lineWidth.toString());
-                line.SVGLine.setAttribute("height", "2");
-                line.SVGLine.setAttribute("fill", "white");
-                if (line.IsPrimary) {
-                    line.SVGText1 = document.createElementNS(Avionics.SVG.NS, "text");
-                    line.SVGText1.setAttribute("x", "-36");
-                    line.SVGText1.setAttribute("y", "6");
-                    line.SVGText1.setAttribute("fill", "white");
-                    line.SVGText1.setAttribute("font-size", (this.fontSize).toString());
-                    line.SVGText1.setAttribute("font-family", "Roboto-Light");
-                    line.SVGText1.setAttribute("text-anchor", "end");
-                    line.SVGText1.setAttribute("alignment-baseline", "central");
-                    line.SVGText2 = document.createElementNS(Avionics.SVG.NS, "text");
-                    line.SVGText2.setAttribute("x", "-34");
-                    line.SVGText2.setAttribute("y", "4");
-                    line.SVGText2.setAttribute("fill", "white");
-                    line.SVGText2.setAttribute("font-size", (this.fontSize * 0.72).toString());
-                    line.SVGText2.setAttribute("font-family", "Roboto-Light");
-                    line.SVGText2.setAttribute("text-anchor", "start");
-                    line.SVGText2.setAttribute("alignment-baseline", "central");
-                }
-                this.graduations.push(line);
-            }
-            var graduationGroup = document.createElementNS(Avionics.SVG.NS, "g");
-            diffAndSetAttribute(graduationGroup, "id", "graduationGroup");
-            for (var i = 0; i < this.totalGraduations; i++) {
-                var line = this.graduations[i];
-                graduationGroup.appendChild(line.SVGLine);
-                if (line.SVGText1)
-                    graduationGroup.appendChild(line.SVGText1);
-                if (line.SVGText2)
-                    graduationGroup.appendChild(line.SVGText2);
-            }
-            this.centerSVG.appendChild(graduationGroup);
-
-            var cursorPosX = _left + 12;
-            var cursorPosY = _top + _height * 0.5;
-            var cursorWidth = width;
-            var cursorHeight = 80;
-            if (!this.cursorSVG) {
-                this.cursorSVG = document.createElementNS(Avionics.SVG.NS, "svg");
-                this.cursorSVG.setAttribute("id", "CursorGroup");
-            }
-            else
-                Utils.RemoveAllChildren(this.cursorSVG);
-            this.cursorSVG.setAttribute("x", cursorPosX.toString());
-            this.cursorSVG.setAttribute("y", (cursorPosY - cursorHeight * 0.5 - 25).toString());
-            this.cursorSVG.setAttribute("width", cursorWidth.toString());
-            this.cursorSVG.setAttribute("height", (cursorHeight + 25).toString());
-            this.cursorSVG.setAttribute("viewBox", "0 -25 " + cursorWidth + " " + (cursorHeight + 25));
-            {
-                this.cursorSVGDefs = document.createElementNS(Avionics.SVG.NS, "defs");
-                this.cursorSVGClip = document.createElementNS(Avionics.SVG.NS, "clipPath");
-                this.cursorSVGClip.setAttribute("id", "AltCursorClip");
-                this.cursorSVGClipShape = document.createElementNS(Avionics.SVG.NS, "path");
-                this.cursorSVGClipShape.setAttribute("d", "M 1 6 L 95 6 L 95 30 L 105 40 L 95 50 L 95 74 L 1 74 Z");
-                this.cursorSVGClip.appendChild(this.cursorSVGClipShape);
-                this.cursorSVGDefs.appendChild(this.cursorSVGClip);
-                this.cursorSVG.appendChild(this.cursorSVGDefs);
-
-                if (!this.cursorSVGShape)
-                    this.cursorSVGShape = document.createElementNS(Avionics.SVG.NS, "path");
-                this.cursorSVGShape.setAttribute("fill", "black");
-                this.cursorSVGShape.setAttribute("d", "M0 5 L95 5 L95 30 L105 40 L95 50 L95 75 L0 75 Z");
-                this.cursorSVGShape.setAttribute("stroke", "white");
-                this.cursorSVGShape.setAttribute("stroke-width", "1.5");
-                this.cursorSVG.appendChild(this.cursorSVGShape);
-                var _cursorPosX = -3;
-                var _cursorPosY = cursorHeight * 0.5;
-                this.cursorSVGIntegralContainer = document.createElementNS(Avionics.SVG.NS, "g");
-                this.cursorSVGIntegralContainer.setAttribute("clip-path", "url(#AltCursorClip)");
-                this.cursorIntegrals[0].construct(this.cursorSVGIntegralContainer, _cursorPosX + 27, _cursorPosY + 5, _width, "Roboto-Bold", this.fontSize * 1.55, "var(--green)");
-                this.cursorIntegrals[1].construct(this.cursorSVGIntegralContainer, _cursorPosX + 46, _cursorPosY + 5, _width, "Roboto-Bold", this.fontSize * 1.55, "var(--green)");
-                this.cursorIntegrals[2].construct(this.cursorSVGIntegralContainer, _cursorPosX + 65, _cursorPosY + 5, _width, "Roboto-Bold", this.fontSize * 1.55, "var(--green)");
-                this.cursorDecimals.construct(this.cursorSVGIntegralContainer, _cursorPosX + 93, _cursorPosY + 5, _width, "Roboto-Bold", this.fontSize * 0.95, "var(--green)");
-                this.cursorSVG.appendChild(this.cursorSVGIntegralContainer);
-                this.cursorM = document.createElementNS(Avionics.SVG.NS, "g");
-                this.cursorM.setAttribute("visibility", "hidden");
-                this.cursorMSVGShape = document.createElementNS(Avionics.SVG.NS, "rect");
-                this.cursorMSVGShape.setAttribute("x", "0");
-                this.cursorMSVGShape.setAttribute("y", "-25");
-                this.cursorMSVGShape.setAttribute("width", "95");
-                this.cursorMSVGShape.setAttribute("height", "30");
-                this.cursorMSVGShape.setAttribute("fill", "black");
-                this.cursorMSVGShape.setAttribute("stroke", "white");
-                this.cursorMSVGShape.setAttribute("stroke-width", "1.5");
-                this.cursorM.appendChild(this.cursorMSVGShape);
-                this.CursorMNumber = document.createElementNS(Avionics.SVG.NS, "text");
-                this.CursorMNumber.setAttribute("x", "75");
-                this.CursorMNumber.setAttribute("y", "-1.5");
-                this.CursorMNumber.setAttribute("font-size", (this.fontSize * 1).toString());
-                this.CursorMNumber.setAttribute("text-anchor", "end");
-                this.cursorM.appendChild(this.CursorMNumber);
-                this.CursorMM = document.createElementNS(Avionics.SVG.NS, "text");
-                this.CursorMM.textContent = "M";
-                this.CursorMM.setAttribute("x", "90");
-                this.CursorMM.setAttribute("y", "-1.5");
-                this.CursorMM.setAttribute("font-size", (this.fontSize * 1).toString());
-                this.CursorMM.setAttribute("text-anchor", "end");
-                this.CursorMM.setAttribute("id", "MeterUnit");
-                this.cursorM.appendChild(this.CursorMM);
-                this.cursorSVG.appendChild(this.cursorM);
-                this.centerSVG.appendChild(this.cursorSVG);
-            }
-
-            var targetAltitudeIndicatorPosX = gradWidth - 13;
-            var targetAltitudeIndicatorPosY = _top + _height * 0.5;
-            var targetAltitudeIndicatorWidth = 100;
-            var targetAltitudeIndicatorHeight = 100;
-            if (!this.targetAltitudeIndicatorSVG) {
-                this.targetAltitudeIndicatorSVG = document.createElementNS(Avionics.SVG.NS, "svg");
-                this.targetAltitudeIndicatorSVG.setAttribute("id", "TargetAltitudeIndicator");
-            }
-            else
-                Utils.RemoveAllChildren(this.targetAltitudeIndicatorSVG);
-            this.targetAltitudeIndicatorSVG.setAttribute("visibility", "hidden");
-            this.targetAltitudeIndicatorSVG.setAttribute("x", targetAltitudeIndicatorPosX.toString());
-            this.targetAltitudeIndicatorSVG.setAttribute("y", (targetAltitudeIndicatorPosY - targetAltitudeIndicatorHeight * 0.5).toString());
-            this.targetAltitudeIndicatorSVG.setAttribute("width", targetAltitudeIndicatorWidth.toString());
-            this.targetAltitudeIndicatorSVG.setAttribute("height", targetAltitudeIndicatorHeight.toString());
-            this.targetAltitudeIndicatorSVG.setAttribute("viewBox", "0 0 100 100");
-            {
-                if (!this.targetAltitudeIndicatorSVGShape)
-                    this.targetAltitudeIndicatorSVGShape = document.createElementNS(Avionics.SVG.NS, "path");
-                this.targetAltitudeIndicatorSVGShape.setAttribute("fill", "none");
-                this.targetAltitudeIndicatorSVGShape.setAttribute("stroke", "var(--cyan)");
-                this.targetAltitudeIndicatorSVGShape.setAttribute("stroke-width", "3");
-                this.targetAltitudeIndicatorSVGShape.setAttribute("d", "M 12 15 L 39 15 L 39 32 L 24 50 L 39 68 L 39 85 L 12 85");
-                this.targetAltitudeIndicatorSVG.appendChild(this.targetAltitudeIndicatorSVGShape);
-            }
-            this.centerSVG.appendChild(this.targetAltitudeIndicatorSVG);
-
-            var baroMinsPosX = gradWidth - 34;
-            var baroMinsPosY = _top + _height * 0.5;
-            var baroMinsWidth = 100;
-            var baroMinsHeight = 100;
-            if (!this.baroMinsSVG) {
-                this.baroMinsSVG = document.createElementNS(Avionics.SVG.NS, "svg");
-                this.baroMinsSVG.setAttribute("id", "BaroMinsIndicator");
-            }
-            else
-                Utils.RemoveAllChildren(this.baroMinsSVG);
-            this.baroMinsSVG.setAttribute("x", baroMinsPosX.toString());
-            this.baroMinsSVG.setAttribute("y", (baroMinsPosY - baroMinsHeight * 0.5).toString());
-            this.baroMinsSVG.setAttribute("width", baroMinsWidth.toString());
-            this.baroMinsSVG.setAttribute("height", baroMinsHeight.toString());
-            this.baroMinsSVG.setAttribute("viewBox", "-19 0 100 100");
-            {
-                if (!this.baroMinsShape)
-                    this.baroMinsPointer = document.createElementNS(Avionics.SVG.NS, "path");
-                this.baroMinsPointer.setAttribute("d", "M -50 50 L 24 50 L 39 30 L 39 70 L 24 50 Z");
-                this.baroMinsPointer.setAttribute("fill", "none");
-                this.baroMinsPointer.setAttribute("stroke", "var(--cyan)");
-                this.baroMinsPointer.setAttribute("stroke-width", "2");
-                this.baroMinsPointer.setAttribute("fill", "var(--cyan)");
-                this.baroMinsSVG.appendChild(this.baroMinsPointer);
-            }
-            this.centerSVG.appendChild(this.baroMinsSVG);
-        }
-        this.rootGroup.appendChild(this.centerSVG);
-
-        this.targetAltitudeM = document.createElementNS(Avionics.SVG.NS, "g");
-        this.targetAltitudeM.setAttribute("id", "targetAltitudeM");
-        this.targetAltitudeM.setAttribute("visibility", "hidden");
-        this.targetAltitudeMBgSVG = document.createElementNS(Avionics.SVG.NS, "rect");
-        this.targetAltitudeMBgSVG.setAttribute("fill", "black");
-        this.targetAltitudeMBgSVG.setAttribute("x", "22");
-        this.targetAltitudeMBgSVG.setAttribute("y", (posY - 30).toString());
-        this.targetAltitudeMBgSVG.setAttribute("width", "87");
-        this.targetAltitudeMBgSVG.setAttribute("height", "25");
-        this.targetAltitudeMBgSVG.setAttribute("fill-opacity", "0.5");
-        this.targetAltitudeM.appendChild(this.targetAltitudeMBgSVG);
-        this.targetAltitudeMTextSVG1 = document.createElementNS(Avionics.SVG.NS, "text");
-        this.targetAltitudeMTextSVG1.textContent = "-----";
-        this.targetAltitudeMTextSVG1.setAttribute("x", "92");
-        this.targetAltitudeMTextSVG1.setAttribute("y", (posY - 10).toString());
-        this.targetAltitudeMTextSVG1.setAttribute("width", _width.toString());
-        this.targetAltitudeMTextSVG1.setAttribute("fill", "var(--cyan)");
-        this.targetAltitudeMTextSVG1.setAttribute("font-size", (this.fontSize * 1.0).toString());
-        this.targetAltitudeMTextSVG1.setAttribute("font-family", "Roboto-Light");
-        this.targetAltitudeMTextSVG1.setAttribute("text-anchor", "end");
-        this.targetAltitudeMTextSVG1.setAttribute("alignment-baseline", "bottom");
-        this.targetAltitudeM.appendChild(this.targetAltitudeMTextSVG1);
-        this.targetAltitudeMTextSVG2 = document.createElementNS(Avionics.SVG.NS, "text");
-        this.targetAltitudeMTextSVG2.textContent = "M";
-        this.targetAltitudeMTextSVG2.setAttribute("x", "107");
-        this.targetAltitudeMTextSVG2.setAttribute("y", (posY - 10).toString());
-        this.targetAltitudeMTextSVG2.setAttribute("fill", "var(--cyan)");
-        this.targetAltitudeMTextSVG2.setAttribute("font-size", (this.fontSize * 1.0).toString());
-        this.targetAltitudeMTextSVG2.setAttribute("font-family", "Roboto-Light");
-        this.targetAltitudeMTextSVG2.setAttribute("text-anchor", "end");
-        this.targetAltitudeMTextSVG2.setAttribute("alignment-baseline", "bottom");
-        this.targetAltitudeM.appendChild(this.targetAltitudeMTextSVG2);
-        this.rootGroup.appendChild(this.targetAltitudeM);
-
-        this.targetAltitude = document.createElementNS(Avionics.SVG.NS, "g");
-        this.targetAltitude.setAttribute("id", "TargetAltitude");
-        this.targetAltitude.setAttribute("visibility", "hidden");
-        this.targetAltitudeBgSVG = document.createElementNS(Avionics.SVG.NS, "rect");
-        this.targetAltitudeBgSVG.setAttribute("fill", "black");
-        this.targetAltitudeBgSVG.setAttribute("x", "3");
-        this.targetAltitudeBgSVG.setAttribute("y", (posY - 45).toString());
-        this.targetAltitudeBgSVG.setAttribute("width", "110");
-        this.targetAltitudeBgSVG.setAttribute("height", "43");
-        this.targetAltitudeBgSVG.setAttribute("fill-opacity", "0.4");
-        this.targetAltitude.appendChild(this.targetAltitudeBgSVG);
-        this.targetAltitudeTextSVG1 = document.createElementNS(Avionics.SVG.NS, "text");
-        this.targetAltitudeTextSVG1.setAttribute("x", "78");
-        this.targetAltitudeTextSVG1.setAttribute("y", (posY - 5).toString());
-        this.targetAltitudeTextSVG1.setAttribute("fill", "var(--cyan)");
-        this.targetAltitudeTextSVG1.setAttribute("font-size", (this.fontSize * 1.7).toString());
-        this.targetAltitudeTextSVG1.setAttribute("font-family", "Roboto-Light");
-        this.targetAltitudeTextSVG1.setAttribute("letter-spacing", "2");
-        this.targetAltitudeTextSVG1.setAttribute("text-anchor", "end");
-        this.targetAltitudeTextSVG1.setAttribute("alignment-baseline", "bottom");
-        this.targetAltitude.appendChild(this.targetAltitudeTextSVG1);
-        this.targetAltitudeTextSVG2 = document.createElementNS(Avionics.SVG.NS, "text");
-        this.targetAltitudeTextSVG2.textContent = "-----";
-        this.targetAltitudeTextSVG2.setAttribute("x", "30");
-        this.targetAltitudeTextSVG2.setAttribute("y", (posY - 5).toString());
-        this.targetAltitudeTextSVG2.setAttribute("width", _width.toString());
-        this.targetAltitudeTextSVG2.setAttribute("fill", "var(--cyan)");
-        this.targetAltitudeTextSVG2.setAttribute("font-size", (this.fontSize * 1.0).toString());
-        this.targetAltitudeTextSVG2.setAttribute("font-family", "Roboto-Light");
-        this.targetAltitudeTextSVG2.setAttribute("text-anchor", "start");
-        this.targetAltitudeTextSVG2.setAttribute("alignment-baseline", "bottom");
-        this.targetAltitude.appendChild(this.targetAltitudeTextSVG2);
-        this.rootGroup.appendChild(this.targetAltitude);
-
-        let borderline = document.createElementNS(Avionics.SVG.NS, "line");
-        let blx = "140";
-<<<<<<< HEAD
-        borderline.setAttribute("x1", blx);
-        borderline.setAttribute("y1", "37");
-        borderline.setAttribute("x2", blx);
-        borderline.setAttribute("y2", "453");
-        borderline.setAttribute("stroke", "#909090"); // one off color
-        borderline.setAttribute("stroke-width", "3");
-=======
-        diffAndSetAttribute(borderline, "x1", blx);
-        diffAndSetAttribute(borderline, "y1", "37");
-        diffAndSetAttribute(borderline, "x2", blx);
-        diffAndSetAttribute(borderline, "y2", "453");
-        diffAndSetAttribute(borderline, "stroke", "#909090");
-        diffAndSetAttribute(borderline, "stroke-width", "3");
->>>>>>> 72be68a1
-        this.rootGroup.appendChild(borderline);
-
-        this.rootSVG.appendChild(this.rootGroup);
-        this.appendChild(this.rootSVG);
-    }
-    construct_B747_8() {
-        this.rootSVG = document.createElementNS(Avionics.SVG.NS, "svg");
-        this.rootSVG.setAttribute("id", "ViewBox");
-        this.rootSVG.setAttribute("viewBox", "0 0 250 800");
-        var posX = 100;
-        var posY = 0;
-        var width = 105;
-        var height = 640;
-        var arcWidth = 70;
-        this.refHeight = height;
-        this.nbSecondaryGraduations = 1;
-        this.totalGraduations = this.nbPrimaryGraduations + ((this.nbPrimaryGraduations - 1) * this.nbSecondaryGraduations);
-        this.graduationSpacing = 80;
-        this.graduationScroller = new Avionics.Scroller(this.nbPrimaryGraduations, 200, true);
-        this.cursorIntegrals = new Array();
-        this.cursorIntegrals.push(new Avionics.AltitudeScroller(3, 55, 1, 10, 1000));
-        this.cursorIntegrals.push(new Avionics.AltitudeScroller(3, 55, 1, 10, 100));
-        this.cursorIntegrals.push(new Avionics.AltitudeScroller(3, 55, 1, 10, 10));
-        this.cursorDecimals = new Avionics.AltitudeScroller(5, 25, 20, 100);
-        if (!this.rootGroup) {
-            this.rootGroup = document.createElementNS(Avionics.SVG.NS, "g");
-            this.rootGroup.setAttribute("id", "Altimeter");
-        }
-        else {
-            Utils.RemoveAllChildren(this.rootGroup);
-        }
-        var sideTextHeight = 70;
-        posY += sideTextHeight * 0.5;
-        this.targetAltitudeTextSVG1 = document.createElementNS(Avionics.SVG.NS, "text");
-        this.targetAltitudeTextSVG1.setAttribute("x", "115");
-        this.targetAltitudeTextSVG1.setAttribute("y", (posY + sideTextHeight * 0.5).toString());
-        this.targetAltitudeTextSVG1.setAttribute("fill", "#D570FF");
-        this.targetAltitudeTextSVG1.setAttribute("font-size", (this.fontSize * 1.6).toString());
-        this.targetAltitudeTextSVG1.setAttribute("font-family", "Roboto-Bold");
-        this.targetAltitudeTextSVG1.setAttribute("text-anchor", "end");
-        this.targetAltitudeTextSVG1.setAttribute("alignment-baseline", "bottom");
-        this.rootGroup.appendChild(this.targetAltitudeTextSVG1);
-        this.targetAltitudeTextSVG2 = document.createElementNS(Avionics.SVG.NS, "text");
-        this.targetAltitudeTextSVG2.setAttribute("x", "115");
-        this.targetAltitudeTextSVG2.setAttribute("y", (posY + sideTextHeight * 0.5).toString());
-        this.targetAltitudeTextSVG2.setAttribute("width", width.toString());
-        this.targetAltitudeTextSVG2.setAttribute("fill", "#D570FF");
-        this.targetAltitudeTextSVG2.setAttribute("font-size", (this.fontSize * 1.3).toString());
-        this.targetAltitudeTextSVG2.setAttribute("font-family", "Roboto-Bold");
-        this.targetAltitudeTextSVG2.setAttribute("text-anchor", "start");
-        this.targetAltitudeTextSVG2.setAttribute("alignment-baseline", "bottom");
-        this.rootGroup.appendChild(this.targetAltitudeTextSVG2);
-        posY += sideTextHeight * 0.835;
-        if (!this.centerSVG) {
-            this.centerSVG = document.createElementNS(Avionics.SVG.NS, "svg");
-            this.centerSVG.setAttribute("id", "CenterGroup");
-        }
-        else
-            Utils.RemoveAllChildren(this.centerSVG);
-        this.centerSVG.setAttribute("x", (posX - width * 0.5).toString());
-        this.centerSVG.setAttribute("y", posY.toString());
-        this.centerSVG.setAttribute("width", (width + arcWidth).toString());
-        this.centerSVG.setAttribute("height", height.toString());
-        this.centerSVG.setAttribute("viewBox", "0 0 " + (width + arcWidth) + " " + height);
-        {
-            var _top = 0;
-            var _left = 20;
-            var _width = width;
-            var _height = height;
-            var bg = document.createElementNS(Avionics.SVG.NS, "rect");
-            diffAndSetAttribute(bg, "x", _left.toString());
-            diffAndSetAttribute(bg, "y", _top.toString());
-            diffAndSetAttribute(bg, "width", _width.toString());
-            diffAndSetAttribute(bg, "height", _height.toString());
-            diffAndSetAttribute(bg, "fill", "#343B51");
-            this.centerSVG.appendChild(bg);
-            this.graduationScrollPosX = _left;
-            this.graduationScrollPosY = _top + _height * 0.5;
-            for (var i = 0; i < this.totalGraduations; i++) {
-                var line = new Avionics.SVGGraduation();
-                line.IsPrimary = true;
-                if (this.nbSecondaryGraduations > 0 && (i % (this.nbSecondaryGraduations + 1)))
-                    line.IsPrimary = false;
-                var lineWidth = (line.IsPrimary) ? 22 : 22;
-                var lineHeight = (line.IsPrimary) ? 3 : 3;
-                line.SVGLine = document.createElementNS(Avionics.SVG.NS, "rect");
-                line.SVGLine.setAttribute("x", "0");
-                line.SVGLine.setAttribute("width", lineWidth.toString());
-                line.SVGLine.setAttribute("height", lineHeight.toString());
-                line.SVGLine.setAttribute("fill", "white");
-                this.centerSVG.appendChild(line.SVGLine);
-                if (line.IsPrimary) {
-                    var xPos = lineWidth + 40;
-                    line.SVGText1 = document.createElementNS(Avionics.SVG.NS, "text");
-                    line.SVGText1.setAttribute("x", xPos.toString());
-                    line.SVGText1.setAttribute("y", "10");
-                    line.SVGText1.setAttribute("fill", "white");
-                    line.SVGText1.setAttribute("font-size", (this.fontSize * 1.15).toString());
-                    line.SVGText1.setAttribute("font-family", "Roboto-Bold");
-                    line.SVGText1.setAttribute("text-anchor", "end");
-                    line.SVGText1.setAttribute("alignment-baseline", "bottom");
-                    this.centerSVG.appendChild(line.SVGText1);
-                    line.SVGText2 = document.createElementNS(Avionics.SVG.NS, "text");
-                    line.SVGText2.setAttribute("x", xPos.toString());
-                    line.SVGText2.setAttribute("y", "10");
-                    line.SVGText2.setAttribute("fill", "white");
-                    line.SVGText2.setAttribute("font-size", (this.fontSize * 0.85).toString());
-                    line.SVGText2.setAttribute("font-family", "Roboto-Bold");
-                    line.SVGText2.setAttribute("text-anchor", "start");
-                    line.SVGText2.setAttribute("alignment-baseline", "bottom");
-                    this.centerSVG.appendChild(line.SVGText2);
-                }
-                this.graduations.push(line);
-            }
-            this.groundRibbonHasFixedHeight = true;
-            var groundRibbonPosX = _left;
-            var groundRibbonPosY = 0;
-            var groundRibbonWidth = _width;
-            var groundRibbonHeight = 40;
-            if (!this.groundRibbonSVG) {
-                this.groundRibbonSVG = document.createElementNS(Avionics.SVG.NS, "svg");
-                this.groundRibbonSVG.setAttribute("id", "GroundRibbonGroup");
-            }
-            else
-                Utils.RemoveAllChildren(this.groundRibbonSVG);
-            this.groundRibbonSVG.setAttribute("x", groundRibbonPosX.toString());
-            this.groundRibbonSVG.setAttribute("y", groundRibbonPosY.toString());
-            this.groundRibbonSVG.setAttribute("width", groundRibbonWidth.toString());
-            this.groundRibbonSVG.setAttribute("height", groundRibbonHeight.toString());
-            this.groundRibbonSVG.setAttribute("viewBox", "0 0 " + groundRibbonWidth + " " + groundRibbonHeight);
-            {
-                var dashHeight = 5;
-                var dashEndPos = _height;
-                var dashPos = -100;
-                while (dashPos < (dashEndPos - dashHeight * 2)) {
-                    let dashLine = document.createElementNS(Avionics.SVG.NS, "rect");
-                    diffAndSetAttribute(dashLine, "x", "0");
-                    diffAndSetAttribute(dashLine, "y", dashPos.toString());
-                    diffAndSetAttribute(dashLine, "width", groundRibbonWidth.toString());
-                    diffAndSetAttribute(dashLine, "height", dashHeight.toString());
-                    diffAndSetAttribute(dashLine, "transform", "skewY(45)");
-                    diffAndSetAttribute(dashLine, "fill", "orange");
-                    this.groundRibbonSVG.appendChild(dashLine);
-                    dashPos += dashHeight * 2;
-                }
-                if (!this.groundRibbonSVGShape)
-                    this.groundRibbonSVGShape = document.createElementNS(Avionics.SVG.NS, "rect");
-                this.groundRibbonSVGShape.setAttribute("fill", "orange");
-                this.groundRibbonSVGShape.setAttribute("stroke", "orange");
-                this.groundRibbonSVGShape.setAttribute("stroke-width", "2");
-                this.groundRibbonSVGShape.setAttribute("width", groundRibbonWidth.toString());
-                this.groundRibbonSVGShape.setAttribute("height", "5");
-                this.groundRibbonSVGShape.setAttribute("x", "0");
-                this.groundRibbonSVG.appendChild(this.groundRibbonSVGShape);
-            }
-            this.centerSVG.appendChild(this.groundRibbonSVG);
-            let singleLineHeight = 500 * this.graduationSpacing * (this.nbSecondaryGraduations + 1) / this.graduationScroller.increment;
-            let groundStripPosX = _left;
-            let groundStripPosY = 0;
-            let groundStripWidth = width;
-            this.groundLineSVGHeight = singleLineHeight * 2;
-            if (!this.groundLineSVG) {
-                this.groundLineSVG = document.createElementNS(Avionics.SVG.NS, "svg");
-                this.groundLineSVG.setAttribute("id", "GroundLineGroup");
-            }
-            else
-                Utils.RemoveAllChildren(this.groundLineSVG);
-            this.groundLineSVG.setAttribute("x", groundStripPosX.toString());
-            this.groundLineSVG.setAttribute("y", groundStripPosY.toString());
-            this.groundLineSVG.setAttribute("width", groundStripWidth.toString());
-            this.groundLineSVG.setAttribute("height", this.groundLineSVGHeight.toString());
-            this.groundLineSVG.setAttribute("viewBox", "0 0 " + groundStripWidth + " " + this.groundLineSVGHeight);
-            {
-                let whiteLine = document.createElementNS(Avionics.SVG.NS, "rect");
-                diffAndSetAttribute(whiteLine, "fill", "white");
-                diffAndSetAttribute(whiteLine, "x", "0");
-                diffAndSetAttribute(whiteLine, "y", "0");
-                diffAndSetAttribute(whiteLine, "width", "5");
-                diffAndSetAttribute(whiteLine, "height", singleLineHeight.toString());
-                this.groundLineSVG.appendChild(whiteLine);
-                let amberLine = document.createElementNS(Avionics.SVG.NS, "rect");
-                diffAndSetAttribute(amberLine, "fill", "orange");
-                diffAndSetAttribute(amberLine, "x", "0");
-                diffAndSetAttribute(amberLine, "y", singleLineHeight.toString());
-                diffAndSetAttribute(amberLine, "width", "5");
-                diffAndSetAttribute(amberLine, "height", singleLineHeight.toString());
-                this.groundLineSVG.appendChild(amberLine);
-            }
-            this.centerSVG.appendChild(this.groundLineSVG);
-            this.thousandIndicator = document.createElementNS(Avionics.SVG.NS, "g");
-            this.thousandIndicator.setAttribute("id", "thousandGroup");
-            {
-                let topLine = document.createElementNS(Avionics.SVG.NS, "line");
-                diffAndSetAttribute(topLine, "x1", (_left + 5).toString());
-                diffAndSetAttribute(topLine, "y1", "-18");
-                diffAndSetAttribute(topLine, "x2", _width.toString());
-                diffAndSetAttribute(topLine, "y2", "-18");
-                diffAndSetAttribute(topLine, "stroke", "white");
-                diffAndSetAttribute(topLine, "stroke-width", "3");
-                this.thousandIndicator.appendChild(topLine);
-                let bottomLine = document.createElementNS(Avionics.SVG.NS, "line");
-                diffAndSetAttribute(bottomLine, "x1", (_left + 5).toString());
-                diffAndSetAttribute(bottomLine, "y1", "18");
-                diffAndSetAttribute(bottomLine, "x2", _width.toString());
-                diffAndSetAttribute(bottomLine, "y2", "18");
-                diffAndSetAttribute(bottomLine, "stroke", "white");
-                diffAndSetAttribute(bottomLine, "stroke-width", "3");
-                this.thousandIndicator.appendChild(bottomLine);
-            }
-            this.centerSVG.appendChild(this.thousandIndicator);
-            var targetAltitudeIndicatorWidth = 100;
-            var targetAltitudeIndicatorHeight = 100;
-            var targetAltitudeIndicatorPosX = 0;
-            if (!this.targetAltitudeIndicatorSVG) {
-                this.targetAltitudeIndicatorSVG = document.createElementNS(Avionics.SVG.NS, "svg");
-                this.targetAltitudeIndicatorSVG.setAttribute("id", "TargetAltitudeIndicator");
-            }
-            else
-                Utils.RemoveAllChildren(this.targetAltitudeIndicatorSVG);
-            this.targetAltitudeIndicatorSVG.setAttribute("x", targetAltitudeIndicatorPosX.toString());
-            this.targetAltitudeIndicatorSVG.setAttribute("width", targetAltitudeIndicatorWidth.toString());
-            this.targetAltitudeIndicatorSVG.setAttribute("height", targetAltitudeIndicatorHeight.toString());
-            this.targetAltitudeIndicatorSVG.setAttribute("viewBox", "0 0 100 100");
-            {
-                if (!this.targetAltitudeIndicatorSVGShape)
-                    this.targetAltitudeIndicatorSVGShape = document.createElementNS(Avionics.SVG.NS, "path");
-                this.targetAltitudeIndicatorSVGShape.setAttribute("fill", "none");
-                this.targetAltitudeIndicatorSVGShape.setAttribute("stroke", "#D570FF");
-                this.targetAltitudeIndicatorSVGShape.setAttribute("stroke-width", "2");
-                this.targetAltitudeIndicatorSVGShape.setAttribute("d", "M 10 10 L 50 10 L 50 90 L 10 90 L 10 60 L 18 50 L 10 40 Z");
-                this.targetAltitudeIndicatorSVG.appendChild(this.targetAltitudeIndicatorSVGShape);
-            }
-            this.centerSVG.appendChild(this.targetAltitudeIndicatorSVG);
-            var cursorPosX = _left + 15;
-            var cursorPosY = _top + _height * 0.5 + 2;
-            var cursorWidth = width + arcWidth;
-            var cursorHeight = 80;
-            if (!this.cursorSVG) {
-                this.cursorSVG = document.createElementNS(Avionics.SVG.NS, "svg");
-                this.cursorSVG.setAttribute("id", "CursorGroup");
-            }
-            else
-                Utils.RemoveAllChildren(this.cursorSVG);
-            this.cursorSVG.setAttribute("x", cursorPosX.toString());
-            this.cursorSVG.setAttribute("y", (cursorPosY - cursorHeight * 0.5).toString());
-            this.cursorSVG.setAttribute("width", cursorWidth.toString());
-            this.cursorSVG.setAttribute("height", cursorHeight.toString());
-            this.cursorSVG.setAttribute("viewBox", "0 0 " + cursorWidth + " " + cursorHeight);
-            {
-                var _cursorPosX = 21;
-                var _cursorPosY = cursorHeight * 0.5;
-                if (!this.cursorSVGShape)
-                    this.cursorSVGShape = document.createElementNS(Avionics.SVG.NS, "path");
-                this.cursorSVGShape.setAttribute("fill", "black");
-                this.cursorSVGShape.setAttribute("d", "M 15 0 L 130 0 L 130 80 L 15 80 L 15 53 L 0 40 L 15 27 Z");
-                this.cursorSVGShape.setAttribute("stroke", "white");
-                this.cursorSVGShape.setAttribute("stroke-width", this.strokeSize);
-                this.cursorSVG.appendChild(this.cursorSVGShape);
-                this.cursorIntegrals[0].construct(this.cursorSVG, _cursorPosX + 19, _cursorPosY, _width, "Roboto-Bold", this.fontSize * 1.6, "white");
-                this.cursorIntegrals[1].construct(this.cursorSVG, _cursorPosX + 44, _cursorPosY, _width, "Roboto-Bold", this.fontSize * 1.6, "white");
-                this.cursorIntegrals[2].construct(this.cursorSVG, _cursorPosX + 69, _cursorPosY, _width, "Roboto-Bold", this.fontSize * 1.6, "white");
-                this.cursorDecimals.construct(this.cursorSVG, _cursorPosX + 104, _cursorPosY, _width, "Roboto-Bold", this.fontSize * 1.15, "white");
-                if (!this.cursorSVGAltitudeLevelShape)
-                    this.cursorSVGAltitudeLevelShape = document.createElementNS(Avionics.SVG.NS, "rect");
-                this.cursorSVGAltitudeLevelShape.setAttribute("fill", "#24F000");
-                this.cursorSVGAltitudeLevelShape.setAttribute("x", "18");
-                this.cursorSVGAltitudeLevelShape.setAttribute("y", ((cursorHeight * 0.62) * 0.5).toString());
-                this.cursorSVGAltitudeLevelShape.setAttribute("width", "20");
-                this.cursorSVGAltitudeLevelShape.setAttribute("height", (cursorHeight * 0.4).toString());
-                this.cursorSVG.appendChild(this.cursorSVGAltitudeLevelShape);
-            }
-            this.centerSVG.appendChild(this.cursorSVG);
-        }
-        this.rootGroup.appendChild(this.centerSVG);
-        let mtrsGroup = document.createElementNS(Avionics.SVG.NS, "g");
-        diffAndSetAttribute(mtrsGroup, "id", "MetersGroup");
-        {
-            this.mtrsSelectedGroup = document.createElementNS(Avionics.SVG.NS, "g");
-            this.mtrsSelectedGroup.setAttribute("id", "SelectedGroup");
-            {
-                this.mtrsSelectedSVGText = document.createElementNS(Avionics.SVG.NS, "text");
-                this.mtrsSelectedSVGText.setAttribute("x", "158");
-                this.mtrsSelectedSVGText.setAttribute("y", (sideTextHeight * 0.5).toString());
-                this.mtrsSelectedSVGText.setAttribute("fill", "#D570FF");
-                this.mtrsSelectedSVGText.setAttribute("font-size", (this.fontSize * 1.2).toString());
-                this.mtrsSelectedSVGText.setAttribute("font-family", "Roboto-Bold");
-                this.mtrsSelectedSVGText.setAttribute("text-anchor", "end");
-                this.mtrsSelectedSVGText.setAttribute("alignment-baseline", "bottom");
-                this.mtrsSelectedGroup.appendChild(this.mtrsSelectedSVGText);
-                var mtrsSelectedSVGUnit = document.createElementNS(Avionics.SVG.NS, "text");
-                diffAndSetText(mtrsSelectedSVGUnit, "M");
-                diffAndSetAttribute(mtrsSelectedSVGUnit, "x", "158");
-                diffAndSetAttribute(mtrsSelectedSVGUnit, "y", (sideTextHeight * 0.5).toString());
-                diffAndSetAttribute(mtrsSelectedSVGUnit, "fill", "cyan");
-                diffAndSetAttribute(mtrsSelectedSVGUnit, "font-size", (this.fontSize * 0.9).toString());
-                diffAndSetAttribute(mtrsSelectedSVGUnit, "font-family", "Roboto-Bold");
-                diffAndSetAttribute(mtrsSelectedSVGUnit, "text-anchor", "start");
-                diffAndSetAttribute(mtrsSelectedSVGUnit, "alignment-baseline", "bottom");
-                this.mtrsSelectedGroup.appendChild(mtrsSelectedSVGUnit);
-            }
-            mtrsGroup.appendChild(this.mtrsSelectedGroup);
-            var mtrsCursorPosX = _left + 62.5;
-            var mtrsCursorPosY = _top + _height * 0.558;
-            var mtrsCursorWidth = width + arcWidth;
-            var mtrsCursorHeight = 36;
-            this.mtrsCursorGroup = document.createElementNS(Avionics.SVG.NS, "svg");
-            this.mtrsCursorGroup.setAttribute("id", "MetersCursorGroup");
-            this.mtrsCursorGroup.setAttribute("x", mtrsCursorPosX.toString());
-            this.mtrsCursorGroup.setAttribute("y", (mtrsCursorPosY - mtrsCursorHeight * 0.5).toString());
-            this.mtrsCursorGroup.setAttribute("width", mtrsCursorWidth.toString());
-            this.mtrsCursorGroup.setAttribute("height", mtrsCursorHeight.toString());
-            this.mtrsCursorGroup.setAttribute("viewBox", "0 0 " + mtrsCursorWidth + " " + mtrsCursorHeight);
-            {
-                var mtrsCursorSVGShape = document.createElementNS(Avionics.SVG.NS, "path");
-                diffAndSetAttribute(mtrsCursorSVGShape, "fill", "black");
-                diffAndSetAttribute(mtrsCursorSVGShape, "d", "M 15 0 L 130 0 L 130 36 L 15 36 Z");
-                diffAndSetAttribute(mtrsCursorSVGShape, "stroke", "white");
-                diffAndSetAttribute(mtrsCursorSVGShape, "stroke-width", this.strokeSize);
-                this.mtrsCursorGroup.appendChild(mtrsCursorSVGShape);
-                this.mtrsCursorSVGText = document.createElementNS(Avionics.SVG.NS, "text");
-                this.mtrsCursorSVGText.setAttribute("x", "110");
-                this.mtrsCursorSVGText.setAttribute("y", (mtrsCursorHeight * 0.84).toString());
-                this.mtrsCursorSVGText.setAttribute("fill", "white");
-                this.mtrsCursorSVGText.setAttribute("font-size", (this.fontSize * 1.2).toString());
-                this.mtrsCursorSVGText.setAttribute("font-family", "Roboto-Bold");
-                this.mtrsCursorSVGText.setAttribute("text-anchor", "end");
-                this.mtrsCursorSVGText.setAttribute("alignment-baseline", "bottom");
-                this.mtrsCursorGroup.appendChild(this.mtrsCursorSVGText);
-                let mtrsCursorSVGUnit = document.createElementNS(Avionics.SVG.NS, "text");
-                diffAndSetText(mtrsCursorSVGUnit, "M");
-                diffAndSetAttribute(mtrsCursorSVGUnit, "x", "110");
-                diffAndSetAttribute(mtrsCursorSVGUnit, "y", (mtrsCursorHeight * 0.84).toString());
-                diffAndSetAttribute(mtrsCursorSVGUnit, "fill", "cyan");
-                diffAndSetAttribute(mtrsCursorSVGUnit, "font-size", (this.fontSize * 0.9).toString());
-                diffAndSetAttribute(mtrsCursorSVGUnit, "font-family", "Roboto-Bold");
-                diffAndSetAttribute(mtrsCursorSVGUnit, "text-anchor", "start");
-                diffAndSetAttribute(mtrsCursorSVGUnit, "alignment-baseline", "bottom");
-                this.mtrsCursorGroup.appendChild(mtrsCursorSVGUnit);
-            }
-            mtrsGroup.appendChild(this.mtrsCursorGroup);
-        }
-        this.rootGroup.appendChild(mtrsGroup);
-        if (!this.pressureSVG)
-            this.pressureSVG = document.createElementNS(Avionics.SVG.NS, "text");
-        this.pressureSVG.textContent = "";
-        this.pressureSVG.setAttribute("x", "170");
-        this.pressureSVG.setAttribute("y", (posY + height + sideTextHeight * 0.5).toString());
-        this.pressureSVG.setAttribute("fill", "#24F000");
-        this.pressureSVG.setAttribute("font-size", (this.fontSize * 1.0).toString());
-        this.pressureSVG.setAttribute("font-family", "Roboto-Bold");
-        this.pressureSVG.setAttribute("text-anchor", "end");
-        this.pressureSVG.setAttribute("alignment-baseline", "central");
-        this.pressureSVG.setAttribute("letter-spacing", "-3px");
-        this.rootGroup.appendChild(this.pressureSVG);
-        this.rootSVG.appendChild(this.rootGroup);
-        this.appendChild(this.rootSVG);
-    }
-    construct_AS01B() {
-        this.rootSVG = document.createElementNS(Avionics.SVG.NS, "svg");
-        this.rootSVG.setAttribute("id", "ViewBox");
-        this.rootSVG.setAttribute("viewBox", "0 0 250 800");
-        var posX = 100;
-        var posY = 30;
-        var width = 105;
-        var height = 640;
-        var arcWidth = 70;
-        this.refHeight = height;
-        this.nbSecondaryGraduations = 1;
-        this.totalGraduations = this.nbPrimaryGraduations + ((this.nbPrimaryGraduations - 1) * this.nbSecondaryGraduations);
-        this.graduationSpacing = 80;
-        this.graduationScroller = new Avionics.Scroller(this.nbPrimaryGraduations, 200, true);
-        this.cursorIntegrals = new Array();
-        this.cursorIntegrals.push(new Avionics.AltitudeScroller(3, 55, 1, 10, 1000));
-        this.cursorIntegrals.push(new Avionics.AltitudeScroller(3, 55, 1, 10, 100));
-        this.cursorIntegrals.push(new Avionics.AltitudeScroller(3, 55, 1, 10, 10));
-        this.cursorDecimals = new Avionics.AltitudeScroller(5, 25, 20, 100);
-        if (!this.rootGroup) {
-            this.rootGroup = document.createElementNS(Avionics.SVG.NS, "g");
-            this.rootGroup.setAttribute("id", "Altimeter");
-        }
-        else {
-            Utils.RemoveAllChildren(this.rootGroup);
-        }
-        var sideTextHeight = 75;
-        if (!this.isHud) {
-            this.targetAltitudeBgSVG = document.createElementNS(Avionics.SVG.NS, "rect");
-            this.targetAltitudeBgSVG.setAttribute("x", "67.5");
-            this.targetAltitudeBgSVG.setAttribute("y", (posY + 15).toString());
-            this.targetAltitudeBgSVG.setAttribute("width", "105");
-            this.targetAltitudeBgSVG.setAttribute("height", "44");
-            this.targetAltitudeBgSVG.setAttribute("fill", "black");
-            this.rootGroup.appendChild(this.targetAltitudeBgSVG);
-        }
-        this.targetAltitudeTextSVG1 = document.createElementNS(Avionics.SVG.NS, "text");
-        this.targetAltitudeTextSVG1.setAttribute("x", "115");
-        this.targetAltitudeTextSVG1.setAttribute("y", (posY + sideTextHeight * 0.5 + 12).toString());
-        this.targetAltitudeTextSVG1.setAttribute("fill", (this.isHud) ? "lime" : "#D570FF");
-        this.targetAltitudeTextSVG1.setAttribute("font-size", (this.fontSize * 1.55).toString());
-        this.targetAltitudeTextSVG1.setAttribute("font-family", "Roboto-Bold");
-        this.targetAltitudeTextSVG1.setAttribute("text-anchor", "end");
-        this.targetAltitudeTextSVG1.setAttribute("alignment-baseline", "bottom");
-        this.rootGroup.appendChild(this.targetAltitudeTextSVG1);
-        this.targetAltitudeTextSVG2 = document.createElementNS(Avionics.SVG.NS, "text");
-        this.targetAltitudeTextSVG2.setAttribute("x", "115");
-        this.targetAltitudeTextSVG2.setAttribute("y", (posY + sideTextHeight * 0.5 + 12).toString());
-        this.targetAltitudeTextSVG2.setAttribute("width", width.toString());
-        this.targetAltitudeTextSVG2.setAttribute("fill", (this.isHud) ? "lime" : "#D570FF");
-        this.targetAltitudeTextSVG2.setAttribute("font-size", (this.fontSize * 1.25).toString());
-        this.targetAltitudeTextSVG2.setAttribute("font-family", "Roboto-Bold");
-        this.targetAltitudeTextSVG2.setAttribute("text-anchor", "start");
-        this.targetAltitudeTextSVG2.setAttribute("alignment-baseline", "bottom");
-        this.rootGroup.appendChild(this.targetAltitudeTextSVG2);
-        posY += sideTextHeight;
-        if (!this.centerSVG) {
-            this.centerSVG = document.createElementNS(Avionics.SVG.NS, "svg");
-            this.centerSVG.setAttribute("id", "CenterGroup");
-        }
-        else
-            Utils.RemoveAllChildren(this.centerSVG);
-        this.centerSVG.setAttribute("x", (posX - width * 0.5).toString());
-        this.centerSVG.setAttribute("y", posY.toString());
-        this.centerSVG.setAttribute("width", (width + arcWidth).toString());
-        this.centerSVG.setAttribute("height", height.toString());
-        this.centerSVG.setAttribute("viewBox", "0 0 " + (width + arcWidth) + " " + height);
-        {
-            var _top = 0;
-            var _left = 20;
-            var _width = width;
-            var _height = height;
-            if (this.isHud) {
-                var topLine = document.createElementNS(Avionics.SVG.NS, "line");
-                diffAndSetAttribute(topLine, "x1", _left.toString());
-                diffAndSetAttribute(topLine, "y1", _top.toString());
-                diffAndSetAttribute(topLine, "x2", (_left + _width).toString());
-                diffAndSetAttribute(topLine, "y2", _top.toString());
-                diffAndSetAttribute(topLine, "stroke", "lime");
-                diffAndSetAttribute(topLine, "stroke-width", "6");
-                this.centerSVG.appendChild(topLine);
-                var verticalLine = document.createElementNS(Avionics.SVG.NS, "line");
-                diffAndSetAttribute(verticalLine, "x1", _left.toString());
-                diffAndSetAttribute(verticalLine, "y1", _top.toString());
-                diffAndSetAttribute(verticalLine, "x2", _left.toString());
-                diffAndSetAttribute(verticalLine, "y2", (_top + _height).toString());
-                diffAndSetAttribute(verticalLine, "stroke", "lime");
-                diffAndSetAttribute(verticalLine, "stroke-width", "6");
-                this.centerSVG.appendChild(verticalLine);
-                var bottomLine = document.createElementNS(Avionics.SVG.NS, "line");
-                diffAndSetAttribute(bottomLine, "x1", _left.toString());
-                diffAndSetAttribute(bottomLine, "y1", (_top + _height).toString());
-                diffAndSetAttribute(bottomLine, "x2", (_left + _width).toString());
-                diffAndSetAttribute(bottomLine, "y2", (_top + _height).toString());
-                diffAndSetAttribute(bottomLine, "stroke", "lime");
-                diffAndSetAttribute(bottomLine, "stroke-width", "6");
-                this.centerSVG.appendChild(bottomLine);
-            }
-            else {
-                var bg = document.createElementNS(Avionics.SVG.NS, "rect");
-                diffAndSetAttribute(bg, "x", _left.toString());
-                diffAndSetAttribute(bg, "y", _top.toString());
-                diffAndSetAttribute(bg, "width", _width.toString());
-                diffAndSetAttribute(bg, "height", _height.toString());
-                diffAndSetAttribute(bg, "fill", "black");
-                diffAndSetAttribute(bg, "fill-opacity", "0.3");
-                this.centerSVG.appendChild(bg);
-            }
-            this.graduationScrollPosX = _left;
-            this.graduationScrollPosY = _top + _height * 0.5;
-            for (var i = 0; i < this.totalGraduations; i++) {
-                var line = new Avionics.SVGGraduation();
-                line.IsPrimary = true;
-                if (this.nbSecondaryGraduations > 0 && (i % (this.nbSecondaryGraduations + 1)))
-                    line.IsPrimary = false;
-                var lineWidth = (line.IsPrimary) ? 22 : 22;
-                var lineHeight = (line.IsPrimary) ? 3 : 3;
-                line.SVGLine = document.createElementNS(Avionics.SVG.NS, "rect");
-                line.SVGLine.setAttribute("x", "0");
-                line.SVGLine.setAttribute("width", lineWidth.toString());
-                line.SVGLine.setAttribute("height", lineHeight.toString());
-                line.SVGLine.setAttribute("fill", (this.isHud) ? "lime" : "white");
-                this.centerSVG.appendChild(line.SVGLine);
-                if (line.IsPrimary) {
-                    var xPos = lineWidth + 40;
-                    line.SVGText1 = document.createElementNS(Avionics.SVG.NS, "text");
-                    line.SVGText1.setAttribute("x", xPos.toString());
-                    line.SVGText1.setAttribute("y", "10");
-                    line.SVGText1.setAttribute("fill", (this.isHud) ? "lime" : "white");
-                    line.SVGText1.setAttribute("font-size", (this.fontSize * 1.15).toString());
-                    line.SVGText1.setAttribute("font-family", "Roboto-Bold");
-                    line.SVGText1.setAttribute("text-anchor", "end");
-                    line.SVGText1.setAttribute("alignment-baseline", "bottom");
-                    this.centerSVG.appendChild(line.SVGText1);
-                    line.SVGText2 = document.createElementNS(Avionics.SVG.NS, "text");
-                    line.SVGText2.setAttribute("x", xPos.toString());
-                    line.SVGText2.setAttribute("y", "10");
-                    line.SVGText2.setAttribute("fill", (this.isHud) ? "lime" : "white");
-                    line.SVGText2.setAttribute("font-size", (this.fontSize * 0.85).toString());
-                    line.SVGText2.setAttribute("font-family", "Roboto-Bold");
-                    line.SVGText2.setAttribute("text-anchor", "start");
-                    line.SVGText2.setAttribute("alignment-baseline", "bottom");
-                    this.centerSVG.appendChild(line.SVGText2);
-                }
-                this.graduations.push(line);
-            }
-            this.groundRibbonHasFixedHeight = true;
-            var groundRibbonPosX = _left;
-            var groundRibbonPosY = 0;
-            var groundRibbonWidth = _width;
-            var groundRibbonHeight = 40;
-            if (!this.groundRibbonSVG) {
-                this.groundRibbonSVG = document.createElementNS(Avionics.SVG.NS, "svg");
-                this.groundRibbonSVG.setAttribute("id", "GroundRibbonGroup");
-            }
-            else
-                Utils.RemoveAllChildren(this.groundRibbonSVG);
-            this.groundRibbonSVG.setAttribute("x", groundRibbonPosX.toString());
-            this.groundRibbonSVG.setAttribute("y", groundRibbonPosY.toString());
-            this.groundRibbonSVG.setAttribute("width", groundRibbonWidth.toString());
-            this.groundRibbonSVG.setAttribute("height", groundRibbonHeight.toString());
-            this.groundRibbonSVG.setAttribute("viewBox", "0 0 " + groundRibbonWidth + " " + groundRibbonHeight);
-            {
-                var dashHeight = 5;
-                var dashEndPos = _height;
-                var dashPos = -100;
-                while (dashPos < (dashEndPos - dashHeight * 2)) {
-                    let dashLine = document.createElementNS(Avionics.SVG.NS, "rect");
-                    diffAndSetAttribute(dashLine, "x", "0");
-                    diffAndSetAttribute(dashLine, "y", dashPos.toString());
-                    diffAndSetAttribute(dashLine, "width", groundRibbonWidth.toString());
-                    diffAndSetAttribute(dashLine, "height", dashHeight.toString());
-                    diffAndSetAttribute(dashLine, "transform", "skewY(45)");
-                    diffAndSetAttribute(dashLine, "fill", (this.isHud) ? "lime" : "orange");
-                    this.groundRibbonSVG.appendChild(dashLine);
-                    dashPos += dashHeight * 2;
-                }
-                if (!this.groundRibbonSVGShape)
-                    this.groundRibbonSVGShape = document.createElementNS(Avionics.SVG.NS, "rect");
-                this.groundRibbonSVGShape.setAttribute("fill", (this.isHud) ? "lime" : "orange");
-                this.groundRibbonSVGShape.setAttribute("stroke", (this.isHud) ? "lime" : "orange");
-                this.groundRibbonSVGShape.setAttribute("stroke-width", "2");
-                this.groundRibbonSVGShape.setAttribute("width", groundRibbonWidth.toString());
-                this.groundRibbonSVGShape.setAttribute("height", "5");
-                this.groundRibbonSVGShape.setAttribute("x", "0");
-                this.groundRibbonSVG.appendChild(this.groundRibbonSVGShape);
-            }
-            this.centerSVG.appendChild(this.groundRibbonSVG);
-            let singleLineHeight = 500 * this.graduationSpacing * (this.nbSecondaryGraduations + 1) / this.graduationScroller.increment;
-            let groundStripPosX = _left - 6;
-            let groundStripPosY = 0;
-            let groundStripWidth = width;
-            this.groundLineSVGHeight = singleLineHeight * 2;
-            if (!this.groundLineSVG) {
-                this.groundLineSVG = document.createElementNS(Avionics.SVG.NS, "svg");
-                this.groundLineSVG.setAttribute("id", "GroundLineGroup");
-            }
-            else
-                Utils.RemoveAllChildren(this.groundLineSVG);
-            this.groundLineSVG.setAttribute("x", groundStripPosX.toString());
-            this.groundLineSVG.setAttribute("y", groundStripPosY.toString());
-            this.groundLineSVG.setAttribute("width", groundStripWidth.toString());
-            this.groundLineSVG.setAttribute("height", this.groundLineSVGHeight.toString());
-            this.groundLineSVG.setAttribute("viewBox", "0 0 " + groundStripWidth + " " + this.groundLineSVGHeight);
-            {
-                let whiteLine = document.createElementNS(Avionics.SVG.NS, "rect");
-                diffAndSetAttribute(whiteLine, "fill", (this.isHud) ? "lime" : "white");
-                diffAndSetAttribute(whiteLine, "x", "0");
-                diffAndSetAttribute(whiteLine, "y", "0");
-                diffAndSetAttribute(whiteLine, "width", "6");
-                diffAndSetAttribute(whiteLine, "height", singleLineHeight.toString());
-                this.groundLineSVG.appendChild(whiteLine);
-                let amberLine = document.createElementNS(Avionics.SVG.NS, "rect");
-                diffAndSetAttribute(amberLine, "fill", (this.isHud) ? "lime" : "orange");
-                diffAndSetAttribute(amberLine, "x", "0");
-                diffAndSetAttribute(amberLine, "y", singleLineHeight.toString());
-                diffAndSetAttribute(amberLine, "width", "6");
-                diffAndSetAttribute(amberLine, "height", singleLineHeight.toString());
-                this.groundLineSVG.appendChild(amberLine);
-            }
-            this.centerSVG.appendChild(this.groundLineSVG);
-            this.thousandIndicator = document.createElementNS(Avionics.SVG.NS, "g");
-            this.thousandIndicator.setAttribute("id", "thousandGroup");
-            {
-                let topLine = document.createElementNS(Avionics.SVG.NS, "line");
-                diffAndSetAttribute(topLine, "x1", (_left + 5).toString());
-                diffAndSetAttribute(topLine, "y1", "-18");
-                diffAndSetAttribute(topLine, "x2", _width.toString());
-                diffAndSetAttribute(topLine, "y2", "-18");
-                diffAndSetAttribute(topLine, "stroke", (this.isHud) ? "lime" : "white");
-                diffAndSetAttribute(topLine, "stroke-width", "3");
-                this.thousandIndicator.appendChild(topLine);
-                let bottomLine = document.createElementNS(Avionics.SVG.NS, "line");
-                diffAndSetAttribute(bottomLine, "x1", (_left + 5).toString());
-                diffAndSetAttribute(bottomLine, "y1", "18");
-                diffAndSetAttribute(bottomLine, "x2", _width.toString());
-                diffAndSetAttribute(bottomLine, "y2", "18");
-                diffAndSetAttribute(bottomLine, "stroke", (this.isHud) ? "lime" : "white");
-                diffAndSetAttribute(bottomLine, "stroke-width", "3");
-                this.thousandIndicator.appendChild(bottomLine);
-            }
-            this.centerSVG.appendChild(this.thousandIndicator);
-            var targetAltitudeIndicatorWidth = 100;
-            var targetAltitudeIndicatorHeight = 100;
-            var targetAltitudeIndicatorPosX = 0;
-            if (!this.targetAltitudeIndicatorSVG) {
-                this.targetAltitudeIndicatorSVG = document.createElementNS(Avionics.SVG.NS, "svg");
-                this.targetAltitudeIndicatorSVG.setAttribute("id", "TargetAltitudeIndicator");
-            }
-            else
-                Utils.RemoveAllChildren(this.targetAltitudeIndicatorSVG);
-            this.targetAltitudeIndicatorSVG.setAttribute("x", targetAltitudeIndicatorPosX.toString());
-            this.targetAltitudeIndicatorSVG.setAttribute("width", targetAltitudeIndicatorWidth.toString());
-            this.targetAltitudeIndicatorSVG.setAttribute("height", targetAltitudeIndicatorHeight.toString());
-            this.targetAltitudeIndicatorSVG.setAttribute("viewBox", "0 0 100 100");
-            {
-                if (!this.targetAltitudeIndicatorSVGShape)
-                    this.targetAltitudeIndicatorSVGShape = document.createElementNS(Avionics.SVG.NS, "path");
-                this.targetAltitudeIndicatorSVGShape.setAttribute("fill", "none");
-                this.targetAltitudeIndicatorSVGShape.setAttribute("stroke", (this.isHud) ? "lime" : "#D570FF");
-                this.targetAltitudeIndicatorSVGShape.setAttribute("stroke-width", "2");
-                this.targetAltitudeIndicatorSVGShape.setAttribute("d", "M 10 20 L 55 20 L 55 80 L 10 80 L 10 60 L 18 50 L 10 40 Z");
-                this.targetAltitudeIndicatorSVG.appendChild(this.targetAltitudeIndicatorSVGShape);
-            }
-            this.centerSVG.appendChild(this.targetAltitudeIndicatorSVG);
-            var cursorPosX = _left + 15;
-            var cursorPosY = _top + _height * 0.5 + 2;
-            var cursorWidth = width + arcWidth;
-            var cursorHeight = 80;
-            if (!this.cursorSVG) {
-                this.cursorSVG = document.createElementNS(Avionics.SVG.NS, "svg");
-                this.cursorSVG.setAttribute("id", "CursorGroup");
-            }
-            else
-                Utils.RemoveAllChildren(this.cursorSVG);
-            this.cursorSVG.setAttribute("x", cursorPosX.toString());
-            this.cursorSVG.setAttribute("y", (cursorPosY - cursorHeight * 0.5).toString());
-            this.cursorSVG.setAttribute("width", cursorWidth.toString());
-            this.cursorSVG.setAttribute("height", cursorHeight.toString());
-            this.cursorSVG.setAttribute("viewBox", "0 0 " + cursorWidth + " " + cursorHeight);
-            {
-                var _cursorPosX = 21;
-                var _cursorPosY = cursorHeight * 0.5;
-                if (!this.cursorSVGShape)
-                    this.cursorSVGShape = document.createElementNS(Avionics.SVG.NS, "path");
-                this.cursorSVGShape.setAttribute("fill", "black");
-                this.cursorSVGShape.setAttribute("d", "M 15 0 L 130 0 L 130 80 L 15 80 L 15 53 L 0 40 L 15 27 Z");
-                this.cursorSVGShape.setAttribute("stroke", (this.isHud) ? "lime" : "white");
-                this.cursorSVGShape.setAttribute("stroke-width", this.strokeSize);
-                this.cursorSVG.appendChild(this.cursorSVGShape);
-                this.cursorIntegrals[0].construct(this.cursorSVG, _cursorPosX + 19, _cursorPosY, _width, "Roboto-Bold", this.fontSize * 1.6, (this.isHud) ? "lime" : "white");
-                this.cursorIntegrals[1].construct(this.cursorSVG, _cursorPosX + 44, _cursorPosY, _width, "Roboto-Bold", this.fontSize * 1.6, (this.isHud) ? "lime" : "white");
-                this.cursorIntegrals[2].construct(this.cursorSVG, _cursorPosX + 69, _cursorPosY, _width, "Roboto-Bold", this.fontSize * 1.6, (this.isHud) ? "lime" : "white");
-                this.cursorDecimals.construct(this.cursorSVG, _cursorPosX + 104, _cursorPosY, _width, "Roboto-Bold", this.fontSize * 1.15, (this.isHud) ? "lime" : "white");
-                if (!this.cursorSVGAltitudeLevelShape)
-                    this.cursorSVGAltitudeLevelShape = document.createElementNS(Avionics.SVG.NS, "rect");
-                this.cursorSVGAltitudeLevelShape.setAttribute("fill", (this.isHud) ? "lime" : "#24F000");
-                this.cursorSVGAltitudeLevelShape.setAttribute("x", "18");
-                this.cursorSVGAltitudeLevelShape.setAttribute("y", ((cursorHeight * 0.62) * 0.5).toString());
-                this.cursorSVGAltitudeLevelShape.setAttribute("width", "20");
-                this.cursorSVGAltitudeLevelShape.setAttribute("height", (cursorHeight * 0.4).toString());
-                this.cursorSVG.appendChild(this.cursorSVGAltitudeLevelShape);
-            }
-            this.centerSVG.appendChild(this.cursorSVG);
-        }
-        this.rootGroup.appendChild(this.centerSVG);
-        let mtrsGroup = document.createElementNS(Avionics.SVG.NS, "g");
-        diffAndSetAttribute(mtrsGroup, "id", "MetersGroup");
-        {
-            this.mtrsSelectedGroup = document.createElementNS(Avionics.SVG.NS, "g");
-            this.mtrsSelectedGroup.setAttribute("id", "SelectedGroup");
-            {
-                if (!this.isHud) {
-                    let bg = document.createElementNS(Avionics.SVG.NS, "rect");
-                    diffAndSetAttribute(bg, "x", "67");
-                    diffAndSetAttribute(bg, "y", "0");
-                    diffAndSetAttribute(bg, "width", "105");
-                    diffAndSetAttribute(bg, "height", "30");
-                    diffAndSetAttribute(bg, "fill", "black");
-                    diffAndSetAttribute(bg, "fill-opacity", "0.5");
-                    this.mtrsSelectedGroup.appendChild(bg);
-                }
-                this.mtrsSelectedSVGText = document.createElementNS(Avionics.SVG.NS, "text");
-                this.mtrsSelectedSVGText.setAttribute("x", "158");
-                this.mtrsSelectedSVGText.setAttribute("y", "25");
-                this.mtrsSelectedSVGText.setAttribute("fill", (this.isHud) ? "lime" : "#D570FF");
-                this.mtrsSelectedSVGText.setAttribute("font-size", (this.fontSize * 1.2).toString());
-                this.mtrsSelectedSVGText.setAttribute("font-family", "Roboto-Bold");
-                this.mtrsSelectedSVGText.setAttribute("text-anchor", "end");
-                this.mtrsSelectedSVGText.setAttribute("alignment-baseline", "bottom");
-                this.mtrsSelectedGroup.appendChild(this.mtrsSelectedSVGText);
-                var mtrsSelectedSVGUnit = document.createElementNS(Avionics.SVG.NS, "text");
-                diffAndSetText(mtrsSelectedSVGUnit, "M");
-                diffAndSetAttribute(mtrsSelectedSVGUnit, "x", "158");
-                diffAndSetAttribute(mtrsSelectedSVGUnit, "y", "25");
-                diffAndSetAttribute(mtrsSelectedSVGUnit, "fill", (this.isHud) ? "lime" : "cyan");
-                diffAndSetAttribute(mtrsSelectedSVGUnit, "font-size", (this.fontSize * 0.9).toString());
-                diffAndSetAttribute(mtrsSelectedSVGUnit, "font-family", "Roboto-Bold");
-                diffAndSetAttribute(mtrsSelectedSVGUnit, "text-anchor", "start");
-                diffAndSetAttribute(mtrsSelectedSVGUnit, "alignment-baseline", "bottom");
-                this.mtrsSelectedGroup.appendChild(mtrsSelectedSVGUnit);
-            }
-            mtrsGroup.appendChild(this.mtrsSelectedGroup);
-            var mtrsCursorPosX = _left + 62.5;
-            var mtrsCursorPosY = _top + _height * 0.578;
-            var mtrsCursorWidth = width + arcWidth;
-            var mtrsCursorHeight = 36;
-            this.mtrsCursorGroup = document.createElementNS(Avionics.SVG.NS, "svg");
-            this.mtrsCursorGroup.setAttribute("id", "MetersCursorGroup");
-            this.mtrsCursorGroup.setAttribute("x", mtrsCursorPosX.toString());
-            this.mtrsCursorGroup.setAttribute("y", (mtrsCursorPosY - mtrsCursorHeight * 0.5).toString());
-            this.mtrsCursorGroup.setAttribute("width", mtrsCursorWidth.toString());
-            this.mtrsCursorGroup.setAttribute("height", mtrsCursorHeight.toString());
-            this.mtrsCursorGroup.setAttribute("viewBox", "0 0 " + mtrsCursorWidth + " " + mtrsCursorHeight);
-            {
-                var mtrsCursorSVGShape = document.createElementNS(Avionics.SVG.NS, "path");
-                diffAndSetAttribute(mtrsCursorSVGShape, "fill", "black");
-                diffAndSetAttribute(mtrsCursorSVGShape, "d", "M 15 0 L 130 0 L 130 36 L 15 36 Z");
-                diffAndSetAttribute(mtrsCursorSVGShape, "stroke", (this.isHud) ? "lime" : "white");
-                diffAndSetAttribute(mtrsCursorSVGShape, "stroke-width", this.strokeSize);
-                this.mtrsCursorGroup.appendChild(mtrsCursorSVGShape);
-                this.mtrsCursorSVGText = document.createElementNS(Avionics.SVG.NS, "text");
-                this.mtrsCursorSVGText.setAttribute("x", "110");
-                this.mtrsCursorSVGText.setAttribute("y", (mtrsCursorHeight * 0.84).toString());
-                this.mtrsCursorSVGText.setAttribute("fill", (this.isHud) ? "lime" : "white");
-                this.mtrsCursorSVGText.setAttribute("font-size", (this.fontSize * 1.2).toString());
-                this.mtrsCursorSVGText.setAttribute("font-family", "Roboto-Bold");
-                this.mtrsCursorSVGText.setAttribute("text-anchor", "end");
-                this.mtrsCursorSVGText.setAttribute("alignment-baseline", "bottom");
-                this.mtrsCursorGroup.appendChild(this.mtrsCursorSVGText);
-                let mtrsCursorSVGUnit = document.createElementNS(Avionics.SVG.NS, "text");
-                diffAndSetText(mtrsCursorSVGUnit, "M");
-                diffAndSetAttribute(mtrsCursorSVGUnit, "x", "110");
-                diffAndSetAttribute(mtrsCursorSVGUnit, "y", (mtrsCursorHeight * 0.84).toString());
-                diffAndSetAttribute(mtrsCursorSVGUnit, "fill", (this.isHud) ? "lime" : "cyan");
-                diffAndSetAttribute(mtrsCursorSVGUnit, "font-size", (this.fontSize * 0.9).toString());
-                diffAndSetAttribute(mtrsCursorSVGUnit, "font-family", "Roboto-Bold");
-                diffAndSetAttribute(mtrsCursorSVGUnit, "text-anchor", "start");
-                diffAndSetAttribute(mtrsCursorSVGUnit, "alignment-baseline", "bottom");
-                this.mtrsCursorGroup.appendChild(mtrsCursorSVGUnit);
-            }
-            mtrsGroup.appendChild(this.mtrsCursorGroup);
-        }
-        this.rootGroup.appendChild(mtrsGroup);
-        if (!this.pressureSVG)
-            this.pressureSVG = document.createElementNS(Avionics.SVG.NS, "text");
-        this.pressureSVG.textContent = "---";
-        this.pressureSVG.setAttribute("x", "130");
-        this.pressureSVG.setAttribute("y", (posY + height + sideTextHeight * 0.5 - 5).toString());
-        this.pressureSVG.setAttribute("fill", (this.isHud) ? "lime" : "#24F000");
-        this.pressureSVG.setAttribute("font-size", (this.fontSize * 1.15).toString());
-        this.pressureSVG.setAttribute("font-family", "Roboto-Bold");
-        this.pressureSVG.setAttribute("text-anchor", "middle");
-        this.pressureSVG.setAttribute("alignment-baseline", "central");
-        this.pressureSVG.setAttribute("letter-spacing", "-3px");
-        this.rootGroup.appendChild(this.pressureSVG);
-        this.rootSVG.appendChild(this.rootGroup);
-        this.appendChild(this.rootSVG);
-    }
-    construct_A320_Neo() {
-        Utils.RemoveAllChildren(this);
-        this.rootSVG = document.createElementNS(Avionics.SVG.NS, "svg");
-        this.rootSVG.setAttribute("id", "ViewBox");
-        this.rootSVG.setAttribute("viewBox", "0 0 250 750");
-        var posX = 75;
-        var posY = 25;
-        var width = 75;
-        var height = 480;
-        var arcWidth = 40;
-        this.refHeight = height;
-        this.borderSize = 5;
-        this.graduationScroller = new Avionics.Scroller(this.nbPrimaryGraduations, 500, true);
-        this.cursorIntegrals = new Array();
-        this.cursorIntegrals.push(new Avionics.AltitudeScroller(3, 75, 1, 10, 1000));
-        this.cursorIntegrals.push(new Avionics.AltitudeScroller(3, 75, 1, 10, 100));
-        this.cursorIntegrals.push(new Avionics.AltitudeScroller(3, 75, 1, 10, 10));
-        this.cursorDecimals = new Avionics.AltitudeScroller(5, 25, 20, 100);
-        if (!this.rootGroup) {
-            this.rootGroup = document.createElementNS(Avionics.SVG.NS, "g");
-            this.rootGroup.setAttribute("id", "Altimeter");
-        }
-        else {
-            Utils.RemoveAllChildren(this.rootGroup);
-        }
-        if (!this.centerSVG) {
-            this.centerSVG = document.createElementNS(Avionics.SVG.NS, "svg");
-            this.centerSVG.setAttribute("id", "CenterGroup");
-        }
-        else
-            Utils.RemoveAllChildren(this.centerSVG);
-        this.centerSVG.setAttribute("x", (posX - width * 0.5).toString());
-        this.centerSVG.setAttribute("y", posY.toString());
-        this.centerSVG.setAttribute("width", (25 + width + arcWidth).toString());
-        this.centerSVG.setAttribute("height", height.toString());
-        this.centerSVG.setAttribute("viewBox", "0 0 " + (25 + width + arcWidth) + " " + height);
-        {
-            var _top = 0;
-            var _left = 25;
-            var _width = width;
-            var _height = height;
-            var bg = document.createElementNS(Avionics.SVG.NS, "rect");
-            diffAndSetAttribute(bg, "x", _left.toString());
-            diffAndSetAttribute(bg, "y", _top.toString());
-            diffAndSetAttribute(bg, "width", _width.toString());
-            diffAndSetAttribute(bg, "height", _height.toString());
-            diffAndSetAttribute(bg, "fill", "#343B51");
-            this.centerSVG.appendChild(bg);
-            var topLine = document.createElementNS(Avionics.SVG.NS, "line");
-            diffAndSetAttribute(topLine, "x1", _left.toString());
-            diffAndSetAttribute(topLine, "y1", (_top + 2).toString());
-            diffAndSetAttribute(topLine, "x2", (_left + _width + arcWidth).toString());
-            diffAndSetAttribute(topLine, "y2", (_top + 2).toString());
-            diffAndSetAttribute(topLine, "stroke", "white");
-            diffAndSetAttribute(topLine, "stroke-width", "4");
-            this.centerSVG.appendChild(topLine);
-            var bottomLine = document.createElementNS(Avionics.SVG.NS, "line");
-            diffAndSetAttribute(bottomLine, "x1", _left.toString());
-            diffAndSetAttribute(bottomLine, "y1", (_top + _height - 2).toString());
-            diffAndSetAttribute(bottomLine, "x2", (_left + _width + arcWidth).toString());
-            diffAndSetAttribute(bottomLine, "y2", (_top + _height - 2).toString());
-            diffAndSetAttribute(bottomLine, "stroke", "white");
-            diffAndSetAttribute(bottomLine, "stroke-width", "4");
-            this.centerSVG.appendChild(bottomLine);
-            this.graduationScrollPosX = 0;
-            this.graduationScrollPosY = _top + _height * 0.5;
-            for (var i = 0; i < this.totalGraduations; i++) {
-                var line = new Avionics.SVGGraduation();
-                line.IsPrimary = true;
-                if (this.nbSecondaryGraduations > 0 && (i % (this.nbSecondaryGraduations + 1)))
-                    line.IsPrimary = false;
-                var lineWidth = (line.IsPrimary) ? 9 : 9;
-                var lineHeight = (line.IsPrimary) ? 4 : 4;
-                line.SVGLine = document.createElementNS(Avionics.SVG.NS, "rect");
-                line.SVGLine.setAttribute("x", (_left + _width - lineWidth).toString());
-                line.SVGLine.setAttribute("width", lineWidth.toString());
-                line.SVGLine.setAttribute("height", lineHeight.toString());
-                line.SVGLine.setAttribute("fill", "white");
-                if (line.IsPrimary) {
-                    line.SVGText1 = document.createElementNS(Avionics.SVG.NS, "text");
-                    line.SVGText1.setAttribute("x", (_left + _width - lineWidth - 3).toString());
-                    line.SVGText1.setAttribute("fill", "white");
-                    line.SVGText1.setAttribute("font-size", (this.fontSize * 1.4).toString());
-                    line.SVGText1.setAttribute("font-family", "Roboto-Bold");
-                    line.SVGText1.setAttribute("text-anchor", "end");
-                    line.SVGText1.setAttribute("alignment-baseline", "central");
-                }
-                this.graduations.push(line);
-            }
-            for (var i = 0; i < this.totalGraduations; i++) {
-                var line = this.graduations[i];
-                this.centerSVG.appendChild(line.SVGLine);
-                if (line.SVGText1) {
-                    this.centerSVG.appendChild(line.SVGText1);
-                }
-            }
-            var groundRibbonPosX = _left + _width;
-            var groundRibbonPosY = 0;
-            var groundRibbonWidth = 100;
-            var groundRibbonHeight = _height;
-            if (!this.groundRibbonSVG) {
-                this.groundRibbonSVG = document.createElementNS(Avionics.SVG.NS, "svg");
-                this.groundRibbonSVG.setAttribute("id", "GroundRibbonGroup");
-            }
-            else
-                Utils.RemoveAllChildren(this.groundRibbonSVG);
-            this.groundRibbonSVG.setAttribute("x", groundRibbonPosX.toString());
-            this.groundRibbonSVG.setAttribute("y", groundRibbonPosY.toString());
-            this.groundRibbonSVG.setAttribute("width", groundRibbonWidth.toString());
-            this.groundRibbonSVG.setAttribute("height", groundRibbonHeight.toString());
-            this.groundRibbonSVG.setAttribute("viewBox", "0 0 " + groundRibbonWidth + " " + groundRibbonHeight);
-            {
-                if (!this.groundRibbonSVGShape)
-                    this.groundRibbonSVGShape = document.createElementNS(Avionics.SVG.NS, "rect");
-                this.groundRibbonSVGShape.setAttribute("fill", "red");
-                this.groundRibbonSVGShape.setAttribute("stroke", "red");
-                this.groundRibbonSVGShape.setAttribute("stroke-width", "2");
-                this.groundRibbonSVGShape.setAttribute("width", "12");
-                this.groundRibbonSVGShape.setAttribute("x", "2");
-                this.groundRibbonSVG.appendChild(this.groundRibbonSVGShape);
-            }
-            this.centerSVG.appendChild(this.groundRibbonSVG);
-            var targetAltitudeIndicatorWidth = 100;
-            var targetAltitudeIndicatorHeight = 150;
-            var targetAltitudeIndicatorPosX = _left - 9;
-            if (!this.targetAltitudeIndicatorSVG) {
-                this.targetAltitudeIndicatorSVG = document.createElementNS(Avionics.SVG.NS, "svg");
-                this.targetAltitudeIndicatorSVG.setAttribute("id", "TargetAltitudeIndicator");
-            }
-            else
-                Utils.RemoveAllChildren(this.targetAltitudeIndicatorSVG);
-            this.targetAltitudeIndicatorSVG.setAttribute("x", targetAltitudeIndicatorPosX.toString());
-            this.targetAltitudeIndicatorSVG.setAttribute("width", targetAltitudeIndicatorWidth.toString());
-            this.targetAltitudeIndicatorSVG.setAttribute("height", targetAltitudeIndicatorHeight.toString());
-            this.targetAltitudeIndicatorSVG.setAttribute("viewBox", "0 0 100 150");
-            {
-                if (!this.targetAltitudeIndicatorSVGShape)
-                    this.targetAltitudeIndicatorSVGShape = document.createElementNS(Avionics.SVG.NS, "path");
-                this.targetAltitudeIndicatorSVGShape.setAttribute("fill", "none");
-                this.targetAltitudeIndicatorSVGShape.setAttribute("stroke", "cyan");
-                this.targetAltitudeIndicatorSVGShape.setAttribute("stroke-width", "2");
-                this.targetAltitudeIndicatorSVGShape.setAttribute("d", "M 0 0 L 35 0 L 35 100 L 0 100 L 0 55 L 6 50 L 0 45 Z");
-                this.targetAltitudeIndicatorSVG.appendChild(this.targetAltitudeIndicatorSVGShape);
-                let textBg = document.createElementNS(Avionics.SVG.NS, "rect");
-                diffAndSetAttribute(textBg, "x", "8");
-                diffAndSetAttribute(textBg, "y", "35");
-                diffAndSetAttribute(textBg, "width", (_width + 2).toString());
-                diffAndSetAttribute(textBg, "height", "30");
-                diffAndSetAttribute(textBg, "fill", "black");
-                this.targetAltitudeIndicatorSVG.appendChild(textBg);
-                this.targetAltitudeIndicatorSVGText = document.createElementNS(Avionics.SVG.NS, "text");
-                this.targetAltitudeIndicatorSVGText.textContent = "35000";
-                this.targetAltitudeIndicatorSVGText.setAttribute("x", (8 + _width + 18).toString());
-                this.targetAltitudeIndicatorSVGText.setAttribute("y", "49");
-                this.targetAltitudeIndicatorSVGText.setAttribute("fill", "cyan");
-                this.targetAltitudeIndicatorSVGText.setAttribute("font-size", (this.fontSize * 1.15).toString());
-                this.targetAltitudeIndicatorSVGText.setAttribute("font-family", "Roboto-Bold");
-                this.targetAltitudeIndicatorSVGText.setAttribute("text-anchor", "end");
-                this.targetAltitudeIndicatorSVGText.setAttribute("alignment-baseline", "central");
-                this.targetAltitudeIndicatorSVG.appendChild(this.targetAltitudeIndicatorSVGText);
-            }
-            this.centerSVG.appendChild(this.targetAltitudeIndicatorSVG);
-            var cursorPosX = _left - 2;
-            var cursorPosY = _top + _height * 0.5;
-            var cursorWidth = width + arcWidth;
-            var cursorHeight = 80;
-            if (!this.cursorSVG) {
-                this.cursorSVG = document.createElementNS(Avionics.SVG.NS, "svg");
-                this.cursorSVG.setAttribute("id", "CursorGroup");
-            }
-            else
-                Utils.RemoveAllChildren(this.cursorSVG);
-            this.cursorSVG.setAttribute("x", cursorPosX.toString());
-            this.cursorSVG.setAttribute("y", (cursorPosY - cursorHeight * 0.5).toString());
-            this.cursorSVG.setAttribute("width", cursorWidth.toString());
-            this.cursorSVG.setAttribute("height", cursorHeight.toString());
-            this.cursorSVG.setAttribute("viewBox", "0 0 " + cursorWidth + " " + cursorHeight);
-            {
-                var _cursorPosX = 5;
-                var _cursorPosY = cursorHeight * 0.5 - 2;
-                if (!this.cursorSVGShape)
-                    this.cursorSVGShape = document.createElementNS(Avionics.SVG.NS, "path");
-                this.cursorSVGShape.setAttribute("fill", "black");
-                this.cursorSVGShape.setAttribute("d", "M 0 17.5 L 77 17.5 L 77 0 L 115 0 L 115 80 L 77 80 L 77 62.5 L 0 62.5 Z");
-                this.cursorSVGShape.setAttribute("stroke", "white");
-                this.cursorSVGShape.setAttribute("stroke-width", this.strokeSize);
-                this.cursorSVG.appendChild(this.cursorSVGShape);
-                let integralsGroup = document.createElementNS(Avionics.SVG.NS, "svg");
-                diffAndSetAttribute(integralsGroup, "x", "0");
-                diffAndSetAttribute(integralsGroup, "y", "20");
-                diffAndSetAttribute(integralsGroup, "width", cursorWidth.toString());
-                diffAndSetAttribute(integralsGroup, "height", (cursorHeight - 40).toString());
-                diffAndSetAttribute(integralsGroup, "viewBox", "0 0 " + cursorWidth + " " + cursorHeight);
-                this.cursorSVG.appendChild(integralsGroup);
-                {
-                    this.cursorIntegrals[0].construct(integralsGroup, _cursorPosX - 5, _cursorPosY, _width, "Roboto-Bold", this.fontSize * 3.35, "rgb(36,255,0)");
-                    this.cursorIntegrals[1].construct(integralsGroup, _cursorPosX + 43, _cursorPosY, _width, "Roboto-Bold", this.fontSize * 3.35, "rgb(36,255,0)");
-                    this.cursorIntegrals[2].construct(integralsGroup, _cursorPosX + 91, _cursorPosY, _width, "Roboto-Bold", this.fontSize * 3.35, "rgb(36,255,0)");
-                }
-                this.cursorDecimals.construct(this.cursorSVG, _cursorPosX + 109, _cursorPosY, _width, "Roboto-Bold", this.fontSize * 1.15, "rgb(36,255,0)");
-            }
-            this.centerSVG.appendChild(this.cursorSVG);
-            if (!this.targetAltitudeText) {
-                this.targetAltitudeText = document.createElement("div");
-                this.targetAltitudeText.id = "TargetAltitudeText";
-            }
-            else {
-                Utils.RemoveAllChildren(this.targetAltitudeText);
-            }
-            this.targetAltitudeText.style.fontSize = "45px";
-            this.targetAltitudeText.style.color = "cyan";
-            this.targetAltitudeText.style.position = "absolute";
-            this.targetAltitudeText.style.top = "-20px";
-            this.targetAltitudeText.style.left = "115px";
-            this.appendChild(this.targetAltitudeText);
-        }
-        this.rootGroup.appendChild(this.centerSVG);
-        if (!this.pressureSVG)
-            this.pressureSVG = document.createElementNS(Avionics.SVG.NS, "text");
-        this.pressureSVG.textContent = "---";
-        this.pressureSVG.setAttribute("x", "70");
-        this.pressureSVG.setAttribute("y", (posY + height + 90).toString());
-        this.pressureSVG.setAttribute("fill", "cyan");
-        this.pressureSVG.setAttribute("font-size", (this.fontSize * 1.05).toString());
-        this.pressureSVG.setAttribute("font-family", "Roboto-Light");
-        this.pressureSVG.setAttribute("text-anchor", "start");
-        this.pressureSVG.setAttribute("alignment-baseline", "central");
-        this.pressureSVG.setAttribute("letter-spacing", "-3px");
-        this.rootGroup.appendChild(this.pressureSVG);
-        this.rootSVG.appendChild(this.rootGroup);
-        this.appendChild(this.rootSVG);
-    }
-    update(_dTime) {
-        let indicatedAltitude = Simplane.getAltitude();
-        let aboveGroundAltitude = Simplane.getAltitudeAboveGround();
-        var groundReference = indicatedAltitude - aboveGroundAltitude;
-        var baroMode = Simplane.getPressureSelectedMode(this.aircraft);
-        var selectedAltitude;
-        let minMode = SimVar.GetSimVarValue("L:WT_CJ4_MIN_SRC", "Number");
-        if (this.aircraft === Aircraft.AS01B || this.aircraft === Aircraft.B747_8 || this.aircraft === Aircraft.A320_NEO) {
-            selectedAltitude = Math.max(0, Simplane.getAutoPilotDisplayedAltitudeLockValue());
-        }
-        else {
-            //selectedAltitude = Math.max(0, Simplane.getAutoPilotAltitudeLockValue());
-            selectedAltitude = Math.min(Math.max(0, Simplane.getAutoPilotSelectedAltitudeLockValue()), 45000);
-        }
-        this.updateGraduationScrolling(indicatedAltitude);
-        this.updateCursorScrolling(indicatedAltitude);
-        this.updateGroundReference(indicatedAltitude, groundReference);
-        this.updateTargetAltitude(indicatedAltitude, selectedAltitude, baroMode);
-        this.updateBaroPressure(baroMode);
-        this.updateBaroMinimums(minMode, indicatedAltitude);
-        this.updateRadioMinimums(minMode, aboveGroundAltitude, indicatedAltitude, groundReference);
-        this.updateMtrs(indicatedAltitude, selectedAltitude);
-        this.updateAltitudeAlertFlash(_dTime);
-    }
-    updateMtrs(_altitude, _selected) {
-        if (this.mtrsVisible) {
-            if (this.mtrsSelectedGroup) {
-                var APMode = this.getAutopilotMode();
-                if (APMode != AutopilotMode.MANAGED) {
-                    let meters = Math.round(_selected * 0.3048);
-                    this.mtrsSelectedSVGText.textContent = meters.toString();
-                    this.mtrsSelectedGroup.setAttribute("visibility", "visible");
-                }
-                else {
-                    this.mtrsSelectedGroup.setAttribute("visibility", "hidden");
-                }
-            }
-            if (this.mtrsCursorGroup) {
-                let meters = Math.round(_altitude * 0.3048);
-                this.mtrsCursorSVGText.textContent = meters.toString();
-                this.mtrsCursorGroup.setAttribute("visibility", "visible");
-            }
-        }
-        else {
-            if (this.mtrsSelectedGroup)
-                this.mtrsSelectedGroup.setAttribute("visibility", "hidden");
-            if (this.mtrsCursorGroup)
-                this.mtrsCursorGroup.setAttribute("visibility", "hidden");
-        }
-    }
-    updateBaroPressure(_mode) {
-        let baroPreset = SimVar.GetSimVarValue("L:XMLVAR_Baro1_SavedPressure", "number") / 16;
-        
-        if (this.pressureSVGLeftPart && this.pressureSVGCenterPart && this.pressureSVGRightPart) {
-            var units = Simplane.getPressureSelectedUnits();
-            var pressure = Simplane.getPressureValue(units);
-
-            if (_mode == "STD") {
-                if (this._baroPresetChanged !== baroPreset && this._baroPresetChanged !== 0) {
-                    this.pressureBoxGroup.setAttribute("visibility", "visible");
-                    this._baroPresetChanged = baroPreset;
-                }
-                if (units == "millibar") {
-                    this.pressureSVGLeftPart.textContent = "1013";
-                    this.pressureSVGCenterPart.textContent = "";
-                    this.pressureSVGRightPart.textContent = "";
-                    this.pressureSVGUnits.textContent = "STD";
-                    this.pressurePresetLeftPart.textContent = baroPreset.toFixed(0);
-                    this.pressurePresetCenterPart.textContent = "";
-                    this.pressurePresetRightPart.textContent = "";
-                    this.pressurePresetUnits.textContent = "HPA";
-                }
-                else {
-                    let rounded = Math.round((baroPreset / 33.8639) * 1000) / 1000; //Converts baroPreset to inHg then rounds up to hundreths so it matches what the sim will show for pressure.
-                    this.pressureSVGLeftPart.textContent = "29";
-                    this.pressureSVGCenterPart.textContent = ".";
-                    this.pressureSVGRightPart.textContent = "92";
-                    this.pressureSVGUnits.textContent = "STD";
-                    let pressureSetting = (rounded.toFixed(2).toString());
-                    let leftPart = pressureSetting.slice(0,2);
-                    let rightPart = pressureSetting.slice(3,5);
-                    this.pressurePresetLeftPart.textContent = leftPart;
-                    this.pressurePresetCenterPart.textContent = ".";
-                    this.pressurePresetRightPart.textContent = rightPart;
-                    this.pressurePresetUnits.textContent = "IN";
-                }
-            }
-            else {
-                this.pressureBoxGroup.setAttribute("visibility", "hidden");
-                if (this.aircraft == Aircraft.A320_NEO) {
-                    if (_mode == "QFE") {
-                        this.pressureSVG.textContent = "QFE ";
-                    }
-                    else {
-                        this.pressureSVG.textContent = "QNH ";
-                    }
-                    if (units == "millibar") {
-                        this.pressureSVG.textContent += pressure.toFixed(0);
-                    }
-                    else {
-                        this.pressureSVG.textContent += pressure.toFixed(2);
-                    }
-                }
-                else if (this.aircraft == Aircraft.B747_8 || this.aircraft == Aircraft.AS01B) {
-                    if (units == "millibar") {
-                        this.pressureSVG.textContent = pressure.toFixed(0) + " HPA";
-                    }
-                    else {
-                        this.pressureSVG.textContent = pressure.toFixed(2) + " IN";
-                    }
-                }
-                else {
-                    if (units == "millibar") {
-                        this.pressureSVGLeftPart.textContent = pressure.toFixed(0);
-                        this.pressureSVGCenterPart.textContent = "";
-                        this.pressureSVGRightPart.textContent = "";
-                        this.pressureSVGUnits.textContent = "HPA";
-                        this.pressurePresetUnits.textContent = "HPA";
-                    }
-                    else {
-                        let pressureSetting = (pressure.toFixed(2).toString());
-                        let leftPart = pressureSetting.slice(0,2);
-                        let rightPart = pressureSetting.slice(3,5);
-                        this.pressureSVGLeftPart.textContent = leftPart;
-                        this.pressureSVGCenterPart.textContent = ".";
-                        this.pressureSVGRightPart.textContent = rightPart;
-                        this.pressureSVGUnits.textContent = "IN";
-                        this.pressurePresetUnits.textContent = "IN";
-                    }
-                }
-            }
-            this._baroPresetChanged = baroPreset;
-        }
-    }
-    updateGraduationScrolling(_altitude) {
-        let showThousandIndicator = false;
-        if (this.graduations) {
-            this.graduationScroller.scroll(_altitude);
-            var currentVal = this.graduationScroller.firstValue;
-            var currentY = this.graduationScrollPosY + this.graduationScroller.offsetY * this.graduationSpacing * (this.nbSecondaryGraduations + 1);
-            for (var i = 0; i < this.totalGraduations; i++) {
-                var posX = this.graduationScrollPosX;
-                var posY = currentY;
-                this.graduations[i].SVGLine.setAttribute("transform", "translate(" + posX.toString() + " " + posY.toString() + ")");
-                if (this.graduations[i].SVGText1) {
-                    var roundedVal = 0;
-                    var divider = 100;
-                    if (this.aircraft == Aircraft.CJ4) {
-                        roundedVal = Math.floor(Math.abs(currentVal));
-                        let mod = roundedVal % 1000;
-                        if (mod != 0)
-                            roundedVal = mod;
-                    }
-                    else if (this.aircraft == Aircraft.B747_8 || this.aircraft == Aircraft.AS01B) {
-                        roundedVal = Math.floor(Math.abs(currentVal));
-                        divider = 1000;
-                    }
-                    else {
-                        roundedVal = Math.floor(Math.abs(currentVal) / 100);
-                    }
-                    if (!this.graduations[i].SVGText2) {
-                        this.graduations[i].SVGText1.textContent = Utils.leadingZeros(roundedVal, 3);
-                    }
-                    else {
-                        var integral = Math.floor(roundedVal / divider);
-                        var modulo = Math.floor(roundedVal - (integral * divider));
-                        if (this.aircraft == Aircraft.B747_8 || this.aircraft == Aircraft.AS01B)
-                            this.graduations[i].SVGText1.textContent = (integral > 0) ? integral.toString() : "";
-                        else
-                            this.graduations[i].SVGText1.textContent = integral.toString();
-                        if (this.aircraft == Aircraft.B747_8 || this.aircraft == Aircraft.AS01B)
-                            this.graduations[i].SVGText2.textContent = Utils.leadingZeros(modulo, 3);
-                        else
-                            this.graduations[i].SVGText2.textContent = Utils.leadingZeros(modulo, 2);
-                    }
-                    this.graduations[i].SVGText1.setAttribute("transform", "translate(" + posX.toString() + " " + posY.toString() + ")");
-                    if (this.graduations[i].SVGText2)
-                        this.graduations[i].SVGText2.setAttribute("transform", "translate(" + posX.toString() + " " + posY.toString() + ")");
-                    if (this.thousandIndicator && (currentVal % 1000) == 0) {
-                        this.thousandIndicator.setAttribute("transform", "translate(" + posX.toString() + " " + posY.toString() + ")");
-                        showThousandIndicator = true;
-                    }
-                    currentVal = this.graduationScroller.nextValue;
-                }
-                currentY -= this.graduationSpacing;
-            }
-        }
-        if (this.thousandIndicator)
-            this.thousandIndicator.setAttribute("visibility", (showThousandIndicator) ? "visible" : "hidden");
-    }
-    updateCursorScrolling(_altitude) {
-        if (this.aircraft == Aircraft.CJ4 && this.isMTRSVisible()) {
-            let divider = 5;
-            let meters = Math.floor(_altitude / 3.28084 / divider) * divider;
-            this.CursorMNumber.textContent = meters;
-            this.cursorM.setAttribute("visibility", "visible");
-        } else {
-            this.cursorM.setAttribute("visibility", "hidden");
-        }
-        if (this.cursorIntegrals) {
-            let hideZeros = (this.aircraft == Aircraft.A320_NEO || this.aircraft == Aircraft.CJ4) ? true : false;
-            if (this.aircraft == Aircraft.CJ4) {
-                this.cursorIntegrals[0].update(_altitude, 10000, (hideZeros) ? 10000 : undefined, "$"); // $ character has been modded in the font to a box shape.
-                this.cursorIntegrals[1].update(_altitude, 1000, (hideZeros) ? 1000 : undefined, "$");
-            }
-            else {
-                this.cursorIntegrals[0].update(_altitude, 10000, (hideZeros) ? 10000 : undefined);
-                this.cursorIntegrals[1].update(_altitude, 1000, (hideZeros) ? 1000 : undefined);
-        }
-            
-            this.cursorIntegrals[2].update(_altitude, 100);
-        }
-        if (this.cursorDecimals) {
-            this.cursorDecimals.update(_altitude);
-        }
-        if (this.cursorSVGAltitudeLevelShape)
-            this.cursorSVGAltitudeLevelShape.classList.toggle('hide', _altitude >= 10000);
-    }
-    valueToSvg(current, target) {
-        var _top = 0;
-        var _height = this.refHeight;
-        let deltaValue = current - target;
-        let deltaSVG = deltaValue * this.graduationSpacing * (this.nbSecondaryGraduations + 1) / this.graduationScroller.increment;
-        var posY = _top + _height * 0.5 + deltaSVG;
-        return posY;
-    }
-    updateGroundReference(currentAltitude, groundReference) {
-        var currentY = this.valueToSvg(currentAltitude, groundReference);
-        if (this.groundRibbonSVG && this.groundRibbonSVGShape) {
-            var rectHeight = (this.refHeight - currentY - this.borderSize);
-            if (rectHeight > 0) {
-                this.groundRibbonSVG.setAttribute("visibility", "visible");
-                this.groundRibbonSVG.setAttribute("y", currentY.toString());
-                if (!this.groundRibbonHasFixedHeight)
-                    this.groundRibbonSVGShape.setAttribute("height", rectHeight.toString());
-            }
-            else {
-                this.groundRibbonSVG.setAttribute("visibility", "hidden");
-            }
-        }
-        if (this.groundLineSVG) {
-            if (currentY > 0) {
-                this.groundLineSVG.setAttribute("visibility", "visible");
-                this.groundLineSVG.setAttribute("y", (currentY - this.groundLineSVGHeight).toString());
-            }
-            else {
-                this.groundLineSVG.setAttribute("visibility", "hidden");
-            }
-        }
-    }
-    getAutopilotMode() {
-        if (this.aircraft == Aircraft.A320_NEO) {
-            if (Simplane.getAutoPilotAltitudeManaged() && SimVar.GetSimVarValue("L:AP_CURRENT_TARGET_ALTITUDE_IS_CONSTRAINT", "number") != 0)
-                return AutopilotMode.MANAGED;
-            return AutopilotMode.SELECTED;
-        }
-        else {
-            return AutopilotMode.SELECTED;
-        }
-    }
-    updateTargetAltitude(currentAltitude, targetAltitude, baroMode) {
-        let hudAltitude = 0;
-        if (this.targetAltitudeIndicatorSVG) {
-            var APMode = this.getAutopilotMode();
-            var stdMode = (baroMode == "STD") ? true : false;
-            if (this.aircraft == Aircraft.CJ4) {
-                if (this.isMTRSVisible()) {
-                    this.targetAltitude.setAttribute("visibility", "hidden");
-                    this.targetAltitudeM.setAttribute("visibility", "visible");
-                } else {
-                    this.targetAltitudeM.setAttribute("visibility", "hidden");
-                    this.targetAltitude.setAttribute("visibility", "visible");
-                }
-                if (!this.targetAltitudeChanged && targetAltitude != this.originalTargetAltitude) {
-                    this.targetAltitudeChanged = true;
-                    this.targetAltitudeTextSVG2.setAttribute("x", "78");
-                }
-
-                if (this.targetAltitudeChanged) {
-                    if (this.isMTRSVisible()) {
-                        let divider = 10;
-                        var integral = Math.floor(targetAltitude / 3.28084 / divider) * divider;
-                        this.targetAltitudeMTextSVG1.textContent = integral.toString();
-                    } else {
-                        let divider = 100;
-                        let leadingZeros = 2;
-                        var integral = Math.floor(targetAltitude / divider);
-                        var modulo = Math.floor(targetAltitude - (integral * divider));
-                        this.targetAltitudeTextSVG1.textContent = integral.toString();
-                        this.targetAltitudeTextSVG2.textContent = Utils.leadingZeros(modulo, leadingZeros);
-                    }
-                    var offsetY = this.valueToSvg(currentAltitude, targetAltitude);
-                    offsetY -= 48;
-                    this.targetAltitudeIndicatorSVG.setAttribute("y", offsetY.toString());
-                    this.targetAltitudeIndicatorSVG.setAttribute("visibility", "visible");
-                }
-            }
-            else if (this.aircraft == Aircraft.B747_8 || this.aircraft == Aircraft.AS01B) {
-                if (APMode != AutopilotMode.MANAGED) {
-                    let divider = 100;
-                    let refDelta = 275;
-                    let textAlwaysVisible = false;
-                    let leadingZeros = 2;
-                    if (this.aircraft == Aircraft.B747_8 || this.aircraft == Aircraft.AS01B) {
-                        divider = 1000;
-                        refDelta = 400;
-                        textAlwaysVisible = true;
-                        leadingZeros = 3;
-                    }
-                    var integral = Math.floor(targetAltitude / divider);
-                    var modulo = Math.floor(targetAltitude - (integral * divider));
-                    this.targetAltitudeTextSVG1.textContent = integral.toString();
-                    this.targetAltitudeTextSVG2.textContent = Utils.leadingZeros(modulo, leadingZeros);
-                    // if (stdMode && targetAltitude >= 1000) {
-                    //     this.targetAltitudeTextSVG1.textContent = "FL";
-                    //     this.targetAltitudeTextSVG2.textContent = Math.floor(targetAltitude / 100).toString();
-                    // }
-                    // else {
-                    //     this.targetAltitudeTextSVG1.textContent = integral.toString();
-                    //     this.targetAltitudeTextSVG2.textContent = Utils.leadingZeros(modulo, leadingZeros);
-                    // }
-                    hudAltitude = targetAltitude;
-                    let deltaAltitude = targetAltitude - currentAltitude;
-                    if (deltaAltitude < -refDelta || deltaAltitude > refDelta) {
-                        this.targetAltitudeTextSVG1.setAttribute("visibility", "visible");
-                        this.targetAltitudeTextSVG2.setAttribute("visibility", "visible");
-                        if (this.targetAltitudeBgSVG)
-                            this.targetAltitudeBgSVG.setAttribute("visibility", "visible");
-                        this.targetAltitudeIndicatorSVG.setAttribute("visibility", "hidden");
-                    }
-                    else {
-                        // this.targetAltitudeTextSVG1.setAttribute("visibility", (textAlwaysVisible) ? "visible" : "hidden");
-                        // this.targetAltitudeTextSVG2.setAttribute("visibility", (textAlwaysVisible) ? "visible" : "hidden");
-                        // if (this.targetAltitudeBgSVG)
-                        //     this.targetAltitudeBgSVG.setAttribute("visibility", (textAlwaysVisible) ? "visible" : "hidden");
-                        var offsetY = this.valueToSvg(currentAltitude, targetAltitude);
-                        offsetY -= 48;
-                        this.targetAltitudeIndicatorSVG.setAttribute("y", offsetY.toString());
-                        this.targetAltitudeIndicatorSVG.setAttribute("visibility", "visible");
-                    }
-                }
-                else {
-                    this.targetAltitudeTextSVG1.setAttribute("visibility", "hidden");
-                    this.targetAltitudeTextSVG2.setAttribute("visibility", "hidden");
-                    if (this.targetAltitudeBgSVG)
-                        this.targetAltitudeBgSVG.setAttribute("visibility", "hidden");
-                    this.targetAltitudeIndicatorSVG.setAttribute("visibility", "hidden");
-                }
-            }
-            else if (this.aircraft == Aircraft.A320_NEO) {
-                let textContent;
-                if (stdMode && targetAltitude >= 1000)
-                    textContent = "FL" + Math.abs(targetAltitude / 100).toString();
-                else
-                    textContent = targetAltitude.toFixed(0);
-                let deltaAltitude = targetAltitude - currentAltitude;
-                if (deltaAltitude < -650) {
-                    this.targetAltitudeText.textContent = textContent;
-                    this.targetAltitudeText.style.top = "720px";
-                    this.targetAltitudeText.style.left = "115px";
-                    this.targetAltitudeText.style.display = "block";
-                    this.targetAltitudeText.style.color = (APMode == AutopilotMode.SELECTED) ? "cyan" : "magenta";
-                    this.targetAltitudeIndicatorSVG.setAttribute("visibility", "hidden");
-                }
-                else if (deltaAltitude > 650) {
-                    this.targetAltitudeText.textContent = textContent;
-                    this.targetAltitudeText.style.top = "-20px";
-                    this.targetAltitudeText.style.left = "115px";
-                    this.targetAltitudeText.style.display = "block";
-                    this.targetAltitudeText.style.color = (APMode == AutopilotMode.SELECTED) ? "cyan" : "magenta";
-                    this.targetAltitudeIndicatorSVG.setAttribute("visibility", "hidden");
-                }
-                else {
-                    this.targetAltitudeText.style.display = "none";
-                    var offsetY = this.valueToSvg(currentAltitude, targetAltitude);
-                    offsetY -= 51;
-                    this.targetAltitudeIndicatorSVG.setAttribute("y", offsetY.toString());
-                    this.targetAltitudeIndicatorSVG.setAttribute("visibility", "visible");
-                    this.targetAltitudeIndicatorSVGShape.setAttribute("stroke", (APMode == AutopilotMode.SELECTED) ? "cyan" : "magenta");
-                    if (this.targetAltitudeIndicatorSVGText) {
-                        if (targetAltitude >= 10)
-                            this.targetAltitudeIndicatorSVGText.textContent = targetAltitude.toFixed(0);
-                        else
-                            this.targetAltitudeIndicatorSVGText.textContent = "100";
-                        this.targetAltitudeIndicatorSVGText.setAttribute("fill", (APMode == AutopilotMode.SELECTED) ? "cyan" : "magenta");
-                    }
-                }
-                hudAltitude = targetAltitude;
-            }
-        }
-        if (this.hudAPAltitude != hudAltitude) {
-            this.hudAPAltitude = Math.round(hudAltitude);
-            SimVar.SetSimVarValue("L:HUD_AP_SELECTED_ALTITUDE", "Number", this.hudAPAltitude);
-        }
-    }
-    updateBaroMinimums(minMode, indicatedAltitude) {
-        if (this.baroMinsSVG) {
-            if (minMode == 1) {
-                let baroMinsSet = SimVar.GetSimVarValue("L:WT_CJ4_BARO_SET", "Number");
-                let refDelta = 275;
-                let deltaAltitude = baroMinsSet - indicatedAltitude;
-                if (deltaAltitude < -refDelta || deltaAltitude > refDelta || baroMinsSet == 0) {
-                    this.baroMinsSVG.setAttribute("visibility", "hidden");
-                } else {
-                    var _top = 0;
-                    var _height = this.refHeight;
-                    let deltaValue = indicatedAltitude - baroMinsSet;
-                    let deltaSVG = deltaValue * this.graduationSpacing * (this.nbSecondaryGraduations + 1) / 100;
-                    let offsetY = _top + _height * 0.5 + deltaSVG;
-                    offsetY -= 48;
-                    this.baroMinsSVG.setAttribute("y", offsetY.toString());
-                    this.baroMinsSVG.setAttribute("visibility", "visible");
-                }
-            } else {
-                this.baroMinsSVG.setAttribute("visibility", "hidden");
-            }
-        }
-    }
-
-    updateRadioMinimums(minMode, aboveGroundAltitude, indicatedAltitude, groundReference) {
-        if (this.radioMinsRect) {
-            if (minMode == 2) {
-                let refDelta = 275;
-                let radioMinsSet = SimVar.GetSimVarValue("L:WT_CJ4_RADIO_SET", "Number");
-                let deltaAltitude = aboveGroundAltitude - radioMinsSet;
-                if (deltaAltitude > refDelta || radioMinsSet == 0) {
-                    this.radioMinsRect.setAttribute("visibility", "hidden");
-                }else{
-                    console.log(indicatedAltitude);
-                    var radioY = this.valueToSvg(indicatedAltitude, (groundReference + radioMinsSet))
-                    var groundY = this.valueToSvg(indicatedAltitude, groundReference)
-                    this.radioMinsRect.setAttribute("y", (radioY).toString());
-                    this.radioMinsRect.setAttribute("height", (groundY-radioY).toString());
-                    this.radioMinsRect.setAttribute("visibility", "visible");
-                }
-            } else {
-                this.radioMinsRect.setAttribute("visibility", "hidden");
-            }
-        }
-    }
-
-    updateAltitudeAlertFlash(deltaTime) {
-        const isAlertSet = SimVar.GetSimVarValue("L:WT_CJ4_Altitude_Alerter_Active", "Number") === 1;
-
-        if (this._lastAltitudeAlertSet !== isAlertSet && isAlertSet) {
-            this._isAltitudeAlerting = isAlertSet;
-            this.targetAltitudeTextSVG1.classList.add("blinking");
-            this.targetAltitudeTextSVG2.classList.add("blinking");
-            this.targetAltitudeIndicatorSVGShape.classList.add("blinking");
-        }
-        this._lastAltitudeAlertSet = isAlertSet;
-
-        if (this._isAltitudeAlerting) {
-            this._altAlertAnimationTimer -= deltaTime;
-            if(this._altAlertAnimationTimer < 0 || SimVar.GetSimVarValue("L:WT_CJ4_Altitude_Alerter_Cancel", "Number") === 1){   
-                this.targetAltitudeTextSVG1.classList.remove("blinking");
-                this.targetAltitudeTextSVG2.classList.remove("blinking");
-                this.targetAltitudeIndicatorSVGShape.classList.remove("blinking");
-                this._isAltitudeAlerting = false;
-                this._altAlertAnimationTimer = this.ALTALERTANIMTIME;
-            }
-        }
-    }
-}
-customElements.define("jet-pfd-altimeter-indicator", Jet_PFD_AltimeterIndicator);
+class Jet_PFD_AltimeterIndicator extends HTMLElement {
+    constructor() {
+        super(...arguments);
+        this.strokeSize = "3";
+        this.fontSize = 25;
+        this.refHeight = 0;
+        this.borderSize = 0;
+        this.graduationScrollPosX = 0;
+        this.graduationScrollPosY = 0;
+        this.nbPrimaryGraduations = 7;
+        this.nbSecondaryGraduations = 4;
+        this.totalGraduations = this.nbPrimaryGraduations + ((this.nbPrimaryGraduations - 1) * this.nbSecondaryGraduations);
+        this.graduationSpacing = 42;
+        this.groundRibbonHasFixedHeight = false;
+        this.groundLineSVGHeight = 0;
+        this.mtrsVisible = WTDataStore.get('CJ4_MTRS_MODE', false);;
+        this.hudAPAltitude = 0;
+        this.isHud = false;
+        this._aircraft = Aircraft.A320_NEO;
+        this._isAltitudeAlerting = false;
+        this._lastAltitudeAlertSet = false;
+        this.ALTALERTANIMTIME = 4000;
+        this._altAlertAnimationTimer = this.ALTALERTANIMTIME;
+        this._baroPresetChanged = 0;
+    }
+    static get observedAttributes() {
+        return ["hud"];
+    }
+    get aircraft() {
+        return this._aircraft;
+    }
+    set aircraft(_val) {
+        if (this._aircraft != _val) {
+            this._aircraft = _val;
+            this.construct();
+        }
+    }
+    connectedCallback() {
+        this.construct();
+    }
+    attributeChangedCallback(name, oldValue, newValue) {
+        if (oldValue == newValue)
+            return;
+        switch (name) {
+            case "hud":
+                this.isHud = newValue == "true";
+                break;
+        }
+    }
+    showMTRS(_active) {
+        this.mtrsVisible = _active;
+    }
+    isMTRSVisible() {
+        return this.mtrsVisible;
+    }
+    construct() {
+        Utils.RemoveAllChildren(this);
+        this.graduations = [];
+        this.borderSize = 0;
+        this.groundRibbonHasFixedHeight = false;
+        this.groundLineSVGHeight = 0;
+        this.thousandIndicator = null;
+        this.targetAltitudeIndicatorSVGText = null;
+        this.cursorSVGAltitudeLevelShape = null;
+        this.cursorIntegrals = null;
+        this.cursorDecimals = null;
+        if (this.aircraft == Aircraft.CJ4) {
+            this.construct_CJ4();
+        }
+        else if (this.aircraft == Aircraft.B747_8) {
+            this.construct_B747_8();
+        }
+        else if (this.aircraft == Aircraft.AS01B) {
+            this.construct_AS01B();
+        }
+        else {
+            this.construct_A320_Neo();
+        }
+    }
+    construct_CJ4() {
+        let selAlt = Simplane.getAutoPilotSelectedAltitudeLockValue()
+        this.originalTargetAltitude = selAlt > -1 ? selAlt : 0;
+        this.targetAltitudeChanged = false;
+        this.rootSVG = document.createElementNS(Avionics.SVG.NS, "svg");
+        this.rootSVG.setAttribute("id", "ViewBox");
+        this.rootSVG.setAttribute("viewBox", "0 0 250 550");
+        var width = 140;
+        var height = 415;
+        var posX = width * 0.5;
+        var posY = 452.5;
+        var gradWidth = 110;
+        this.refHeight = height;
+        this.nbPrimaryGraduations = 7;
+        this.nbSecondaryGraduations = 0;
+        this.graduationSpacing = 90;
+        this.totalGraduations = this.nbPrimaryGraduations + ((this.nbPrimaryGraduations - 1) * this.nbSecondaryGraduations);
+        this.graduationScroller = new Avionics.Scroller(this.nbPrimaryGraduations, 100, true);
+        this.cursorIntegrals = new Array();
+        this.cursorIntegrals.push(new CJ4_AltitudeScroller(3, 52, 1, 10, 1000));
+        this.cursorIntegrals.push(new CJ4_AltitudeScroller(3, 52, 1, 10, 100));
+        this.cursorIntegrals.push(new CJ4_AltitudeScroller(3, 52, 1, 10, 10));
+        this.cursorDecimals = new CJ4_AltitudeScroller(5, 25, 20, 100);
+        if (!this.rootGroup) {
+            this.rootGroup = document.createElementNS(Avionics.SVG.NS, "g");
+            this.rootGroup.setAttribute("id", "Altimeter");
+        }
+        else {
+            Utils.RemoveAllChildren(this.rootGroup);
+        }
+
+        this.pressureBoxGroup = document.createElementNS(Avionics.SVG.NS, "g");
+        this.pressureBoxGroup.setAttribute("id", "PressureBoxGroup");
+
+        this.pressureSVGBox = document.createElementNS(Avionics.SVG.NS, "rect");
+        this.pressureSVGBox.setAttribute("id", "PressureBox");
+        this.pressureSVGBox.setAttribute("fill", "black");
+        this.pressureSVGBox.setAttribute("stroke", "white");
+        this.pressureSVGBox.setAttribute("stroke-width", "2");
+        this.pressureSVGBox.setAttribute("x", (posX - 68).toString());
+        this.pressureSVGBox.setAttribute("y", (posY + 2).toString());
+        this.pressureSVGBox.setAttribute("width", "135");
+        this.pressureSVGBox.setAttribute("height", "70");
+        this.pressureBoxGroup.appendChild(this.pressureSVGBox);
+
+        this.pressureArrow = document.createElementNS(Avionics.SVG.NS, "path");
+        this.pressureArrow.setAttribute("fill", "white");
+        this.pressureArrow.setAttribute("d", "M 126 505 l 0 -6 l -3 0 l 4.44 -6.96 l 4.56 6.96 l -3 0 l 0 12 l 3 0 l -4.56 6.96 l -4.44 -6.96 l 3 0 l 0 -6 z");
+        this.pressureArrow.setAttribute("stroke", "white");
+        this.pressureArrow.setAttribute("stroke-width", "1.5");
+        this.pressureBoxGroup.appendChild(this.pressureArrow);
+
+        this.pressurePresetLeftPart = document.createElementNS(Avionics.SVG.NS, "text");
+        this.pressurePresetLeftPart.textContent = "29";
+        this.pressurePresetLeftPart.setAttribute("id", "pressurePresetLeftPart");
+        this.pressurePresetLeftPart.setAttribute("x", (posX - 65).toString());
+        this.pressurePresetLeftPart.setAttribute("y", (posY + 65).toString());
+        this.pressurePresetLeftPart.setAttribute("fill", "white");
+        this.pressurePresetLeftPart.setAttribute("font-size", (this.fontSize * 1.2).toString());
+        this.pressurePresetLeftPart.setAttribute("font-family", "Roboto-Light");
+        this.pressurePresetLeftPart.setAttribute("text-anchor", "center");
+        this.pressureBoxGroup.appendChild(this.pressurePresetLeftPart);
+
+        this.pressurePresetCenterPart = document.createElementNS(Avionics.SVG.NS, "text");
+        this.pressurePresetCenterPart.textContent = ".";
+        this.pressurePresetCenterPart.setAttribute("id", "pressurePresetCenterPart");
+        this.pressurePresetCenterPart.setAttribute("x", (posX - 46).toString());
+        this.pressurePresetCenterPart.setAttribute("y", (posY + 65).toString());
+        this.pressurePresetCenterPart.setAttribute("fill", "white");
+        this.pressurePresetCenterPart.setAttribute("font-size", (this.fontSize * 2.3).toString());
+        this.pressurePresetCenterPart.setAttribute("font-family", "Roboto-Light");
+        this.pressurePresetCenterPart.setAttribute("text-anchor", "center");
+        this.pressureBoxGroup.appendChild(this.pressurePresetCenterPart);
+
+        this.pressurePresetRightPart = document.createElementNS(Avionics.SVG.NS, "text");
+        this.pressurePresetRightPart.textContent = "92";
+        this.pressurePresetRightPart.setAttribute("id", "pressurePresetRightPart");
+        this.pressurePresetRightPart.setAttribute("x", (posX - 27).toString());
+        this.pressurePresetRightPart.setAttribute("y", (posY + 65).toString());
+        this.pressurePresetRightPart.setAttribute("fill", "white");
+        this.pressurePresetRightPart.setAttribute("font-size", (this.fontSize * 1.2).toString());
+        this.pressurePresetRightPart.setAttribute("font-family", "Roboto-Light");
+        this.pressurePresetRightPart.setAttribute("text-anchor", "center");
+        this.pressureBoxGroup.appendChild(this.pressurePresetRightPart);
+
+        this.pressurePresetUnits = document.createElementNS(Avionics.SVG.NS, "text");
+        this.pressurePresetUnits.textContent = "";
+        this.pressurePresetUnits.setAttribute("id", "PressurePreset");
+        this.pressurePresetUnits.setAttribute("x", (posX + 6).toString());
+        this.pressurePresetUnits.setAttribute("y", (posY + 65).toString());
+        this.pressurePresetUnits.setAttribute("fill", "white");
+        this.pressurePresetUnits.setAttribute("stroke", "white");
+        this.pressurePresetUnits.setAttribute("font-size", (this.fontSize * 1.0).toString());
+        this.pressurePresetUnits.setAttribute("font-family", "Roboto-Light");
+        this.pressurePresetUnits.setAttribute("text-anchor", "left");
+        this.pressureBoxGroup.appendChild(this.pressurePresetUnits);
+
+        this.rootGroup.appendChild(this.pressureBoxGroup);
+        
+        this.pressureSVGLeftPart = document.createElementNS(Avionics.SVG.NS, "text");
+        this.pressureSVGLeftPart.textContent = "";
+        this.pressureSVGLeftPart.setAttribute("id", "PressureSVGLeftPart");
+        this.pressureSVGLeftPart.setAttribute("x", (posX - 59).toString());
+        this.pressureSVGLeftPart.setAttribute("y", (posY + 30).toString());
+        this.pressureSVGLeftPart.setAttribute("fill", "var(--cyan)");
+        this.pressureSVGLeftPart.setAttribute("stroke", "black");
+        this.pressureSVGLeftPart.setAttribute("stroke-width", "5px");
+        this.pressureSVGLeftPart.setAttribute("font-size", (this.fontSize * 1.2).toString());
+        this.pressureSVGLeftPart.setAttribute("font-family", "Roboto-Light");
+        this.pressureSVGLeftPart.setAttribute("text-anchor", "center");
+        this.pressureSVGLeftPart.setAttribute("letter-spacing", "0.0");
+        this.rootGroup.appendChild(this.pressureSVGLeftPart);
+
+        this.pressureSVGCenterPart = document.createElementNS(Avionics.SVG.NS, "text");
+        this.pressureSVGCenterPart.textContent = "";
+        this.pressureSVGCenterPart.setAttribute("id", "PressureSVGCenterPart");
+        this.pressureSVGCenterPart.setAttribute("x", (posX - 39).toString());
+        this.pressureSVGCenterPart.setAttribute("y", (posY + 30).toString());
+        this.pressureSVGCenterPart.setAttribute("fill", "var(--cyan)");
+        this.pressureSVGCenterPart.setAttribute("stroke", "black");
+        this.pressureSVGCenterPart.setAttribute("stroke-width", "4px");
+        this.pressureSVGCenterPart.setAttribute("font-size", (this.fontSize * 2.3).toString());
+        this.pressureSVGCenterPart.setAttribute("font-family", "Roboto-Light");
+        this.pressureSVGCenterPart.setAttribute("text-anchor", "center");
+        this.pressureSVGCenterPart.setAttribute("letter-spacing", "0.0");
+        this.rootGroup.appendChild(this.pressureSVGCenterPart);
+
+        this.pressureSVGRightPart = document.createElementNS(Avionics.SVG.NS, "text");
+        this.pressureSVGRightPart.textContent = "";
+        this.pressureSVGRightPart.setAttribute("id", "PressureSVGRightPart");
+        this.pressureSVGRightPart.setAttribute("x", (posX - 20).toString());
+        this.pressureSVGRightPart.setAttribute("y", (posY + 30).toString());
+        this.pressureSVGRightPart.setAttribute("fill", "var(--cyan)");
+        this.pressureSVGRightPart.setAttribute("stroke", "black");
+        this.pressureSVGRightPart.setAttribute("stroke-width", "5px");
+        this.pressureSVGRightPart.setAttribute("font-size", (this.fontSize * 1.2).toString());
+        this.pressureSVGRightPart.setAttribute("font-family", "Roboto-Light");
+        this.pressureSVGRightPart.setAttribute("text-anchor", "center");
+        this.pressureSVGRightPart.setAttribute("letter-spacing", "0.0");
+        this.rootGroup.appendChild(this.pressureSVGRightPart);
+
+        this.pressureSVGUnits = document.createElementNS(Avionics.SVG.NS, "text");
+        this.pressureSVGUnits.textContent = "";
+        this.pressureSVGUnits.setAttribute("id", "PressureSVGUnits");
+        this.pressureSVGUnits.setAttribute("x", (posX + 16).toString());
+        this.pressureSVGUnits.setAttribute("y", (posY + 30).toString());
+        this.pressureSVGUnits.setAttribute("fill", "var(--cyan)");
+        this.pressureSVGUnits.setAttribute("stroke", "black");
+        this.pressureSVGUnits.setAttribute("stroke-width", "5px");
+        this.pressureSVGUnits.setAttribute("font-size", (this.fontSize * 1.0).toString());
+        this.pressureSVGUnits.setAttribute("font-family", "Roboto-Light");
+        this.pressureSVGUnits.setAttribute("text-anchor", "left");
+        this.rootGroup.appendChild(this.pressureSVGUnits);
+
+        posY -= height;
+        if (!this.centerSVG) {
+            this.centerSVG = document.createElementNS(Avionics.SVG.NS, "svg");
+            this.centerSVG.setAttribute("id", "CenterGroup");
+        }
+        else
+            Utils.RemoveAllChildren(this.centerSVG);
+        this.centerSVG.setAttribute("x", (posX - width * 0.5).toString());
+        this.centerSVG.setAttribute("y", posY.toString());
+        this.centerSVG.setAttribute("width", width.toString());
+        this.centerSVG.setAttribute("height", height.toString());
+        this.centerSVG.setAttribute("viewBox", "0 0 " + width + " " + height);
+        this.centerSVG.setAttribute("overflow", "hidden");
+        {
+            var _top = 0;
+            var _left = 0;
+            var _width = width;
+            var _height = height;
+            var bg = document.createElementNS(Avionics.SVG.NS, "rect");
+            diffAndSetAttribute(bg, "x", _left.toString());
+            diffAndSetAttribute(bg, "y", _top.toString());
+            diffAndSetAttribute(bg, "width", _width.toString());
+            diffAndSetAttribute(bg, "height", _height.toString());
+            diffAndSetAttribute(bg, "fill", "black");
+            diffAndSetAttribute(bg, "fill-opacity", "0.4");
+            this.centerSVG.appendChild(bg);
+
+            this.radioMinsRect = document.createElementNS(Avionics.SVG.NS, "rect");
+            this.radioMinsRect.setAttribute("id", "radioMins");
+            this.radioMinsRect.setAttribute("fill", "none");
+            this.radioMinsRect.setAttribute("stroke", "var(--cyan)");
+            this.radioMinsRect.setAttribute("stroke-width", "2");
+            this.radioMinsRect.setAttribute("x", "4");
+            this.radioMinsRect.setAttribute("y", "0");
+            this.radioMinsRect.setAttribute("width", "4");
+            this.radioMinsRect.setAttribute("height", "100");
+            this.centerSVG.appendChild(this.radioMinsRect);
+
+            this.groundRibbonHasFixedHeight = true;
+            var groundRibbonPosX = _left;
+            var groundRibbonPosY = 0;
+            var groundRibbonWidth = _width;
+            var groundRibbonHeight = _height;
+            if (!this.groundRibbonSVG) {
+                this.groundRibbonSVG = document.createElementNS(Avionics.SVG.NS, "svg");
+                this.groundRibbonSVG.setAttribute("id", "GroundRibbonGroup");
+            }
+            else
+                Utils.RemoveAllChildren(this.groundRibbonSVG);
+            this.groundRibbonSVG.setAttribute("x", groundRibbonPosX.toString());
+            this.groundRibbonSVG.setAttribute("y", groundRibbonPosY.toString());
+            this.groundRibbonSVG.setAttribute("width", groundRibbonWidth.toString());
+            this.groundRibbonSVG.setAttribute("height", groundRibbonHeight.toString());
+            this.groundRibbonSVG.setAttribute("viewBox", "0 0 " + groundRibbonWidth + " " + groundRibbonHeight);
+            {
+                var dashHeight = 6;
+                var dashEndPos = _height;
+                var dashPos = -240;
+                while (dashPos < dashEndPos) {
+                    let dashLine = document.createElementNS(Avionics.SVG.NS, "rect");
+                    diffAndSetAttribute(dashLine, "x", "0");
+                    diffAndSetAttribute(dashLine, "y", dashPos.toString());
+                    diffAndSetAttribute(dashLine, "width", groundRibbonWidth.toString());
+                    diffAndSetAttribute(dashLine, "height", dashHeight.toString());
+                    diffAndSetAttribute(dashLine, "transform", "skewY(53)");
+                    diffAndSetAttribute(dashLine, "fill", "var(--true-orange)");
+                    this.groundRibbonSVG.appendChild(dashLine);
+                    dashPos += dashHeight * 6.5;
+                }
+                if (!this.groundRibbonSVGShape)
+                    this.groundRibbonSVGShape = document.createElementNS(Avionics.SVG.NS, "rect");
+                this.groundRibbonSVGShape.setAttribute("fill", "var(--true-orange)");
+                this.groundRibbonSVGShape.setAttribute("stroke", "var(--true-orange)");
+                this.groundRibbonSVGShape.setAttribute("stroke-width", "2");
+                this.groundRibbonSVGShape.setAttribute("width", groundRibbonWidth.toString());
+                this.groundRibbonSVGShape.setAttribute("height", "2");
+                this.groundRibbonSVGShape.setAttribute("x", "0");
+                this.groundRibbonSVG.appendChild(this.groundRibbonSVGShape);
+            }
+            this.centerSVG.appendChild(this.groundRibbonSVG);
+
+            this.graduationScrollPosX = _left + gradWidth;
+            this.graduationScrollPosY = _top + _height * 0.5;
+            for (var i = 0; i < this.totalGraduations; i++) {
+                var line = new Avionics.SVGGraduation();
+                line.IsPrimary = true;
+                if (this.nbSecondaryGraduations > 0 && (i % (this.nbSecondaryGraduations + 1)))
+                    line.IsPrimary = false;
+                var lineWidth = line.IsPrimary ? 15 : 4;
+                line.SVGLine = document.createElementNS(Avionics.SVG.NS, "rect");
+                line.SVGLine.setAttribute("x", "-2");
+                line.SVGLine.setAttribute("width", lineWidth.toString());
+                line.SVGLine.setAttribute("height", "2");
+                line.SVGLine.setAttribute("fill", "white");
+                if (line.IsPrimary) {
+                    line.SVGText1 = document.createElementNS(Avionics.SVG.NS, "text");
+                    line.SVGText1.setAttribute("x", "-36");
+                    line.SVGText1.setAttribute("y", "6");
+                    line.SVGText1.setAttribute("fill", "white");
+                    line.SVGText1.setAttribute("font-size", (this.fontSize).toString());
+                    line.SVGText1.setAttribute("font-family", "Roboto-Light");
+                    line.SVGText1.setAttribute("text-anchor", "end");
+                    line.SVGText1.setAttribute("alignment-baseline", "central");
+                    line.SVGText2 = document.createElementNS(Avionics.SVG.NS, "text");
+                    line.SVGText2.setAttribute("x", "-34");
+                    line.SVGText2.setAttribute("y", "4");
+                    line.SVGText2.setAttribute("fill", "white");
+                    line.SVGText2.setAttribute("font-size", (this.fontSize * 0.72).toString());
+                    line.SVGText2.setAttribute("font-family", "Roboto-Light");
+                    line.SVGText2.setAttribute("text-anchor", "start");
+                    line.SVGText2.setAttribute("alignment-baseline", "central");
+                }
+                this.graduations.push(line);
+            }
+            var graduationGroup = document.createElementNS(Avionics.SVG.NS, "g");
+            diffAndSetAttribute(graduationGroup, "id", "graduationGroup");
+            for (var i = 0; i < this.totalGraduations; i++) {
+                var line = this.graduations[i];
+                graduationGroup.appendChild(line.SVGLine);
+                if (line.SVGText1)
+                    graduationGroup.appendChild(line.SVGText1);
+                if (line.SVGText2)
+                    graduationGroup.appendChild(line.SVGText2);
+            }
+            this.centerSVG.appendChild(graduationGroup);
+
+            var cursorPosX = _left + 12;
+            var cursorPosY = _top + _height * 0.5;
+            var cursorWidth = width;
+            var cursorHeight = 80;
+            if (!this.cursorSVG) {
+                this.cursorSVG = document.createElementNS(Avionics.SVG.NS, "svg");
+                this.cursorSVG.setAttribute("id", "CursorGroup");
+            }
+            else
+                Utils.RemoveAllChildren(this.cursorSVG);
+            this.cursorSVG.setAttribute("x", cursorPosX.toString());
+            this.cursorSVG.setAttribute("y", (cursorPosY - cursorHeight * 0.5 - 25).toString());
+            this.cursorSVG.setAttribute("width", cursorWidth.toString());
+            this.cursorSVG.setAttribute("height", (cursorHeight + 25).toString());
+            this.cursorSVG.setAttribute("viewBox", "0 -25 " + cursorWidth + " " + (cursorHeight + 25));
+            {
+                this.cursorSVGDefs = document.createElementNS(Avionics.SVG.NS, "defs");
+                this.cursorSVGClip = document.createElementNS(Avionics.SVG.NS, "clipPath");
+                this.cursorSVGClip.setAttribute("id", "AltCursorClip");
+                this.cursorSVGClipShape = document.createElementNS(Avionics.SVG.NS, "path");
+                this.cursorSVGClipShape.setAttribute("d", "M 1 6 L 95 6 L 95 30 L 105 40 L 95 50 L 95 74 L 1 74 Z");
+                this.cursorSVGClip.appendChild(this.cursorSVGClipShape);
+                this.cursorSVGDefs.appendChild(this.cursorSVGClip);
+                this.cursorSVG.appendChild(this.cursorSVGDefs);
+
+                if (!this.cursorSVGShape)
+                    this.cursorSVGShape = document.createElementNS(Avionics.SVG.NS, "path");
+                this.cursorSVGShape.setAttribute("fill", "black");
+                this.cursorSVGShape.setAttribute("d", "M0 5 L95 5 L95 30 L105 40 L95 50 L95 75 L0 75 Z");
+                this.cursorSVGShape.setAttribute("stroke", "white");
+                this.cursorSVGShape.setAttribute("stroke-width", "1.5");
+                this.cursorSVG.appendChild(this.cursorSVGShape);
+                var _cursorPosX = -3;
+                var _cursorPosY = cursorHeight * 0.5;
+                this.cursorSVGIntegralContainer = document.createElementNS(Avionics.SVG.NS, "g");
+                this.cursorSVGIntegralContainer.setAttribute("clip-path", "url(#AltCursorClip)");
+                this.cursorIntegrals[0].construct(this.cursorSVGIntegralContainer, _cursorPosX + 27, _cursorPosY + 5, _width, "Roboto-Bold", this.fontSize * 1.55, "var(--green)");
+                this.cursorIntegrals[1].construct(this.cursorSVGIntegralContainer, _cursorPosX + 46, _cursorPosY + 5, _width, "Roboto-Bold", this.fontSize * 1.55, "var(--green)");
+                this.cursorIntegrals[2].construct(this.cursorSVGIntegralContainer, _cursorPosX + 65, _cursorPosY + 5, _width, "Roboto-Bold", this.fontSize * 1.55, "var(--green)");
+                this.cursorDecimals.construct(this.cursorSVGIntegralContainer, _cursorPosX + 93, _cursorPosY + 5, _width, "Roboto-Bold", this.fontSize * 0.95, "var(--green)");
+                this.cursorSVG.appendChild(this.cursorSVGIntegralContainer);
+                this.cursorM = document.createElementNS(Avionics.SVG.NS, "g");
+                this.cursorM.setAttribute("visibility", "hidden");
+                this.cursorMSVGShape = document.createElementNS(Avionics.SVG.NS, "rect");
+                this.cursorMSVGShape.setAttribute("x", "0");
+                this.cursorMSVGShape.setAttribute("y", "-25");
+                this.cursorMSVGShape.setAttribute("width", "95");
+                this.cursorMSVGShape.setAttribute("height", "30");
+                this.cursorMSVGShape.setAttribute("fill", "black");
+                this.cursorMSVGShape.setAttribute("stroke", "white");
+                this.cursorMSVGShape.setAttribute("stroke-width", "1.5");
+                this.cursorM.appendChild(this.cursorMSVGShape);
+                this.CursorMNumber = document.createElementNS(Avionics.SVG.NS, "text");
+                this.CursorMNumber.setAttribute("x", "75");
+                this.CursorMNumber.setAttribute("y", "-1.5");
+                this.CursorMNumber.setAttribute("font-size", (this.fontSize * 1).toString());
+                this.CursorMNumber.setAttribute("text-anchor", "end");
+                this.cursorM.appendChild(this.CursorMNumber);
+                this.CursorMM = document.createElementNS(Avionics.SVG.NS, "text");
+                this.CursorMM.textContent = "M";
+                this.CursorMM.setAttribute("x", "90");
+                this.CursorMM.setAttribute("y", "-1.5");
+                this.CursorMM.setAttribute("font-size", (this.fontSize * 1).toString());
+                this.CursorMM.setAttribute("text-anchor", "end");
+                this.CursorMM.setAttribute("id", "MeterUnit");
+                this.cursorM.appendChild(this.CursorMM);
+                this.cursorSVG.appendChild(this.cursorM);
+                this.centerSVG.appendChild(this.cursorSVG);
+            }
+
+            var targetAltitudeIndicatorPosX = gradWidth - 13;
+            var targetAltitudeIndicatorPosY = _top + _height * 0.5;
+            var targetAltitudeIndicatorWidth = 100;
+            var targetAltitudeIndicatorHeight = 100;
+            if (!this.targetAltitudeIndicatorSVG) {
+                this.targetAltitudeIndicatorSVG = document.createElementNS(Avionics.SVG.NS, "svg");
+                this.targetAltitudeIndicatorSVG.setAttribute("id", "TargetAltitudeIndicator");
+            }
+            else
+                Utils.RemoveAllChildren(this.targetAltitudeIndicatorSVG);
+            this.targetAltitudeIndicatorSVG.setAttribute("visibility", "hidden");
+            this.targetAltitudeIndicatorSVG.setAttribute("x", targetAltitudeIndicatorPosX.toString());
+            this.targetAltitudeIndicatorSVG.setAttribute("y", (targetAltitudeIndicatorPosY - targetAltitudeIndicatorHeight * 0.5).toString());
+            this.targetAltitudeIndicatorSVG.setAttribute("width", targetAltitudeIndicatorWidth.toString());
+            this.targetAltitudeIndicatorSVG.setAttribute("height", targetAltitudeIndicatorHeight.toString());
+            this.targetAltitudeIndicatorSVG.setAttribute("viewBox", "0 0 100 100");
+            {
+                if (!this.targetAltitudeIndicatorSVGShape)
+                    this.targetAltitudeIndicatorSVGShape = document.createElementNS(Avionics.SVG.NS, "path");
+                this.targetAltitudeIndicatorSVGShape.setAttribute("fill", "none");
+                this.targetAltitudeIndicatorSVGShape.setAttribute("stroke", "var(--cyan)");
+                this.targetAltitudeIndicatorSVGShape.setAttribute("stroke-width", "3");
+                this.targetAltitudeIndicatorSVGShape.setAttribute("d", "M 12 15 L 39 15 L 39 32 L 24 50 L 39 68 L 39 85 L 12 85");
+                this.targetAltitudeIndicatorSVG.appendChild(this.targetAltitudeIndicatorSVGShape);
+            }
+            this.centerSVG.appendChild(this.targetAltitudeIndicatorSVG);
+
+            var baroMinsPosX = gradWidth - 34;
+            var baroMinsPosY = _top + _height * 0.5;
+            var baroMinsWidth = 100;
+            var baroMinsHeight = 100;
+            if (!this.baroMinsSVG) {
+                this.baroMinsSVG = document.createElementNS(Avionics.SVG.NS, "svg");
+                this.baroMinsSVG.setAttribute("id", "BaroMinsIndicator");
+            }
+            else
+                Utils.RemoveAllChildren(this.baroMinsSVG);
+            this.baroMinsSVG.setAttribute("x", baroMinsPosX.toString());
+            this.baroMinsSVG.setAttribute("y", (baroMinsPosY - baroMinsHeight * 0.5).toString());
+            this.baroMinsSVG.setAttribute("width", baroMinsWidth.toString());
+            this.baroMinsSVG.setAttribute("height", baroMinsHeight.toString());
+            this.baroMinsSVG.setAttribute("viewBox", "-19 0 100 100");
+            {
+                if (!this.baroMinsShape)
+                    this.baroMinsPointer = document.createElementNS(Avionics.SVG.NS, "path");
+                this.baroMinsPointer.setAttribute("d", "M -50 50 L 24 50 L 39 30 L 39 70 L 24 50 Z");
+                this.baroMinsPointer.setAttribute("fill", "none");
+                this.baroMinsPointer.setAttribute("stroke", "var(--cyan)");
+                this.baroMinsPointer.setAttribute("stroke-width", "2");
+                this.baroMinsPointer.setAttribute("fill", "var(--cyan)");
+                this.baroMinsSVG.appendChild(this.baroMinsPointer);
+            }
+            this.centerSVG.appendChild(this.baroMinsSVG);
+        }
+        this.rootGroup.appendChild(this.centerSVG);
+
+        this.targetAltitudeM = document.createElementNS(Avionics.SVG.NS, "g");
+        this.targetAltitudeM.setAttribute("id", "targetAltitudeM");
+        this.targetAltitudeM.setAttribute("visibility", "hidden");
+        this.targetAltitudeMBgSVG = document.createElementNS(Avionics.SVG.NS, "rect");
+        this.targetAltitudeMBgSVG.setAttribute("fill", "black");
+        this.targetAltitudeMBgSVG.setAttribute("x", "22");
+        this.targetAltitudeMBgSVG.setAttribute("y", (posY - 30).toString());
+        this.targetAltitudeMBgSVG.setAttribute("width", "87");
+        this.targetAltitudeMBgSVG.setAttribute("height", "25");
+        this.targetAltitudeMBgSVG.setAttribute("fill-opacity", "0.5");
+        this.targetAltitudeM.appendChild(this.targetAltitudeMBgSVG);
+        this.targetAltitudeMTextSVG1 = document.createElementNS(Avionics.SVG.NS, "text");
+        this.targetAltitudeMTextSVG1.textContent = "-----";
+        this.targetAltitudeMTextSVG1.setAttribute("x", "92");
+        this.targetAltitudeMTextSVG1.setAttribute("y", (posY - 10).toString());
+        this.targetAltitudeMTextSVG1.setAttribute("width", _width.toString());
+        this.targetAltitudeMTextSVG1.setAttribute("fill", "var(--cyan)");
+        this.targetAltitudeMTextSVG1.setAttribute("font-size", (this.fontSize * 1.0).toString());
+        this.targetAltitudeMTextSVG1.setAttribute("font-family", "Roboto-Light");
+        this.targetAltitudeMTextSVG1.setAttribute("text-anchor", "end");
+        this.targetAltitudeMTextSVG1.setAttribute("alignment-baseline", "bottom");
+        this.targetAltitudeM.appendChild(this.targetAltitudeMTextSVG1);
+        this.targetAltitudeMTextSVG2 = document.createElementNS(Avionics.SVG.NS, "text");
+        this.targetAltitudeMTextSVG2.textContent = "M";
+        this.targetAltitudeMTextSVG2.setAttribute("x", "107");
+        this.targetAltitudeMTextSVG2.setAttribute("y", (posY - 10).toString());
+        this.targetAltitudeMTextSVG2.setAttribute("fill", "var(--cyan)");
+        this.targetAltitudeMTextSVG2.setAttribute("font-size", (this.fontSize * 1.0).toString());
+        this.targetAltitudeMTextSVG2.setAttribute("font-family", "Roboto-Light");
+        this.targetAltitudeMTextSVG2.setAttribute("text-anchor", "end");
+        this.targetAltitudeMTextSVG2.setAttribute("alignment-baseline", "bottom");
+        this.targetAltitudeM.appendChild(this.targetAltitudeMTextSVG2);
+        this.rootGroup.appendChild(this.targetAltitudeM);
+
+        this.targetAltitude = document.createElementNS(Avionics.SVG.NS, "g");
+        this.targetAltitude.setAttribute("id", "TargetAltitude");
+        this.targetAltitude.setAttribute("visibility", "hidden");
+        this.targetAltitudeBgSVG = document.createElementNS(Avionics.SVG.NS, "rect");
+        this.targetAltitudeBgSVG.setAttribute("fill", "black");
+        this.targetAltitudeBgSVG.setAttribute("x", "3");
+        this.targetAltitudeBgSVG.setAttribute("y", (posY - 45).toString());
+        this.targetAltitudeBgSVG.setAttribute("width", "110");
+        this.targetAltitudeBgSVG.setAttribute("height", "43");
+        this.targetAltitudeBgSVG.setAttribute("fill-opacity", "0.4");
+        this.targetAltitude.appendChild(this.targetAltitudeBgSVG);
+        this.targetAltitudeTextSVG1 = document.createElementNS(Avionics.SVG.NS, "text");
+        this.targetAltitudeTextSVG1.setAttribute("x", "78");
+        this.targetAltitudeTextSVG1.setAttribute("y", (posY - 5).toString());
+        this.targetAltitudeTextSVG1.setAttribute("fill", "var(--cyan)");
+        this.targetAltitudeTextSVG1.setAttribute("font-size", (this.fontSize * 1.7).toString());
+        this.targetAltitudeTextSVG1.setAttribute("font-family", "Roboto-Light");
+        this.targetAltitudeTextSVG1.setAttribute("letter-spacing", "2");
+        this.targetAltitudeTextSVG1.setAttribute("text-anchor", "end");
+        this.targetAltitudeTextSVG1.setAttribute("alignment-baseline", "bottom");
+        this.targetAltitude.appendChild(this.targetAltitudeTextSVG1);
+        this.targetAltitudeTextSVG2 = document.createElementNS(Avionics.SVG.NS, "text");
+        this.targetAltitudeTextSVG2.textContent = "-----";
+        this.targetAltitudeTextSVG2.setAttribute("x", "30");
+        this.targetAltitudeTextSVG2.setAttribute("y", (posY - 5).toString());
+        this.targetAltitudeTextSVG2.setAttribute("width", _width.toString());
+        this.targetAltitudeTextSVG2.setAttribute("fill", "var(--cyan)");
+        this.targetAltitudeTextSVG2.setAttribute("font-size", (this.fontSize * 1.0).toString());
+        this.targetAltitudeTextSVG2.setAttribute("font-family", "Roboto-Light");
+        this.targetAltitudeTextSVG2.setAttribute("text-anchor", "start");
+        this.targetAltitudeTextSVG2.setAttribute("alignment-baseline", "bottom");
+        this.targetAltitude.appendChild(this.targetAltitudeTextSVG2);
+        this.rootGroup.appendChild(this.targetAltitude);
+
+        let borderline = document.createElementNS(Avionics.SVG.NS, "line");
+        let blx = "140";
+        diffAndSetAttribute(borderline, "x1", blx);
+        diffAndSetAttribute(borderline, "y1", "37");
+        diffAndSetAttribute(borderline, "x2", blx);
+        diffAndSetAttribute(borderline, "y2", "453");
+        diffAndSetAttribute(borderline, "stroke", "#909090");
+        diffAndSetAttribute(borderline, "stroke-width", "3");
+        this.rootGroup.appendChild(borderline);
+
+        this.rootSVG.appendChild(this.rootGroup);
+        this.appendChild(this.rootSVG);
+    }
+    construct_B747_8() {
+        this.rootSVG = document.createElementNS(Avionics.SVG.NS, "svg");
+        this.rootSVG.setAttribute("id", "ViewBox");
+        this.rootSVG.setAttribute("viewBox", "0 0 250 800");
+        var posX = 100;
+        var posY = 0;
+        var width = 105;
+        var height = 640;
+        var arcWidth = 70;
+        this.refHeight = height;
+        this.nbSecondaryGraduations = 1;
+        this.totalGraduations = this.nbPrimaryGraduations + ((this.nbPrimaryGraduations - 1) * this.nbSecondaryGraduations);
+        this.graduationSpacing = 80;
+        this.graduationScroller = new Avionics.Scroller(this.nbPrimaryGraduations, 200, true);
+        this.cursorIntegrals = new Array();
+        this.cursorIntegrals.push(new Avionics.AltitudeScroller(3, 55, 1, 10, 1000));
+        this.cursorIntegrals.push(new Avionics.AltitudeScroller(3, 55, 1, 10, 100));
+        this.cursorIntegrals.push(new Avionics.AltitudeScroller(3, 55, 1, 10, 10));
+        this.cursorDecimals = new Avionics.AltitudeScroller(5, 25, 20, 100);
+        if (!this.rootGroup) {
+            this.rootGroup = document.createElementNS(Avionics.SVG.NS, "g");
+            this.rootGroup.setAttribute("id", "Altimeter");
+        }
+        else {
+            Utils.RemoveAllChildren(this.rootGroup);
+        }
+        var sideTextHeight = 70;
+        posY += sideTextHeight * 0.5;
+        this.targetAltitudeTextSVG1 = document.createElementNS(Avionics.SVG.NS, "text");
+        this.targetAltitudeTextSVG1.setAttribute("x", "115");
+        this.targetAltitudeTextSVG1.setAttribute("y", (posY + sideTextHeight * 0.5).toString());
+        this.targetAltitudeTextSVG1.setAttribute("fill", "#D570FF");
+        this.targetAltitudeTextSVG1.setAttribute("font-size", (this.fontSize * 1.6).toString());
+        this.targetAltitudeTextSVG1.setAttribute("font-family", "Roboto-Bold");
+        this.targetAltitudeTextSVG1.setAttribute("text-anchor", "end");
+        this.targetAltitudeTextSVG1.setAttribute("alignment-baseline", "bottom");
+        this.rootGroup.appendChild(this.targetAltitudeTextSVG1);
+        this.targetAltitudeTextSVG2 = document.createElementNS(Avionics.SVG.NS, "text");
+        this.targetAltitudeTextSVG2.setAttribute("x", "115");
+        this.targetAltitudeTextSVG2.setAttribute("y", (posY + sideTextHeight * 0.5).toString());
+        this.targetAltitudeTextSVG2.setAttribute("width", width.toString());
+        this.targetAltitudeTextSVG2.setAttribute("fill", "#D570FF");
+        this.targetAltitudeTextSVG2.setAttribute("font-size", (this.fontSize * 1.3).toString());
+        this.targetAltitudeTextSVG2.setAttribute("font-family", "Roboto-Bold");
+        this.targetAltitudeTextSVG2.setAttribute("text-anchor", "start");
+        this.targetAltitudeTextSVG2.setAttribute("alignment-baseline", "bottom");
+        this.rootGroup.appendChild(this.targetAltitudeTextSVG2);
+        posY += sideTextHeight * 0.835;
+        if (!this.centerSVG) {
+            this.centerSVG = document.createElementNS(Avionics.SVG.NS, "svg");
+            this.centerSVG.setAttribute("id", "CenterGroup");
+        }
+        else
+            Utils.RemoveAllChildren(this.centerSVG);
+        this.centerSVG.setAttribute("x", (posX - width * 0.5).toString());
+        this.centerSVG.setAttribute("y", posY.toString());
+        this.centerSVG.setAttribute("width", (width + arcWidth).toString());
+        this.centerSVG.setAttribute("height", height.toString());
+        this.centerSVG.setAttribute("viewBox", "0 0 " + (width + arcWidth) + " " + height);
+        {
+            var _top = 0;
+            var _left = 20;
+            var _width = width;
+            var _height = height;
+            var bg = document.createElementNS(Avionics.SVG.NS, "rect");
+            diffAndSetAttribute(bg, "x", _left.toString());
+            diffAndSetAttribute(bg, "y", _top.toString());
+            diffAndSetAttribute(bg, "width", _width.toString());
+            diffAndSetAttribute(bg, "height", _height.toString());
+            diffAndSetAttribute(bg, "fill", "#343B51");
+            this.centerSVG.appendChild(bg);
+            this.graduationScrollPosX = _left;
+            this.graduationScrollPosY = _top + _height * 0.5;
+            for (var i = 0; i < this.totalGraduations; i++) {
+                var line = new Avionics.SVGGraduation();
+                line.IsPrimary = true;
+                if (this.nbSecondaryGraduations > 0 && (i % (this.nbSecondaryGraduations + 1)))
+                    line.IsPrimary = false;
+                var lineWidth = (line.IsPrimary) ? 22 : 22;
+                var lineHeight = (line.IsPrimary) ? 3 : 3;
+                line.SVGLine = document.createElementNS(Avionics.SVG.NS, "rect");
+                line.SVGLine.setAttribute("x", "0");
+                line.SVGLine.setAttribute("width", lineWidth.toString());
+                line.SVGLine.setAttribute("height", lineHeight.toString());
+                line.SVGLine.setAttribute("fill", "white");
+                this.centerSVG.appendChild(line.SVGLine);
+                if (line.IsPrimary) {
+                    var xPos = lineWidth + 40;
+                    line.SVGText1 = document.createElementNS(Avionics.SVG.NS, "text");
+                    line.SVGText1.setAttribute("x", xPos.toString());
+                    line.SVGText1.setAttribute("y", "10");
+                    line.SVGText1.setAttribute("fill", "white");
+                    line.SVGText1.setAttribute("font-size", (this.fontSize * 1.15).toString());
+                    line.SVGText1.setAttribute("font-family", "Roboto-Bold");
+                    line.SVGText1.setAttribute("text-anchor", "end");
+                    line.SVGText1.setAttribute("alignment-baseline", "bottom");
+                    this.centerSVG.appendChild(line.SVGText1);
+                    line.SVGText2 = document.createElementNS(Avionics.SVG.NS, "text");
+                    line.SVGText2.setAttribute("x", xPos.toString());
+                    line.SVGText2.setAttribute("y", "10");
+                    line.SVGText2.setAttribute("fill", "white");
+                    line.SVGText2.setAttribute("font-size", (this.fontSize * 0.85).toString());
+                    line.SVGText2.setAttribute("font-family", "Roboto-Bold");
+                    line.SVGText2.setAttribute("text-anchor", "start");
+                    line.SVGText2.setAttribute("alignment-baseline", "bottom");
+                    this.centerSVG.appendChild(line.SVGText2);
+                }
+                this.graduations.push(line);
+            }
+            this.groundRibbonHasFixedHeight = true;
+            var groundRibbonPosX = _left;
+            var groundRibbonPosY = 0;
+            var groundRibbonWidth = _width;
+            var groundRibbonHeight = 40;
+            if (!this.groundRibbonSVG) {
+                this.groundRibbonSVG = document.createElementNS(Avionics.SVG.NS, "svg");
+                this.groundRibbonSVG.setAttribute("id", "GroundRibbonGroup");
+            }
+            else
+                Utils.RemoveAllChildren(this.groundRibbonSVG);
+            this.groundRibbonSVG.setAttribute("x", groundRibbonPosX.toString());
+            this.groundRibbonSVG.setAttribute("y", groundRibbonPosY.toString());
+            this.groundRibbonSVG.setAttribute("width", groundRibbonWidth.toString());
+            this.groundRibbonSVG.setAttribute("height", groundRibbonHeight.toString());
+            this.groundRibbonSVG.setAttribute("viewBox", "0 0 " + groundRibbonWidth + " " + groundRibbonHeight);
+            {
+                var dashHeight = 5;
+                var dashEndPos = _height;
+                var dashPos = -100;
+                while (dashPos < (dashEndPos - dashHeight * 2)) {
+                    let dashLine = document.createElementNS(Avionics.SVG.NS, "rect");
+                    diffAndSetAttribute(dashLine, "x", "0");
+                    diffAndSetAttribute(dashLine, "y", dashPos.toString());
+                    diffAndSetAttribute(dashLine, "width", groundRibbonWidth.toString());
+                    diffAndSetAttribute(dashLine, "height", dashHeight.toString());
+                    diffAndSetAttribute(dashLine, "transform", "skewY(45)");
+                    diffAndSetAttribute(dashLine, "fill", "orange");
+                    this.groundRibbonSVG.appendChild(dashLine);
+                    dashPos += dashHeight * 2;
+                }
+                if (!this.groundRibbonSVGShape)
+                    this.groundRibbonSVGShape = document.createElementNS(Avionics.SVG.NS, "rect");
+                this.groundRibbonSVGShape.setAttribute("fill", "orange");
+                this.groundRibbonSVGShape.setAttribute("stroke", "orange");
+                this.groundRibbonSVGShape.setAttribute("stroke-width", "2");
+                this.groundRibbonSVGShape.setAttribute("width", groundRibbonWidth.toString());
+                this.groundRibbonSVGShape.setAttribute("height", "5");
+                this.groundRibbonSVGShape.setAttribute("x", "0");
+                this.groundRibbonSVG.appendChild(this.groundRibbonSVGShape);
+            }
+            this.centerSVG.appendChild(this.groundRibbonSVG);
+            let singleLineHeight = 500 * this.graduationSpacing * (this.nbSecondaryGraduations + 1) / this.graduationScroller.increment;
+            let groundStripPosX = _left;
+            let groundStripPosY = 0;
+            let groundStripWidth = width;
+            this.groundLineSVGHeight = singleLineHeight * 2;
+            if (!this.groundLineSVG) {
+                this.groundLineSVG = document.createElementNS(Avionics.SVG.NS, "svg");
+                this.groundLineSVG.setAttribute("id", "GroundLineGroup");
+            }
+            else
+                Utils.RemoveAllChildren(this.groundLineSVG);
+            this.groundLineSVG.setAttribute("x", groundStripPosX.toString());
+            this.groundLineSVG.setAttribute("y", groundStripPosY.toString());
+            this.groundLineSVG.setAttribute("width", groundStripWidth.toString());
+            this.groundLineSVG.setAttribute("height", this.groundLineSVGHeight.toString());
+            this.groundLineSVG.setAttribute("viewBox", "0 0 " + groundStripWidth + " " + this.groundLineSVGHeight);
+            {
+                let whiteLine = document.createElementNS(Avionics.SVG.NS, "rect");
+                diffAndSetAttribute(whiteLine, "fill", "white");
+                diffAndSetAttribute(whiteLine, "x", "0");
+                diffAndSetAttribute(whiteLine, "y", "0");
+                diffAndSetAttribute(whiteLine, "width", "5");
+                diffAndSetAttribute(whiteLine, "height", singleLineHeight.toString());
+                this.groundLineSVG.appendChild(whiteLine);
+                let amberLine = document.createElementNS(Avionics.SVG.NS, "rect");
+                diffAndSetAttribute(amberLine, "fill", "orange");
+                diffAndSetAttribute(amberLine, "x", "0");
+                diffAndSetAttribute(amberLine, "y", singleLineHeight.toString());
+                diffAndSetAttribute(amberLine, "width", "5");
+                diffAndSetAttribute(amberLine, "height", singleLineHeight.toString());
+                this.groundLineSVG.appendChild(amberLine);
+            }
+            this.centerSVG.appendChild(this.groundLineSVG);
+            this.thousandIndicator = document.createElementNS(Avionics.SVG.NS, "g");
+            this.thousandIndicator.setAttribute("id", "thousandGroup");
+            {
+                let topLine = document.createElementNS(Avionics.SVG.NS, "line");
+                diffAndSetAttribute(topLine, "x1", (_left + 5).toString());
+                diffAndSetAttribute(topLine, "y1", "-18");
+                diffAndSetAttribute(topLine, "x2", _width.toString());
+                diffAndSetAttribute(topLine, "y2", "-18");
+                diffAndSetAttribute(topLine, "stroke", "white");
+                diffAndSetAttribute(topLine, "stroke-width", "3");
+                this.thousandIndicator.appendChild(topLine);
+                let bottomLine = document.createElementNS(Avionics.SVG.NS, "line");
+                diffAndSetAttribute(bottomLine, "x1", (_left + 5).toString());
+                diffAndSetAttribute(bottomLine, "y1", "18");
+                diffAndSetAttribute(bottomLine, "x2", _width.toString());
+                diffAndSetAttribute(bottomLine, "y2", "18");
+                diffAndSetAttribute(bottomLine, "stroke", "white");
+                diffAndSetAttribute(bottomLine, "stroke-width", "3");
+                this.thousandIndicator.appendChild(bottomLine);
+            }
+            this.centerSVG.appendChild(this.thousandIndicator);
+            var targetAltitudeIndicatorWidth = 100;
+            var targetAltitudeIndicatorHeight = 100;
+            var targetAltitudeIndicatorPosX = 0;
+            if (!this.targetAltitudeIndicatorSVG) {
+                this.targetAltitudeIndicatorSVG = document.createElementNS(Avionics.SVG.NS, "svg");
+                this.targetAltitudeIndicatorSVG.setAttribute("id", "TargetAltitudeIndicator");
+            }
+            else
+                Utils.RemoveAllChildren(this.targetAltitudeIndicatorSVG);
+            this.targetAltitudeIndicatorSVG.setAttribute("x", targetAltitudeIndicatorPosX.toString());
+            this.targetAltitudeIndicatorSVG.setAttribute("width", targetAltitudeIndicatorWidth.toString());
+            this.targetAltitudeIndicatorSVG.setAttribute("height", targetAltitudeIndicatorHeight.toString());
+            this.targetAltitudeIndicatorSVG.setAttribute("viewBox", "0 0 100 100");
+            {
+                if (!this.targetAltitudeIndicatorSVGShape)
+                    this.targetAltitudeIndicatorSVGShape = document.createElementNS(Avionics.SVG.NS, "path");
+                this.targetAltitudeIndicatorSVGShape.setAttribute("fill", "none");
+                this.targetAltitudeIndicatorSVGShape.setAttribute("stroke", "#D570FF");
+                this.targetAltitudeIndicatorSVGShape.setAttribute("stroke-width", "2");
+                this.targetAltitudeIndicatorSVGShape.setAttribute("d", "M 10 10 L 50 10 L 50 90 L 10 90 L 10 60 L 18 50 L 10 40 Z");
+                this.targetAltitudeIndicatorSVG.appendChild(this.targetAltitudeIndicatorSVGShape);
+            }
+            this.centerSVG.appendChild(this.targetAltitudeIndicatorSVG);
+            var cursorPosX = _left + 15;
+            var cursorPosY = _top + _height * 0.5 + 2;
+            var cursorWidth = width + arcWidth;
+            var cursorHeight = 80;
+            if (!this.cursorSVG) {
+                this.cursorSVG = document.createElementNS(Avionics.SVG.NS, "svg");
+                this.cursorSVG.setAttribute("id", "CursorGroup");
+            }
+            else
+                Utils.RemoveAllChildren(this.cursorSVG);
+            this.cursorSVG.setAttribute("x", cursorPosX.toString());
+            this.cursorSVG.setAttribute("y", (cursorPosY - cursorHeight * 0.5).toString());
+            this.cursorSVG.setAttribute("width", cursorWidth.toString());
+            this.cursorSVG.setAttribute("height", cursorHeight.toString());
+            this.cursorSVG.setAttribute("viewBox", "0 0 " + cursorWidth + " " + cursorHeight);
+            {
+                var _cursorPosX = 21;
+                var _cursorPosY = cursorHeight * 0.5;
+                if (!this.cursorSVGShape)
+                    this.cursorSVGShape = document.createElementNS(Avionics.SVG.NS, "path");
+                this.cursorSVGShape.setAttribute("fill", "black");
+                this.cursorSVGShape.setAttribute("d", "M 15 0 L 130 0 L 130 80 L 15 80 L 15 53 L 0 40 L 15 27 Z");
+                this.cursorSVGShape.setAttribute("stroke", "white");
+                this.cursorSVGShape.setAttribute("stroke-width", this.strokeSize);
+                this.cursorSVG.appendChild(this.cursorSVGShape);
+                this.cursorIntegrals[0].construct(this.cursorSVG, _cursorPosX + 19, _cursorPosY, _width, "Roboto-Bold", this.fontSize * 1.6, "white");
+                this.cursorIntegrals[1].construct(this.cursorSVG, _cursorPosX + 44, _cursorPosY, _width, "Roboto-Bold", this.fontSize * 1.6, "white");
+                this.cursorIntegrals[2].construct(this.cursorSVG, _cursorPosX + 69, _cursorPosY, _width, "Roboto-Bold", this.fontSize * 1.6, "white");
+                this.cursorDecimals.construct(this.cursorSVG, _cursorPosX + 104, _cursorPosY, _width, "Roboto-Bold", this.fontSize * 1.15, "white");
+                if (!this.cursorSVGAltitudeLevelShape)
+                    this.cursorSVGAltitudeLevelShape = document.createElementNS(Avionics.SVG.NS, "rect");
+                this.cursorSVGAltitudeLevelShape.setAttribute("fill", "#24F000");
+                this.cursorSVGAltitudeLevelShape.setAttribute("x", "18");
+                this.cursorSVGAltitudeLevelShape.setAttribute("y", ((cursorHeight * 0.62) * 0.5).toString());
+                this.cursorSVGAltitudeLevelShape.setAttribute("width", "20");
+                this.cursorSVGAltitudeLevelShape.setAttribute("height", (cursorHeight * 0.4).toString());
+                this.cursorSVG.appendChild(this.cursorSVGAltitudeLevelShape);
+            }
+            this.centerSVG.appendChild(this.cursorSVG);
+        }
+        this.rootGroup.appendChild(this.centerSVG);
+        let mtrsGroup = document.createElementNS(Avionics.SVG.NS, "g");
+        diffAndSetAttribute(mtrsGroup, "id", "MetersGroup");
+        {
+            this.mtrsSelectedGroup = document.createElementNS(Avionics.SVG.NS, "g");
+            this.mtrsSelectedGroup.setAttribute("id", "SelectedGroup");
+            {
+                this.mtrsSelectedSVGText = document.createElementNS(Avionics.SVG.NS, "text");
+                this.mtrsSelectedSVGText.setAttribute("x", "158");
+                this.mtrsSelectedSVGText.setAttribute("y", (sideTextHeight * 0.5).toString());
+                this.mtrsSelectedSVGText.setAttribute("fill", "#D570FF");
+                this.mtrsSelectedSVGText.setAttribute("font-size", (this.fontSize * 1.2).toString());
+                this.mtrsSelectedSVGText.setAttribute("font-family", "Roboto-Bold");
+                this.mtrsSelectedSVGText.setAttribute("text-anchor", "end");
+                this.mtrsSelectedSVGText.setAttribute("alignment-baseline", "bottom");
+                this.mtrsSelectedGroup.appendChild(this.mtrsSelectedSVGText);
+                var mtrsSelectedSVGUnit = document.createElementNS(Avionics.SVG.NS, "text");
+                diffAndSetText(mtrsSelectedSVGUnit, "M");
+                diffAndSetAttribute(mtrsSelectedSVGUnit, "x", "158");
+                diffAndSetAttribute(mtrsSelectedSVGUnit, "y", (sideTextHeight * 0.5).toString());
+                diffAndSetAttribute(mtrsSelectedSVGUnit, "fill", "cyan");
+                diffAndSetAttribute(mtrsSelectedSVGUnit, "font-size", (this.fontSize * 0.9).toString());
+                diffAndSetAttribute(mtrsSelectedSVGUnit, "font-family", "Roboto-Bold");
+                diffAndSetAttribute(mtrsSelectedSVGUnit, "text-anchor", "start");
+                diffAndSetAttribute(mtrsSelectedSVGUnit, "alignment-baseline", "bottom");
+                this.mtrsSelectedGroup.appendChild(mtrsSelectedSVGUnit);
+            }
+            mtrsGroup.appendChild(this.mtrsSelectedGroup);
+            var mtrsCursorPosX = _left + 62.5;
+            var mtrsCursorPosY = _top + _height * 0.558;
+            var mtrsCursorWidth = width + arcWidth;
+            var mtrsCursorHeight = 36;
+            this.mtrsCursorGroup = document.createElementNS(Avionics.SVG.NS, "svg");
+            this.mtrsCursorGroup.setAttribute("id", "MetersCursorGroup");
+            this.mtrsCursorGroup.setAttribute("x", mtrsCursorPosX.toString());
+            this.mtrsCursorGroup.setAttribute("y", (mtrsCursorPosY - mtrsCursorHeight * 0.5).toString());
+            this.mtrsCursorGroup.setAttribute("width", mtrsCursorWidth.toString());
+            this.mtrsCursorGroup.setAttribute("height", mtrsCursorHeight.toString());
+            this.mtrsCursorGroup.setAttribute("viewBox", "0 0 " + mtrsCursorWidth + " " + mtrsCursorHeight);
+            {
+                var mtrsCursorSVGShape = document.createElementNS(Avionics.SVG.NS, "path");
+                diffAndSetAttribute(mtrsCursorSVGShape, "fill", "black");
+                diffAndSetAttribute(mtrsCursorSVGShape, "d", "M 15 0 L 130 0 L 130 36 L 15 36 Z");
+                diffAndSetAttribute(mtrsCursorSVGShape, "stroke", "white");
+                diffAndSetAttribute(mtrsCursorSVGShape, "stroke-width", this.strokeSize);
+                this.mtrsCursorGroup.appendChild(mtrsCursorSVGShape);
+                this.mtrsCursorSVGText = document.createElementNS(Avionics.SVG.NS, "text");
+                this.mtrsCursorSVGText.setAttribute("x", "110");
+                this.mtrsCursorSVGText.setAttribute("y", (mtrsCursorHeight * 0.84).toString());
+                this.mtrsCursorSVGText.setAttribute("fill", "white");
+                this.mtrsCursorSVGText.setAttribute("font-size", (this.fontSize * 1.2).toString());
+                this.mtrsCursorSVGText.setAttribute("font-family", "Roboto-Bold");
+                this.mtrsCursorSVGText.setAttribute("text-anchor", "end");
+                this.mtrsCursorSVGText.setAttribute("alignment-baseline", "bottom");
+                this.mtrsCursorGroup.appendChild(this.mtrsCursorSVGText);
+                let mtrsCursorSVGUnit = document.createElementNS(Avionics.SVG.NS, "text");
+                diffAndSetText(mtrsCursorSVGUnit, "M");
+                diffAndSetAttribute(mtrsCursorSVGUnit, "x", "110");
+                diffAndSetAttribute(mtrsCursorSVGUnit, "y", (mtrsCursorHeight * 0.84).toString());
+                diffAndSetAttribute(mtrsCursorSVGUnit, "fill", "cyan");
+                diffAndSetAttribute(mtrsCursorSVGUnit, "font-size", (this.fontSize * 0.9).toString());
+                diffAndSetAttribute(mtrsCursorSVGUnit, "font-family", "Roboto-Bold");
+                diffAndSetAttribute(mtrsCursorSVGUnit, "text-anchor", "start");
+                diffAndSetAttribute(mtrsCursorSVGUnit, "alignment-baseline", "bottom");
+                this.mtrsCursorGroup.appendChild(mtrsCursorSVGUnit);
+            }
+            mtrsGroup.appendChild(this.mtrsCursorGroup);
+        }
+        this.rootGroup.appendChild(mtrsGroup);
+        if (!this.pressureSVG)
+            this.pressureSVG = document.createElementNS(Avionics.SVG.NS, "text");
+        this.pressureSVG.textContent = "";
+        this.pressureSVG.setAttribute("x", "170");
+        this.pressureSVG.setAttribute("y", (posY + height + sideTextHeight * 0.5).toString());
+        this.pressureSVG.setAttribute("fill", "#24F000");
+        this.pressureSVG.setAttribute("font-size", (this.fontSize * 1.0).toString());
+        this.pressureSVG.setAttribute("font-family", "Roboto-Bold");
+        this.pressureSVG.setAttribute("text-anchor", "end");
+        this.pressureSVG.setAttribute("alignment-baseline", "central");
+        this.pressureSVG.setAttribute("letter-spacing", "-3px");
+        this.rootGroup.appendChild(this.pressureSVG);
+        this.rootSVG.appendChild(this.rootGroup);
+        this.appendChild(this.rootSVG);
+    }
+    construct_AS01B() {
+        this.rootSVG = document.createElementNS(Avionics.SVG.NS, "svg");
+        this.rootSVG.setAttribute("id", "ViewBox");
+        this.rootSVG.setAttribute("viewBox", "0 0 250 800");
+        var posX = 100;
+        var posY = 30;
+        var width = 105;
+        var height = 640;
+        var arcWidth = 70;
+        this.refHeight = height;
+        this.nbSecondaryGraduations = 1;
+        this.totalGraduations = this.nbPrimaryGraduations + ((this.nbPrimaryGraduations - 1) * this.nbSecondaryGraduations);
+        this.graduationSpacing = 80;
+        this.graduationScroller = new Avionics.Scroller(this.nbPrimaryGraduations, 200, true);
+        this.cursorIntegrals = new Array();
+        this.cursorIntegrals.push(new Avionics.AltitudeScroller(3, 55, 1, 10, 1000));
+        this.cursorIntegrals.push(new Avionics.AltitudeScroller(3, 55, 1, 10, 100));
+        this.cursorIntegrals.push(new Avionics.AltitudeScroller(3, 55, 1, 10, 10));
+        this.cursorDecimals = new Avionics.AltitudeScroller(5, 25, 20, 100);
+        if (!this.rootGroup) {
+            this.rootGroup = document.createElementNS(Avionics.SVG.NS, "g");
+            this.rootGroup.setAttribute("id", "Altimeter");
+        }
+        else {
+            Utils.RemoveAllChildren(this.rootGroup);
+        }
+        var sideTextHeight = 75;
+        if (!this.isHud) {
+            this.targetAltitudeBgSVG = document.createElementNS(Avionics.SVG.NS, "rect");
+            this.targetAltitudeBgSVG.setAttribute("x", "67.5");
+            this.targetAltitudeBgSVG.setAttribute("y", (posY + 15).toString());
+            this.targetAltitudeBgSVG.setAttribute("width", "105");
+            this.targetAltitudeBgSVG.setAttribute("height", "44");
+            this.targetAltitudeBgSVG.setAttribute("fill", "black");
+            this.rootGroup.appendChild(this.targetAltitudeBgSVG);
+        }
+        this.targetAltitudeTextSVG1 = document.createElementNS(Avionics.SVG.NS, "text");
+        this.targetAltitudeTextSVG1.setAttribute("x", "115");
+        this.targetAltitudeTextSVG1.setAttribute("y", (posY + sideTextHeight * 0.5 + 12).toString());
+        this.targetAltitudeTextSVG1.setAttribute("fill", (this.isHud) ? "lime" : "#D570FF");
+        this.targetAltitudeTextSVG1.setAttribute("font-size", (this.fontSize * 1.55).toString());
+        this.targetAltitudeTextSVG1.setAttribute("font-family", "Roboto-Bold");
+        this.targetAltitudeTextSVG1.setAttribute("text-anchor", "end");
+        this.targetAltitudeTextSVG1.setAttribute("alignment-baseline", "bottom");
+        this.rootGroup.appendChild(this.targetAltitudeTextSVG1);
+        this.targetAltitudeTextSVG2 = document.createElementNS(Avionics.SVG.NS, "text");
+        this.targetAltitudeTextSVG2.setAttribute("x", "115");
+        this.targetAltitudeTextSVG2.setAttribute("y", (posY + sideTextHeight * 0.5 + 12).toString());
+        this.targetAltitudeTextSVG2.setAttribute("width", width.toString());
+        this.targetAltitudeTextSVG2.setAttribute("fill", (this.isHud) ? "lime" : "#D570FF");
+        this.targetAltitudeTextSVG2.setAttribute("font-size", (this.fontSize * 1.25).toString());
+        this.targetAltitudeTextSVG2.setAttribute("font-family", "Roboto-Bold");
+        this.targetAltitudeTextSVG2.setAttribute("text-anchor", "start");
+        this.targetAltitudeTextSVG2.setAttribute("alignment-baseline", "bottom");
+        this.rootGroup.appendChild(this.targetAltitudeTextSVG2);
+        posY += sideTextHeight;
+        if (!this.centerSVG) {
+            this.centerSVG = document.createElementNS(Avionics.SVG.NS, "svg");
+            this.centerSVG.setAttribute("id", "CenterGroup");
+        }
+        else
+            Utils.RemoveAllChildren(this.centerSVG);
+        this.centerSVG.setAttribute("x", (posX - width * 0.5).toString());
+        this.centerSVG.setAttribute("y", posY.toString());
+        this.centerSVG.setAttribute("width", (width + arcWidth).toString());
+        this.centerSVG.setAttribute("height", height.toString());
+        this.centerSVG.setAttribute("viewBox", "0 0 " + (width + arcWidth) + " " + height);
+        {
+            var _top = 0;
+            var _left = 20;
+            var _width = width;
+            var _height = height;
+            if (this.isHud) {
+                var topLine = document.createElementNS(Avionics.SVG.NS, "line");
+                diffAndSetAttribute(topLine, "x1", _left.toString());
+                diffAndSetAttribute(topLine, "y1", _top.toString());
+                diffAndSetAttribute(topLine, "x2", (_left + _width).toString());
+                diffAndSetAttribute(topLine, "y2", _top.toString());
+                diffAndSetAttribute(topLine, "stroke", "lime");
+                diffAndSetAttribute(topLine, "stroke-width", "6");
+                this.centerSVG.appendChild(topLine);
+                var verticalLine = document.createElementNS(Avionics.SVG.NS, "line");
+                diffAndSetAttribute(verticalLine, "x1", _left.toString());
+                diffAndSetAttribute(verticalLine, "y1", _top.toString());
+                diffAndSetAttribute(verticalLine, "x2", _left.toString());
+                diffAndSetAttribute(verticalLine, "y2", (_top + _height).toString());
+                diffAndSetAttribute(verticalLine, "stroke", "lime");
+                diffAndSetAttribute(verticalLine, "stroke-width", "6");
+                this.centerSVG.appendChild(verticalLine);
+                var bottomLine = document.createElementNS(Avionics.SVG.NS, "line");
+                diffAndSetAttribute(bottomLine, "x1", _left.toString());
+                diffAndSetAttribute(bottomLine, "y1", (_top + _height).toString());
+                diffAndSetAttribute(bottomLine, "x2", (_left + _width).toString());
+                diffAndSetAttribute(bottomLine, "y2", (_top + _height).toString());
+                diffAndSetAttribute(bottomLine, "stroke", "lime");
+                diffAndSetAttribute(bottomLine, "stroke-width", "6");
+                this.centerSVG.appendChild(bottomLine);
+            }
+            else {
+                var bg = document.createElementNS(Avionics.SVG.NS, "rect");
+                diffAndSetAttribute(bg, "x", _left.toString());
+                diffAndSetAttribute(bg, "y", _top.toString());
+                diffAndSetAttribute(bg, "width", _width.toString());
+                diffAndSetAttribute(bg, "height", _height.toString());
+                diffAndSetAttribute(bg, "fill", "black");
+                diffAndSetAttribute(bg, "fill-opacity", "0.3");
+                this.centerSVG.appendChild(bg);
+            }
+            this.graduationScrollPosX = _left;
+            this.graduationScrollPosY = _top + _height * 0.5;
+            for (var i = 0; i < this.totalGraduations; i++) {
+                var line = new Avionics.SVGGraduation();
+                line.IsPrimary = true;
+                if (this.nbSecondaryGraduations > 0 && (i % (this.nbSecondaryGraduations + 1)))
+                    line.IsPrimary = false;
+                var lineWidth = (line.IsPrimary) ? 22 : 22;
+                var lineHeight = (line.IsPrimary) ? 3 : 3;
+                line.SVGLine = document.createElementNS(Avionics.SVG.NS, "rect");
+                line.SVGLine.setAttribute("x", "0");
+                line.SVGLine.setAttribute("width", lineWidth.toString());
+                line.SVGLine.setAttribute("height", lineHeight.toString());
+                line.SVGLine.setAttribute("fill", (this.isHud) ? "lime" : "white");
+                this.centerSVG.appendChild(line.SVGLine);
+                if (line.IsPrimary) {
+                    var xPos = lineWidth + 40;
+                    line.SVGText1 = document.createElementNS(Avionics.SVG.NS, "text");
+                    line.SVGText1.setAttribute("x", xPos.toString());
+                    line.SVGText1.setAttribute("y", "10");
+                    line.SVGText1.setAttribute("fill", (this.isHud) ? "lime" : "white");
+                    line.SVGText1.setAttribute("font-size", (this.fontSize * 1.15).toString());
+                    line.SVGText1.setAttribute("font-family", "Roboto-Bold");
+                    line.SVGText1.setAttribute("text-anchor", "end");
+                    line.SVGText1.setAttribute("alignment-baseline", "bottom");
+                    this.centerSVG.appendChild(line.SVGText1);
+                    line.SVGText2 = document.createElementNS(Avionics.SVG.NS, "text");
+                    line.SVGText2.setAttribute("x", xPos.toString());
+                    line.SVGText2.setAttribute("y", "10");
+                    line.SVGText2.setAttribute("fill", (this.isHud) ? "lime" : "white");
+                    line.SVGText2.setAttribute("font-size", (this.fontSize * 0.85).toString());
+                    line.SVGText2.setAttribute("font-family", "Roboto-Bold");
+                    line.SVGText2.setAttribute("text-anchor", "start");
+                    line.SVGText2.setAttribute("alignment-baseline", "bottom");
+                    this.centerSVG.appendChild(line.SVGText2);
+                }
+                this.graduations.push(line);
+            }
+            this.groundRibbonHasFixedHeight = true;
+            var groundRibbonPosX = _left;
+            var groundRibbonPosY = 0;
+            var groundRibbonWidth = _width;
+            var groundRibbonHeight = 40;
+            if (!this.groundRibbonSVG) {
+                this.groundRibbonSVG = document.createElementNS(Avionics.SVG.NS, "svg");
+                this.groundRibbonSVG.setAttribute("id", "GroundRibbonGroup");
+            }
+            else
+                Utils.RemoveAllChildren(this.groundRibbonSVG);
+            this.groundRibbonSVG.setAttribute("x", groundRibbonPosX.toString());
+            this.groundRibbonSVG.setAttribute("y", groundRibbonPosY.toString());
+            this.groundRibbonSVG.setAttribute("width", groundRibbonWidth.toString());
+            this.groundRibbonSVG.setAttribute("height", groundRibbonHeight.toString());
+            this.groundRibbonSVG.setAttribute("viewBox", "0 0 " + groundRibbonWidth + " " + groundRibbonHeight);
+            {
+                var dashHeight = 5;
+                var dashEndPos = _height;
+                var dashPos = -100;
+                while (dashPos < (dashEndPos - dashHeight * 2)) {
+                    let dashLine = document.createElementNS(Avionics.SVG.NS, "rect");
+                    diffAndSetAttribute(dashLine, "x", "0");
+                    diffAndSetAttribute(dashLine, "y", dashPos.toString());
+                    diffAndSetAttribute(dashLine, "width", groundRibbonWidth.toString());
+                    diffAndSetAttribute(dashLine, "height", dashHeight.toString());
+                    diffAndSetAttribute(dashLine, "transform", "skewY(45)");
+                    diffAndSetAttribute(dashLine, "fill", (this.isHud) ? "lime" : "orange");
+                    this.groundRibbonSVG.appendChild(dashLine);
+                    dashPos += dashHeight * 2;
+                }
+                if (!this.groundRibbonSVGShape)
+                    this.groundRibbonSVGShape = document.createElementNS(Avionics.SVG.NS, "rect");
+                this.groundRibbonSVGShape.setAttribute("fill", (this.isHud) ? "lime" : "orange");
+                this.groundRibbonSVGShape.setAttribute("stroke", (this.isHud) ? "lime" : "orange");
+                this.groundRibbonSVGShape.setAttribute("stroke-width", "2");
+                this.groundRibbonSVGShape.setAttribute("width", groundRibbonWidth.toString());
+                this.groundRibbonSVGShape.setAttribute("height", "5");
+                this.groundRibbonSVGShape.setAttribute("x", "0");
+                this.groundRibbonSVG.appendChild(this.groundRibbonSVGShape);
+            }
+            this.centerSVG.appendChild(this.groundRibbonSVG);
+            let singleLineHeight = 500 * this.graduationSpacing * (this.nbSecondaryGraduations + 1) / this.graduationScroller.increment;
+            let groundStripPosX = _left - 6;
+            let groundStripPosY = 0;
+            let groundStripWidth = width;
+            this.groundLineSVGHeight = singleLineHeight * 2;
+            if (!this.groundLineSVG) {
+                this.groundLineSVG = document.createElementNS(Avionics.SVG.NS, "svg");
+                this.groundLineSVG.setAttribute("id", "GroundLineGroup");
+            }
+            else
+                Utils.RemoveAllChildren(this.groundLineSVG);
+            this.groundLineSVG.setAttribute("x", groundStripPosX.toString());
+            this.groundLineSVG.setAttribute("y", groundStripPosY.toString());
+            this.groundLineSVG.setAttribute("width", groundStripWidth.toString());
+            this.groundLineSVG.setAttribute("height", this.groundLineSVGHeight.toString());
+            this.groundLineSVG.setAttribute("viewBox", "0 0 " + groundStripWidth + " " + this.groundLineSVGHeight);
+            {
+                let whiteLine = document.createElementNS(Avionics.SVG.NS, "rect");
+                diffAndSetAttribute(whiteLine, "fill", (this.isHud) ? "lime" : "white");
+                diffAndSetAttribute(whiteLine, "x", "0");
+                diffAndSetAttribute(whiteLine, "y", "0");
+                diffAndSetAttribute(whiteLine, "width", "6");
+                diffAndSetAttribute(whiteLine, "height", singleLineHeight.toString());
+                this.groundLineSVG.appendChild(whiteLine);
+                let amberLine = document.createElementNS(Avionics.SVG.NS, "rect");
+                diffAndSetAttribute(amberLine, "fill", (this.isHud) ? "lime" : "orange");
+                diffAndSetAttribute(amberLine, "x", "0");
+                diffAndSetAttribute(amberLine, "y", singleLineHeight.toString());
+                diffAndSetAttribute(amberLine, "width", "6");
+                diffAndSetAttribute(amberLine, "height", singleLineHeight.toString());
+                this.groundLineSVG.appendChild(amberLine);
+            }
+            this.centerSVG.appendChild(this.groundLineSVG);
+            this.thousandIndicator = document.createElementNS(Avionics.SVG.NS, "g");
+            this.thousandIndicator.setAttribute("id", "thousandGroup");
+            {
+                let topLine = document.createElementNS(Avionics.SVG.NS, "line");
+                diffAndSetAttribute(topLine, "x1", (_left + 5).toString());
+                diffAndSetAttribute(topLine, "y1", "-18");
+                diffAndSetAttribute(topLine, "x2", _width.toString());
+                diffAndSetAttribute(topLine, "y2", "-18");
+                diffAndSetAttribute(topLine, "stroke", (this.isHud) ? "lime" : "white");
+                diffAndSetAttribute(topLine, "stroke-width", "3");
+                this.thousandIndicator.appendChild(topLine);
+                let bottomLine = document.createElementNS(Avionics.SVG.NS, "line");
+                diffAndSetAttribute(bottomLine, "x1", (_left + 5).toString());
+                diffAndSetAttribute(bottomLine, "y1", "18");
+                diffAndSetAttribute(bottomLine, "x2", _width.toString());
+                diffAndSetAttribute(bottomLine, "y2", "18");
+                diffAndSetAttribute(bottomLine, "stroke", (this.isHud) ? "lime" : "white");
+                diffAndSetAttribute(bottomLine, "stroke-width", "3");
+                this.thousandIndicator.appendChild(bottomLine);
+            }
+            this.centerSVG.appendChild(this.thousandIndicator);
+            var targetAltitudeIndicatorWidth = 100;
+            var targetAltitudeIndicatorHeight = 100;
+            var targetAltitudeIndicatorPosX = 0;
+            if (!this.targetAltitudeIndicatorSVG) {
+                this.targetAltitudeIndicatorSVG = document.createElementNS(Avionics.SVG.NS, "svg");
+                this.targetAltitudeIndicatorSVG.setAttribute("id", "TargetAltitudeIndicator");
+            }
+            else
+                Utils.RemoveAllChildren(this.targetAltitudeIndicatorSVG);
+            this.targetAltitudeIndicatorSVG.setAttribute("x", targetAltitudeIndicatorPosX.toString());
+            this.targetAltitudeIndicatorSVG.setAttribute("width", targetAltitudeIndicatorWidth.toString());
+            this.targetAltitudeIndicatorSVG.setAttribute("height", targetAltitudeIndicatorHeight.toString());
+            this.targetAltitudeIndicatorSVG.setAttribute("viewBox", "0 0 100 100");
+            {
+                if (!this.targetAltitudeIndicatorSVGShape)
+                    this.targetAltitudeIndicatorSVGShape = document.createElementNS(Avionics.SVG.NS, "path");
+                this.targetAltitudeIndicatorSVGShape.setAttribute("fill", "none");
+                this.targetAltitudeIndicatorSVGShape.setAttribute("stroke", (this.isHud) ? "lime" : "#D570FF");
+                this.targetAltitudeIndicatorSVGShape.setAttribute("stroke-width", "2");
+                this.targetAltitudeIndicatorSVGShape.setAttribute("d", "M 10 20 L 55 20 L 55 80 L 10 80 L 10 60 L 18 50 L 10 40 Z");
+                this.targetAltitudeIndicatorSVG.appendChild(this.targetAltitudeIndicatorSVGShape);
+            }
+            this.centerSVG.appendChild(this.targetAltitudeIndicatorSVG);
+            var cursorPosX = _left + 15;
+            var cursorPosY = _top + _height * 0.5 + 2;
+            var cursorWidth = width + arcWidth;
+            var cursorHeight = 80;
+            if (!this.cursorSVG) {
+                this.cursorSVG = document.createElementNS(Avionics.SVG.NS, "svg");
+                this.cursorSVG.setAttribute("id", "CursorGroup");
+            }
+            else
+                Utils.RemoveAllChildren(this.cursorSVG);
+            this.cursorSVG.setAttribute("x", cursorPosX.toString());
+            this.cursorSVG.setAttribute("y", (cursorPosY - cursorHeight * 0.5).toString());
+            this.cursorSVG.setAttribute("width", cursorWidth.toString());
+            this.cursorSVG.setAttribute("height", cursorHeight.toString());
+            this.cursorSVG.setAttribute("viewBox", "0 0 " + cursorWidth + " " + cursorHeight);
+            {
+                var _cursorPosX = 21;
+                var _cursorPosY = cursorHeight * 0.5;
+                if (!this.cursorSVGShape)
+                    this.cursorSVGShape = document.createElementNS(Avionics.SVG.NS, "path");
+                this.cursorSVGShape.setAttribute("fill", "black");
+                this.cursorSVGShape.setAttribute("d", "M 15 0 L 130 0 L 130 80 L 15 80 L 15 53 L 0 40 L 15 27 Z");
+                this.cursorSVGShape.setAttribute("stroke", (this.isHud) ? "lime" : "white");
+                this.cursorSVGShape.setAttribute("stroke-width", this.strokeSize);
+                this.cursorSVG.appendChild(this.cursorSVGShape);
+                this.cursorIntegrals[0].construct(this.cursorSVG, _cursorPosX + 19, _cursorPosY, _width, "Roboto-Bold", this.fontSize * 1.6, (this.isHud) ? "lime" : "white");
+                this.cursorIntegrals[1].construct(this.cursorSVG, _cursorPosX + 44, _cursorPosY, _width, "Roboto-Bold", this.fontSize * 1.6, (this.isHud) ? "lime" : "white");
+                this.cursorIntegrals[2].construct(this.cursorSVG, _cursorPosX + 69, _cursorPosY, _width, "Roboto-Bold", this.fontSize * 1.6, (this.isHud) ? "lime" : "white");
+                this.cursorDecimals.construct(this.cursorSVG, _cursorPosX + 104, _cursorPosY, _width, "Roboto-Bold", this.fontSize * 1.15, (this.isHud) ? "lime" : "white");
+                if (!this.cursorSVGAltitudeLevelShape)
+                    this.cursorSVGAltitudeLevelShape = document.createElementNS(Avionics.SVG.NS, "rect");
+                this.cursorSVGAltitudeLevelShape.setAttribute("fill", (this.isHud) ? "lime" : "#24F000");
+                this.cursorSVGAltitudeLevelShape.setAttribute("x", "18");
+                this.cursorSVGAltitudeLevelShape.setAttribute("y", ((cursorHeight * 0.62) * 0.5).toString());
+                this.cursorSVGAltitudeLevelShape.setAttribute("width", "20");
+                this.cursorSVGAltitudeLevelShape.setAttribute("height", (cursorHeight * 0.4).toString());
+                this.cursorSVG.appendChild(this.cursorSVGAltitudeLevelShape);
+            }
+            this.centerSVG.appendChild(this.cursorSVG);
+        }
+        this.rootGroup.appendChild(this.centerSVG);
+        let mtrsGroup = document.createElementNS(Avionics.SVG.NS, "g");
+        diffAndSetAttribute(mtrsGroup, "id", "MetersGroup");
+        {
+            this.mtrsSelectedGroup = document.createElementNS(Avionics.SVG.NS, "g");
+            this.mtrsSelectedGroup.setAttribute("id", "SelectedGroup");
+            {
+                if (!this.isHud) {
+                    let bg = document.createElementNS(Avionics.SVG.NS, "rect");
+                    diffAndSetAttribute(bg, "x", "67");
+                    diffAndSetAttribute(bg, "y", "0");
+                    diffAndSetAttribute(bg, "width", "105");
+                    diffAndSetAttribute(bg, "height", "30");
+                    diffAndSetAttribute(bg, "fill", "black");
+                    diffAndSetAttribute(bg, "fill-opacity", "0.5");
+                    this.mtrsSelectedGroup.appendChild(bg);
+                }
+                this.mtrsSelectedSVGText = document.createElementNS(Avionics.SVG.NS, "text");
+                this.mtrsSelectedSVGText.setAttribute("x", "158");
+                this.mtrsSelectedSVGText.setAttribute("y", "25");
+                this.mtrsSelectedSVGText.setAttribute("fill", (this.isHud) ? "lime" : "#D570FF");
+                this.mtrsSelectedSVGText.setAttribute("font-size", (this.fontSize * 1.2).toString());
+                this.mtrsSelectedSVGText.setAttribute("font-family", "Roboto-Bold");
+                this.mtrsSelectedSVGText.setAttribute("text-anchor", "end");
+                this.mtrsSelectedSVGText.setAttribute("alignment-baseline", "bottom");
+                this.mtrsSelectedGroup.appendChild(this.mtrsSelectedSVGText);
+                var mtrsSelectedSVGUnit = document.createElementNS(Avionics.SVG.NS, "text");
+                diffAndSetText(mtrsSelectedSVGUnit, "M");
+                diffAndSetAttribute(mtrsSelectedSVGUnit, "x", "158");
+                diffAndSetAttribute(mtrsSelectedSVGUnit, "y", "25");
+                diffAndSetAttribute(mtrsSelectedSVGUnit, "fill", (this.isHud) ? "lime" : "cyan");
+                diffAndSetAttribute(mtrsSelectedSVGUnit, "font-size", (this.fontSize * 0.9).toString());
+                diffAndSetAttribute(mtrsSelectedSVGUnit, "font-family", "Roboto-Bold");
+                diffAndSetAttribute(mtrsSelectedSVGUnit, "text-anchor", "start");
+                diffAndSetAttribute(mtrsSelectedSVGUnit, "alignment-baseline", "bottom");
+                this.mtrsSelectedGroup.appendChild(mtrsSelectedSVGUnit);
+            }
+            mtrsGroup.appendChild(this.mtrsSelectedGroup);
+            var mtrsCursorPosX = _left + 62.5;
+            var mtrsCursorPosY = _top + _height * 0.578;
+            var mtrsCursorWidth = width + arcWidth;
+            var mtrsCursorHeight = 36;
+            this.mtrsCursorGroup = document.createElementNS(Avionics.SVG.NS, "svg");
+            this.mtrsCursorGroup.setAttribute("id", "MetersCursorGroup");
+            this.mtrsCursorGroup.setAttribute("x", mtrsCursorPosX.toString());
+            this.mtrsCursorGroup.setAttribute("y", (mtrsCursorPosY - mtrsCursorHeight * 0.5).toString());
+            this.mtrsCursorGroup.setAttribute("width", mtrsCursorWidth.toString());
+            this.mtrsCursorGroup.setAttribute("height", mtrsCursorHeight.toString());
+            this.mtrsCursorGroup.setAttribute("viewBox", "0 0 " + mtrsCursorWidth + " " + mtrsCursorHeight);
+            {
+                var mtrsCursorSVGShape = document.createElementNS(Avionics.SVG.NS, "path");
+                diffAndSetAttribute(mtrsCursorSVGShape, "fill", "black");
+                diffAndSetAttribute(mtrsCursorSVGShape, "d", "M 15 0 L 130 0 L 130 36 L 15 36 Z");
+                diffAndSetAttribute(mtrsCursorSVGShape, "stroke", (this.isHud) ? "lime" : "white");
+                diffAndSetAttribute(mtrsCursorSVGShape, "stroke-width", this.strokeSize);
+                this.mtrsCursorGroup.appendChild(mtrsCursorSVGShape);
+                this.mtrsCursorSVGText = document.createElementNS(Avionics.SVG.NS, "text");
+                this.mtrsCursorSVGText.setAttribute("x", "110");
+                this.mtrsCursorSVGText.setAttribute("y", (mtrsCursorHeight * 0.84).toString());
+                this.mtrsCursorSVGText.setAttribute("fill", (this.isHud) ? "lime" : "white");
+                this.mtrsCursorSVGText.setAttribute("font-size", (this.fontSize * 1.2).toString());
+                this.mtrsCursorSVGText.setAttribute("font-family", "Roboto-Bold");
+                this.mtrsCursorSVGText.setAttribute("text-anchor", "end");
+                this.mtrsCursorSVGText.setAttribute("alignment-baseline", "bottom");
+                this.mtrsCursorGroup.appendChild(this.mtrsCursorSVGText);
+                let mtrsCursorSVGUnit = document.createElementNS(Avionics.SVG.NS, "text");
+                diffAndSetText(mtrsCursorSVGUnit, "M");
+                diffAndSetAttribute(mtrsCursorSVGUnit, "x", "110");
+                diffAndSetAttribute(mtrsCursorSVGUnit, "y", (mtrsCursorHeight * 0.84).toString());
+                diffAndSetAttribute(mtrsCursorSVGUnit, "fill", (this.isHud) ? "lime" : "cyan");
+                diffAndSetAttribute(mtrsCursorSVGUnit, "font-size", (this.fontSize * 0.9).toString());
+                diffAndSetAttribute(mtrsCursorSVGUnit, "font-family", "Roboto-Bold");
+                diffAndSetAttribute(mtrsCursorSVGUnit, "text-anchor", "start");
+                diffAndSetAttribute(mtrsCursorSVGUnit, "alignment-baseline", "bottom");
+                this.mtrsCursorGroup.appendChild(mtrsCursorSVGUnit);
+            }
+            mtrsGroup.appendChild(this.mtrsCursorGroup);
+        }
+        this.rootGroup.appendChild(mtrsGroup);
+        if (!this.pressureSVG)
+            this.pressureSVG = document.createElementNS(Avionics.SVG.NS, "text");
+        this.pressureSVG.textContent = "---";
+        this.pressureSVG.setAttribute("x", "130");
+        this.pressureSVG.setAttribute("y", (posY + height + sideTextHeight * 0.5 - 5).toString());
+        this.pressureSVG.setAttribute("fill", (this.isHud) ? "lime" : "#24F000");
+        this.pressureSVG.setAttribute("font-size", (this.fontSize * 1.15).toString());
+        this.pressureSVG.setAttribute("font-family", "Roboto-Bold");
+        this.pressureSVG.setAttribute("text-anchor", "middle");
+        this.pressureSVG.setAttribute("alignment-baseline", "central");
+        this.pressureSVG.setAttribute("letter-spacing", "-3px");
+        this.rootGroup.appendChild(this.pressureSVG);
+        this.rootSVG.appendChild(this.rootGroup);
+        this.appendChild(this.rootSVG);
+    }
+    construct_A320_Neo() {
+        Utils.RemoveAllChildren(this);
+        this.rootSVG = document.createElementNS(Avionics.SVG.NS, "svg");
+        this.rootSVG.setAttribute("id", "ViewBox");
+        this.rootSVG.setAttribute("viewBox", "0 0 250 750");
+        var posX = 75;
+        var posY = 25;
+        var width = 75;
+        var height = 480;
+        var arcWidth = 40;
+        this.refHeight = height;
+        this.borderSize = 5;
+        this.graduationScroller = new Avionics.Scroller(this.nbPrimaryGraduations, 500, true);
+        this.cursorIntegrals = new Array();
+        this.cursorIntegrals.push(new Avionics.AltitudeScroller(3, 75, 1, 10, 1000));
+        this.cursorIntegrals.push(new Avionics.AltitudeScroller(3, 75, 1, 10, 100));
+        this.cursorIntegrals.push(new Avionics.AltitudeScroller(3, 75, 1, 10, 10));
+        this.cursorDecimals = new Avionics.AltitudeScroller(5, 25, 20, 100);
+        if (!this.rootGroup) {
+            this.rootGroup = document.createElementNS(Avionics.SVG.NS, "g");
+            this.rootGroup.setAttribute("id", "Altimeter");
+        }
+        else {
+            Utils.RemoveAllChildren(this.rootGroup);
+        }
+        if (!this.centerSVG) {
+            this.centerSVG = document.createElementNS(Avionics.SVG.NS, "svg");
+            this.centerSVG.setAttribute("id", "CenterGroup");
+        }
+        else
+            Utils.RemoveAllChildren(this.centerSVG);
+        this.centerSVG.setAttribute("x", (posX - width * 0.5).toString());
+        this.centerSVG.setAttribute("y", posY.toString());
+        this.centerSVG.setAttribute("width", (25 + width + arcWidth).toString());
+        this.centerSVG.setAttribute("height", height.toString());
+        this.centerSVG.setAttribute("viewBox", "0 0 " + (25 + width + arcWidth) + " " + height);
+        {
+            var _top = 0;
+            var _left = 25;
+            var _width = width;
+            var _height = height;
+            var bg = document.createElementNS(Avionics.SVG.NS, "rect");
+            diffAndSetAttribute(bg, "x", _left.toString());
+            diffAndSetAttribute(bg, "y", _top.toString());
+            diffAndSetAttribute(bg, "width", _width.toString());
+            diffAndSetAttribute(bg, "height", _height.toString());
+            diffAndSetAttribute(bg, "fill", "#343B51");
+            this.centerSVG.appendChild(bg);
+            var topLine = document.createElementNS(Avionics.SVG.NS, "line");
+            diffAndSetAttribute(topLine, "x1", _left.toString());
+            diffAndSetAttribute(topLine, "y1", (_top + 2).toString());
+            diffAndSetAttribute(topLine, "x2", (_left + _width + arcWidth).toString());
+            diffAndSetAttribute(topLine, "y2", (_top + 2).toString());
+            diffAndSetAttribute(topLine, "stroke", "white");
+            diffAndSetAttribute(topLine, "stroke-width", "4");
+            this.centerSVG.appendChild(topLine);
+            var bottomLine = document.createElementNS(Avionics.SVG.NS, "line");
+            diffAndSetAttribute(bottomLine, "x1", _left.toString());
+            diffAndSetAttribute(bottomLine, "y1", (_top + _height - 2).toString());
+            diffAndSetAttribute(bottomLine, "x2", (_left + _width + arcWidth).toString());
+            diffAndSetAttribute(bottomLine, "y2", (_top + _height - 2).toString());
+            diffAndSetAttribute(bottomLine, "stroke", "white");
+            diffAndSetAttribute(bottomLine, "stroke-width", "4");
+            this.centerSVG.appendChild(bottomLine);
+            this.graduationScrollPosX = 0;
+            this.graduationScrollPosY = _top + _height * 0.5;
+            for (var i = 0; i < this.totalGraduations; i++) {
+                var line = new Avionics.SVGGraduation();
+                line.IsPrimary = true;
+                if (this.nbSecondaryGraduations > 0 && (i % (this.nbSecondaryGraduations + 1)))
+                    line.IsPrimary = false;
+                var lineWidth = (line.IsPrimary) ? 9 : 9;
+                var lineHeight = (line.IsPrimary) ? 4 : 4;
+                line.SVGLine = document.createElementNS(Avionics.SVG.NS, "rect");
+                line.SVGLine.setAttribute("x", (_left + _width - lineWidth).toString());
+                line.SVGLine.setAttribute("width", lineWidth.toString());
+                line.SVGLine.setAttribute("height", lineHeight.toString());
+                line.SVGLine.setAttribute("fill", "white");
+                if (line.IsPrimary) {
+                    line.SVGText1 = document.createElementNS(Avionics.SVG.NS, "text");
+                    line.SVGText1.setAttribute("x", (_left + _width - lineWidth - 3).toString());
+                    line.SVGText1.setAttribute("fill", "white");
+                    line.SVGText1.setAttribute("font-size", (this.fontSize * 1.4).toString());
+                    line.SVGText1.setAttribute("font-family", "Roboto-Bold");
+                    line.SVGText1.setAttribute("text-anchor", "end");
+                    line.SVGText1.setAttribute("alignment-baseline", "central");
+                }
+                this.graduations.push(line);
+            }
+            for (var i = 0; i < this.totalGraduations; i++) {
+                var line = this.graduations[i];
+                this.centerSVG.appendChild(line.SVGLine);
+                if (line.SVGText1) {
+                    this.centerSVG.appendChild(line.SVGText1);
+                }
+            }
+            var groundRibbonPosX = _left + _width;
+            var groundRibbonPosY = 0;
+            var groundRibbonWidth = 100;
+            var groundRibbonHeight = _height;
+            if (!this.groundRibbonSVG) {
+                this.groundRibbonSVG = document.createElementNS(Avionics.SVG.NS, "svg");
+                this.groundRibbonSVG.setAttribute("id", "GroundRibbonGroup");
+            }
+            else
+                Utils.RemoveAllChildren(this.groundRibbonSVG);
+            this.groundRibbonSVG.setAttribute("x", groundRibbonPosX.toString());
+            this.groundRibbonSVG.setAttribute("y", groundRibbonPosY.toString());
+            this.groundRibbonSVG.setAttribute("width", groundRibbonWidth.toString());
+            this.groundRibbonSVG.setAttribute("height", groundRibbonHeight.toString());
+            this.groundRibbonSVG.setAttribute("viewBox", "0 0 " + groundRibbonWidth + " " + groundRibbonHeight);
+            {
+                if (!this.groundRibbonSVGShape)
+                    this.groundRibbonSVGShape = document.createElementNS(Avionics.SVG.NS, "rect");
+                this.groundRibbonSVGShape.setAttribute("fill", "red");
+                this.groundRibbonSVGShape.setAttribute("stroke", "red");
+                this.groundRibbonSVGShape.setAttribute("stroke-width", "2");
+                this.groundRibbonSVGShape.setAttribute("width", "12");
+                this.groundRibbonSVGShape.setAttribute("x", "2");
+                this.groundRibbonSVG.appendChild(this.groundRibbonSVGShape);
+            }
+            this.centerSVG.appendChild(this.groundRibbonSVG);
+            var targetAltitudeIndicatorWidth = 100;
+            var targetAltitudeIndicatorHeight = 150;
+            var targetAltitudeIndicatorPosX = _left - 9;
+            if (!this.targetAltitudeIndicatorSVG) {
+                this.targetAltitudeIndicatorSVG = document.createElementNS(Avionics.SVG.NS, "svg");
+                this.targetAltitudeIndicatorSVG.setAttribute("id", "TargetAltitudeIndicator");
+            }
+            else
+                Utils.RemoveAllChildren(this.targetAltitudeIndicatorSVG);
+            this.targetAltitudeIndicatorSVG.setAttribute("x", targetAltitudeIndicatorPosX.toString());
+            this.targetAltitudeIndicatorSVG.setAttribute("width", targetAltitudeIndicatorWidth.toString());
+            this.targetAltitudeIndicatorSVG.setAttribute("height", targetAltitudeIndicatorHeight.toString());
+            this.targetAltitudeIndicatorSVG.setAttribute("viewBox", "0 0 100 150");
+            {
+                if (!this.targetAltitudeIndicatorSVGShape)
+                    this.targetAltitudeIndicatorSVGShape = document.createElementNS(Avionics.SVG.NS, "path");
+                this.targetAltitudeIndicatorSVGShape.setAttribute("fill", "none");
+                this.targetAltitudeIndicatorSVGShape.setAttribute("stroke", "cyan");
+                this.targetAltitudeIndicatorSVGShape.setAttribute("stroke-width", "2");
+                this.targetAltitudeIndicatorSVGShape.setAttribute("d", "M 0 0 L 35 0 L 35 100 L 0 100 L 0 55 L 6 50 L 0 45 Z");
+                this.targetAltitudeIndicatorSVG.appendChild(this.targetAltitudeIndicatorSVGShape);
+                let textBg = document.createElementNS(Avionics.SVG.NS, "rect");
+                diffAndSetAttribute(textBg, "x", "8");
+                diffAndSetAttribute(textBg, "y", "35");
+                diffAndSetAttribute(textBg, "width", (_width + 2).toString());
+                diffAndSetAttribute(textBg, "height", "30");
+                diffAndSetAttribute(textBg, "fill", "black");
+                this.targetAltitudeIndicatorSVG.appendChild(textBg);
+                this.targetAltitudeIndicatorSVGText = document.createElementNS(Avionics.SVG.NS, "text");
+                this.targetAltitudeIndicatorSVGText.textContent = "35000";
+                this.targetAltitudeIndicatorSVGText.setAttribute("x", (8 + _width + 18).toString());
+                this.targetAltitudeIndicatorSVGText.setAttribute("y", "49");
+                this.targetAltitudeIndicatorSVGText.setAttribute("fill", "cyan");
+                this.targetAltitudeIndicatorSVGText.setAttribute("font-size", (this.fontSize * 1.15).toString());
+                this.targetAltitudeIndicatorSVGText.setAttribute("font-family", "Roboto-Bold");
+                this.targetAltitudeIndicatorSVGText.setAttribute("text-anchor", "end");
+                this.targetAltitudeIndicatorSVGText.setAttribute("alignment-baseline", "central");
+                this.targetAltitudeIndicatorSVG.appendChild(this.targetAltitudeIndicatorSVGText);
+            }
+            this.centerSVG.appendChild(this.targetAltitudeIndicatorSVG);
+            var cursorPosX = _left - 2;
+            var cursorPosY = _top + _height * 0.5;
+            var cursorWidth = width + arcWidth;
+            var cursorHeight = 80;
+            if (!this.cursorSVG) {
+                this.cursorSVG = document.createElementNS(Avionics.SVG.NS, "svg");
+                this.cursorSVG.setAttribute("id", "CursorGroup");
+            }
+            else
+                Utils.RemoveAllChildren(this.cursorSVG);
+            this.cursorSVG.setAttribute("x", cursorPosX.toString());
+            this.cursorSVG.setAttribute("y", (cursorPosY - cursorHeight * 0.5).toString());
+            this.cursorSVG.setAttribute("width", cursorWidth.toString());
+            this.cursorSVG.setAttribute("height", cursorHeight.toString());
+            this.cursorSVG.setAttribute("viewBox", "0 0 " + cursorWidth + " " + cursorHeight);
+            {
+                var _cursorPosX = 5;
+                var _cursorPosY = cursorHeight * 0.5 - 2;
+                if (!this.cursorSVGShape)
+                    this.cursorSVGShape = document.createElementNS(Avionics.SVG.NS, "path");
+                this.cursorSVGShape.setAttribute("fill", "black");
+                this.cursorSVGShape.setAttribute("d", "M 0 17.5 L 77 17.5 L 77 0 L 115 0 L 115 80 L 77 80 L 77 62.5 L 0 62.5 Z");
+                this.cursorSVGShape.setAttribute("stroke", "white");
+                this.cursorSVGShape.setAttribute("stroke-width", this.strokeSize);
+                this.cursorSVG.appendChild(this.cursorSVGShape);
+                let integralsGroup = document.createElementNS(Avionics.SVG.NS, "svg");
+                diffAndSetAttribute(integralsGroup, "x", "0");
+                diffAndSetAttribute(integralsGroup, "y", "20");
+                diffAndSetAttribute(integralsGroup, "width", cursorWidth.toString());
+                diffAndSetAttribute(integralsGroup, "height", (cursorHeight - 40).toString());
+                diffAndSetAttribute(integralsGroup, "viewBox", "0 0 " + cursorWidth + " " + cursorHeight);
+                this.cursorSVG.appendChild(integralsGroup);
+                {
+                    this.cursorIntegrals[0].construct(integralsGroup, _cursorPosX - 5, _cursorPosY, _width, "Roboto-Bold", this.fontSize * 3.35, "rgb(36,255,0)");
+                    this.cursorIntegrals[1].construct(integralsGroup, _cursorPosX + 43, _cursorPosY, _width, "Roboto-Bold", this.fontSize * 3.35, "rgb(36,255,0)");
+                    this.cursorIntegrals[2].construct(integralsGroup, _cursorPosX + 91, _cursorPosY, _width, "Roboto-Bold", this.fontSize * 3.35, "rgb(36,255,0)");
+                }
+                this.cursorDecimals.construct(this.cursorSVG, _cursorPosX + 109, _cursorPosY, _width, "Roboto-Bold", this.fontSize * 1.15, "rgb(36,255,0)");
+            }
+            this.centerSVG.appendChild(this.cursorSVG);
+            if (!this.targetAltitudeText) {
+                this.targetAltitudeText = document.createElement("div");
+                this.targetAltitudeText.id = "TargetAltitudeText";
+            }
+            else {
+                Utils.RemoveAllChildren(this.targetAltitudeText);
+            }
+            this.targetAltitudeText.style.fontSize = "45px";
+            this.targetAltitudeText.style.color = "cyan";
+            this.targetAltitudeText.style.position = "absolute";
+            this.targetAltitudeText.style.top = "-20px";
+            this.targetAltitudeText.style.left = "115px";
+            this.appendChild(this.targetAltitudeText);
+        }
+        this.rootGroup.appendChild(this.centerSVG);
+        if (!this.pressureSVG)
+            this.pressureSVG = document.createElementNS(Avionics.SVG.NS, "text");
+        this.pressureSVG.textContent = "---";
+        this.pressureSVG.setAttribute("x", "70");
+        this.pressureSVG.setAttribute("y", (posY + height + 90).toString());
+        this.pressureSVG.setAttribute("fill", "cyan");
+        this.pressureSVG.setAttribute("font-size", (this.fontSize * 1.05).toString());
+        this.pressureSVG.setAttribute("font-family", "Roboto-Light");
+        this.pressureSVG.setAttribute("text-anchor", "start");
+        this.pressureSVG.setAttribute("alignment-baseline", "central");
+        this.pressureSVG.setAttribute("letter-spacing", "-3px");
+        this.rootGroup.appendChild(this.pressureSVG);
+        this.rootSVG.appendChild(this.rootGroup);
+        this.appendChild(this.rootSVG);
+    }
+    update(_dTime) {
+        let indicatedAltitude = Simplane.getAltitude();
+        let aboveGroundAltitude = Simplane.getAltitudeAboveGround();
+        var groundReference = indicatedAltitude - aboveGroundAltitude;
+        var baroMode = Simplane.getPressureSelectedMode(this.aircraft);
+        var selectedAltitude;
+        let minMode = SimVar.GetSimVarValue("L:WT_CJ4_MIN_SRC", "Number");
+        if (this.aircraft === Aircraft.AS01B || this.aircraft === Aircraft.B747_8 || this.aircraft === Aircraft.A320_NEO) {
+            selectedAltitude = Math.max(0, Simplane.getAutoPilotDisplayedAltitudeLockValue());
+        }
+        else {
+            //selectedAltitude = Math.max(0, Simplane.getAutoPilotAltitudeLockValue());
+            selectedAltitude = Math.min(Math.max(0, Simplane.getAutoPilotSelectedAltitudeLockValue()), 45000);
+        }
+        this.updateGraduationScrolling(indicatedAltitude);
+        this.updateCursorScrolling(indicatedAltitude);
+        this.updateGroundReference(indicatedAltitude, groundReference);
+        this.updateTargetAltitude(indicatedAltitude, selectedAltitude, baroMode);
+        this.updateBaroPressure(baroMode);
+        this.updateBaroMinimums(minMode, indicatedAltitude);
+        this.updateRadioMinimums(minMode, aboveGroundAltitude, indicatedAltitude, groundReference);
+        this.updateMtrs(indicatedAltitude, selectedAltitude);
+        this.updateAltitudeAlertFlash(_dTime);
+    }
+    updateMtrs(_altitude, _selected) {
+        if (this.mtrsVisible) {
+            if (this.mtrsSelectedGroup) {
+                var APMode = this.getAutopilotMode();
+                if (APMode != AutopilotMode.MANAGED) {
+                    let meters = Math.round(_selected * 0.3048);
+                    this.mtrsSelectedSVGText.textContent = meters.toString();
+                    this.mtrsSelectedGroup.setAttribute("visibility", "visible");
+                }
+                else {
+                    this.mtrsSelectedGroup.setAttribute("visibility", "hidden");
+                }
+            }
+            if (this.mtrsCursorGroup) {
+                let meters = Math.round(_altitude * 0.3048);
+                this.mtrsCursorSVGText.textContent = meters.toString();
+                this.mtrsCursorGroup.setAttribute("visibility", "visible");
+            }
+        }
+        else {
+            if (this.mtrsSelectedGroup)
+                this.mtrsSelectedGroup.setAttribute("visibility", "hidden");
+            if (this.mtrsCursorGroup)
+                this.mtrsCursorGroup.setAttribute("visibility", "hidden");
+        }
+    }
+    updateBaroPressure(_mode) {
+        let baroPreset = SimVar.GetSimVarValue("L:XMLVAR_Baro1_SavedPressure", "number") / 16;
+        
+        if (this.pressureSVGLeftPart && this.pressureSVGCenterPart && this.pressureSVGRightPart) {
+            var units = Simplane.getPressureSelectedUnits();
+            var pressure = Simplane.getPressureValue(units);
+
+            if (_mode == "STD") {
+                if (this._baroPresetChanged !== baroPreset && this._baroPresetChanged !== 0) {
+                    this.pressureBoxGroup.setAttribute("visibility", "visible");
+                    this._baroPresetChanged = baroPreset;
+                }
+                if (units == "millibar") {
+                    this.pressureSVGLeftPart.textContent = "1013";
+                    this.pressureSVGCenterPart.textContent = "";
+                    this.pressureSVGRightPart.textContent = "";
+                    this.pressureSVGUnits.textContent = "STD";
+                    this.pressurePresetLeftPart.textContent = baroPreset.toFixed(0);
+                    this.pressurePresetCenterPart.textContent = "";
+                    this.pressurePresetRightPart.textContent = "";
+                    this.pressurePresetUnits.textContent = "HPA";
+                }
+                else {
+                    let rounded = Math.round((baroPreset / 33.8639) * 1000) / 1000; //Converts baroPreset to inHg then rounds up to hundreths so it matches what the sim will show for pressure.
+                    this.pressureSVGLeftPart.textContent = "29";
+                    this.pressureSVGCenterPart.textContent = ".";
+                    this.pressureSVGRightPart.textContent = "92";
+                    this.pressureSVGUnits.textContent = "STD";
+                    let pressureSetting = (rounded.toFixed(2).toString());
+                    let leftPart = pressureSetting.slice(0,2);
+                    let rightPart = pressureSetting.slice(3,5);
+                    this.pressurePresetLeftPart.textContent = leftPart;
+                    this.pressurePresetCenterPart.textContent = ".";
+                    this.pressurePresetRightPart.textContent = rightPart;
+                    this.pressurePresetUnits.textContent = "IN";
+                }
+            }
+            else {
+                this.pressureBoxGroup.setAttribute("visibility", "hidden");
+                if (this.aircraft == Aircraft.A320_NEO) {
+                    if (_mode == "QFE") {
+                        this.pressureSVG.textContent = "QFE ";
+                    }
+                    else {
+                        this.pressureSVG.textContent = "QNH ";
+                    }
+                    if (units == "millibar") {
+                        this.pressureSVG.textContent += pressure.toFixed(0);
+                    }
+                    else {
+                        this.pressureSVG.textContent += pressure.toFixed(2);
+                    }
+                }
+                else if (this.aircraft == Aircraft.B747_8 || this.aircraft == Aircraft.AS01B) {
+                    if (units == "millibar") {
+                        this.pressureSVG.textContent = pressure.toFixed(0) + " HPA";
+                    }
+                    else {
+                        this.pressureSVG.textContent = pressure.toFixed(2) + " IN";
+                    }
+                }
+                else {
+                    if (units == "millibar") {
+                        this.pressureSVGLeftPart.textContent = pressure.toFixed(0);
+                        this.pressureSVGCenterPart.textContent = "";
+                        this.pressureSVGRightPart.textContent = "";
+                        this.pressureSVGUnits.textContent = "HPA";
+                        this.pressurePresetUnits.textContent = "HPA";
+                    }
+                    else {
+                        let pressureSetting = (pressure.toFixed(2).toString());
+                        let leftPart = pressureSetting.slice(0,2);
+                        let rightPart = pressureSetting.slice(3,5);
+                        this.pressureSVGLeftPart.textContent = leftPart;
+                        this.pressureSVGCenterPart.textContent = ".";
+                        this.pressureSVGRightPart.textContent = rightPart;
+                        this.pressureSVGUnits.textContent = "IN";
+                        this.pressurePresetUnits.textContent = "IN";
+                    }
+                }
+            }
+            this._baroPresetChanged = baroPreset;
+        }
+    }
+    updateGraduationScrolling(_altitude) {
+        let showThousandIndicator = false;
+        if (this.graduations) {
+            this.graduationScroller.scroll(_altitude);
+            var currentVal = this.graduationScroller.firstValue;
+            var currentY = this.graduationScrollPosY + this.graduationScroller.offsetY * this.graduationSpacing * (this.nbSecondaryGraduations + 1);
+            for (var i = 0; i < this.totalGraduations; i++) {
+                var posX = this.graduationScrollPosX;
+                var posY = currentY;
+                this.graduations[i].SVGLine.setAttribute("transform", "translate(" + posX.toString() + " " + posY.toString() + ")");
+                if (this.graduations[i].SVGText1) {
+                    var roundedVal = 0;
+                    var divider = 100;
+                    if (this.aircraft == Aircraft.CJ4) {
+                        roundedVal = Math.floor(Math.abs(currentVal));
+                        let mod = roundedVal % 1000;
+                        if (mod != 0)
+                            roundedVal = mod;
+                    }
+                    else if (this.aircraft == Aircraft.B747_8 || this.aircraft == Aircraft.AS01B) {
+                        roundedVal = Math.floor(Math.abs(currentVal));
+                        divider = 1000;
+                    }
+                    else {
+                        roundedVal = Math.floor(Math.abs(currentVal) / 100);
+                    }
+                    if (!this.graduations[i].SVGText2) {
+                        this.graduations[i].SVGText1.textContent = Utils.leadingZeros(roundedVal, 3);
+                    }
+                    else {
+                        var integral = Math.floor(roundedVal / divider);
+                        var modulo = Math.floor(roundedVal - (integral * divider));
+                        if (this.aircraft == Aircraft.B747_8 || this.aircraft == Aircraft.AS01B)
+                            this.graduations[i].SVGText1.textContent = (integral > 0) ? integral.toString() : "";
+                        else
+                            this.graduations[i].SVGText1.textContent = integral.toString();
+                        if (this.aircraft == Aircraft.B747_8 || this.aircraft == Aircraft.AS01B)
+                            this.graduations[i].SVGText2.textContent = Utils.leadingZeros(modulo, 3);
+                        else
+                            this.graduations[i].SVGText2.textContent = Utils.leadingZeros(modulo, 2);
+                    }
+                    this.graduations[i].SVGText1.setAttribute("transform", "translate(" + posX.toString() + " " + posY.toString() + ")");
+                    if (this.graduations[i].SVGText2)
+                        this.graduations[i].SVGText2.setAttribute("transform", "translate(" + posX.toString() + " " + posY.toString() + ")");
+                    if (this.thousandIndicator && (currentVal % 1000) == 0) {
+                        this.thousandIndicator.setAttribute("transform", "translate(" + posX.toString() + " " + posY.toString() + ")");
+                        showThousandIndicator = true;
+                    }
+                    currentVal = this.graduationScroller.nextValue;
+                }
+                currentY -= this.graduationSpacing;
+            }
+        }
+        if (this.thousandIndicator)
+            this.thousandIndicator.setAttribute("visibility", (showThousandIndicator) ? "visible" : "hidden");
+    }
+    updateCursorScrolling(_altitude) {
+        if (this.aircraft == Aircraft.CJ4 && this.isMTRSVisible()) {
+            let divider = 5;
+            let meters = Math.floor(_altitude / 3.28084 / divider) * divider;
+            this.CursorMNumber.textContent = meters;
+            this.cursorM.setAttribute("visibility", "visible");
+        } else {
+            this.cursorM.setAttribute("visibility", "hidden");
+        }
+        if (this.cursorIntegrals) {
+            let hideZeros = (this.aircraft == Aircraft.A320_NEO || this.aircraft == Aircraft.CJ4) ? true : false;
+            if (this.aircraft == Aircraft.CJ4) {
+                this.cursorIntegrals[0].update(_altitude, 10000, (hideZeros) ? 10000 : undefined, "$"); // $ character has been modded in the font to a box shape.
+                this.cursorIntegrals[1].update(_altitude, 1000, (hideZeros) ? 1000 : undefined, "$");
+            }
+            else {
+                this.cursorIntegrals[0].update(_altitude, 10000, (hideZeros) ? 10000 : undefined);
+                this.cursorIntegrals[1].update(_altitude, 1000, (hideZeros) ? 1000 : undefined);
+        }
+            
+            this.cursorIntegrals[2].update(_altitude, 100);
+        }
+        if (this.cursorDecimals) {
+            this.cursorDecimals.update(_altitude);
+        }
+        if (this.cursorSVGAltitudeLevelShape)
+            this.cursorSVGAltitudeLevelShape.classList.toggle('hide', _altitude >= 10000);
+    }
+    valueToSvg(current, target) {
+        var _top = 0;
+        var _height = this.refHeight;
+        let deltaValue = current - target;
+        let deltaSVG = deltaValue * this.graduationSpacing * (this.nbSecondaryGraduations + 1) / this.graduationScroller.increment;
+        var posY = _top + _height * 0.5 + deltaSVG;
+        return posY;
+    }
+    updateGroundReference(currentAltitude, groundReference) {
+        var currentY = this.valueToSvg(currentAltitude, groundReference);
+        if (this.groundRibbonSVG && this.groundRibbonSVGShape) {
+            var rectHeight = (this.refHeight - currentY - this.borderSize);
+            if (rectHeight > 0) {
+                this.groundRibbonSVG.setAttribute("visibility", "visible");
+                this.groundRibbonSVG.setAttribute("y", currentY.toString());
+                if (!this.groundRibbonHasFixedHeight)
+                    this.groundRibbonSVGShape.setAttribute("height", rectHeight.toString());
+            }
+            else {
+                this.groundRibbonSVG.setAttribute("visibility", "hidden");
+            }
+        }
+        if (this.groundLineSVG) {
+            if (currentY > 0) {
+                this.groundLineSVG.setAttribute("visibility", "visible");
+                this.groundLineSVG.setAttribute("y", (currentY - this.groundLineSVGHeight).toString());
+            }
+            else {
+                this.groundLineSVG.setAttribute("visibility", "hidden");
+            }
+        }
+    }
+    getAutopilotMode() {
+        if (this.aircraft == Aircraft.A320_NEO) {
+            if (Simplane.getAutoPilotAltitudeManaged() && SimVar.GetSimVarValue("L:AP_CURRENT_TARGET_ALTITUDE_IS_CONSTRAINT", "number") != 0)
+                return AutopilotMode.MANAGED;
+            return AutopilotMode.SELECTED;
+        }
+        else {
+            return AutopilotMode.SELECTED;
+        }
+    }
+    updateTargetAltitude(currentAltitude, targetAltitude, baroMode) {
+        let hudAltitude = 0;
+        if (this.targetAltitudeIndicatorSVG) {
+            var APMode = this.getAutopilotMode();
+            var stdMode = (baroMode == "STD") ? true : false;
+            if (this.aircraft == Aircraft.CJ4) {
+                if (this.isMTRSVisible()) {
+                    this.targetAltitude.setAttribute("visibility", "hidden");
+                    this.targetAltitudeM.setAttribute("visibility", "visible");
+                } else {
+                    this.targetAltitudeM.setAttribute("visibility", "hidden");
+                    this.targetAltitude.setAttribute("visibility", "visible");
+                }
+                if (!this.targetAltitudeChanged && targetAltitude != this.originalTargetAltitude) {
+                    this.targetAltitudeChanged = true;
+                    this.targetAltitudeTextSVG2.setAttribute("x", "78");
+                }
+
+                if (this.targetAltitudeChanged) {
+                    if (this.isMTRSVisible()) {
+                        let divider = 10;
+                        var integral = Math.floor(targetAltitude / 3.28084 / divider) * divider;
+                        this.targetAltitudeMTextSVG1.textContent = integral.toString();
+                    } else {
+                        let divider = 100;
+                        let leadingZeros = 2;
+                        var integral = Math.floor(targetAltitude / divider);
+                        var modulo = Math.floor(targetAltitude - (integral * divider));
+                        this.targetAltitudeTextSVG1.textContent = integral.toString();
+                        this.targetAltitudeTextSVG2.textContent = Utils.leadingZeros(modulo, leadingZeros);
+                    }
+                    var offsetY = this.valueToSvg(currentAltitude, targetAltitude);
+                    offsetY -= 48;
+                    this.targetAltitudeIndicatorSVG.setAttribute("y", offsetY.toString());
+                    this.targetAltitudeIndicatorSVG.setAttribute("visibility", "visible");
+                }
+            }
+            else if (this.aircraft == Aircraft.B747_8 || this.aircraft == Aircraft.AS01B) {
+                if (APMode != AutopilotMode.MANAGED) {
+                    let divider = 100;
+                    let refDelta = 275;
+                    let textAlwaysVisible = false;
+                    let leadingZeros = 2;
+                    if (this.aircraft == Aircraft.B747_8 || this.aircraft == Aircraft.AS01B) {
+                        divider = 1000;
+                        refDelta = 400;
+                        textAlwaysVisible = true;
+                        leadingZeros = 3;
+                    }
+                    var integral = Math.floor(targetAltitude / divider);
+                    var modulo = Math.floor(targetAltitude - (integral * divider));
+                    this.targetAltitudeTextSVG1.textContent = integral.toString();
+                    this.targetAltitudeTextSVG2.textContent = Utils.leadingZeros(modulo, leadingZeros);
+                    // if (stdMode && targetAltitude >= 1000) {
+                    //     this.targetAltitudeTextSVG1.textContent = "FL";
+                    //     this.targetAltitudeTextSVG2.textContent = Math.floor(targetAltitude / 100).toString();
+                    // }
+                    // else {
+                    //     this.targetAltitudeTextSVG1.textContent = integral.toString();
+                    //     this.targetAltitudeTextSVG2.textContent = Utils.leadingZeros(modulo, leadingZeros);
+                    // }
+                    hudAltitude = targetAltitude;
+                    let deltaAltitude = targetAltitude - currentAltitude;
+                    if (deltaAltitude < -refDelta || deltaAltitude > refDelta) {
+                        this.targetAltitudeTextSVG1.setAttribute("visibility", "visible");
+                        this.targetAltitudeTextSVG2.setAttribute("visibility", "visible");
+                        if (this.targetAltitudeBgSVG)
+                            this.targetAltitudeBgSVG.setAttribute("visibility", "visible");
+                        this.targetAltitudeIndicatorSVG.setAttribute("visibility", "hidden");
+                    }
+                    else {
+                        // this.targetAltitudeTextSVG1.setAttribute("visibility", (textAlwaysVisible) ? "visible" : "hidden");
+                        // this.targetAltitudeTextSVG2.setAttribute("visibility", (textAlwaysVisible) ? "visible" : "hidden");
+                        // if (this.targetAltitudeBgSVG)
+                        //     this.targetAltitudeBgSVG.setAttribute("visibility", (textAlwaysVisible) ? "visible" : "hidden");
+                        var offsetY = this.valueToSvg(currentAltitude, targetAltitude);
+                        offsetY -= 48;
+                        this.targetAltitudeIndicatorSVG.setAttribute("y", offsetY.toString());
+                        this.targetAltitudeIndicatorSVG.setAttribute("visibility", "visible");
+                    }
+                }
+                else {
+                    this.targetAltitudeTextSVG1.setAttribute("visibility", "hidden");
+                    this.targetAltitudeTextSVG2.setAttribute("visibility", "hidden");
+                    if (this.targetAltitudeBgSVG)
+                        this.targetAltitudeBgSVG.setAttribute("visibility", "hidden");
+                    this.targetAltitudeIndicatorSVG.setAttribute("visibility", "hidden");
+                }
+            }
+            else if (this.aircraft == Aircraft.A320_NEO) {
+                let textContent;
+                if (stdMode && targetAltitude >= 1000)
+                    textContent = "FL" + Math.abs(targetAltitude / 100).toString();
+                else
+                    textContent = targetAltitude.toFixed(0);
+                let deltaAltitude = targetAltitude - currentAltitude;
+                if (deltaAltitude < -650) {
+                    this.targetAltitudeText.textContent = textContent;
+                    this.targetAltitudeText.style.top = "720px";
+                    this.targetAltitudeText.style.left = "115px";
+                    this.targetAltitudeText.style.display = "block";
+                    this.targetAltitudeText.style.color = (APMode == AutopilotMode.SELECTED) ? "cyan" : "magenta";
+                    this.targetAltitudeIndicatorSVG.setAttribute("visibility", "hidden");
+                }
+                else if (deltaAltitude > 650) {
+                    this.targetAltitudeText.textContent = textContent;
+                    this.targetAltitudeText.style.top = "-20px";
+                    this.targetAltitudeText.style.left = "115px";
+                    this.targetAltitudeText.style.display = "block";
+                    this.targetAltitudeText.style.color = (APMode == AutopilotMode.SELECTED) ? "cyan" : "magenta";
+                    this.targetAltitudeIndicatorSVG.setAttribute("visibility", "hidden");
+                }
+                else {
+                    this.targetAltitudeText.style.display = "none";
+                    var offsetY = this.valueToSvg(currentAltitude, targetAltitude);
+                    offsetY -= 51;
+                    this.targetAltitudeIndicatorSVG.setAttribute("y", offsetY.toString());
+                    this.targetAltitudeIndicatorSVG.setAttribute("visibility", "visible");
+                    this.targetAltitudeIndicatorSVGShape.setAttribute("stroke", (APMode == AutopilotMode.SELECTED) ? "cyan" : "magenta");
+                    if (this.targetAltitudeIndicatorSVGText) {
+                        if (targetAltitude >= 10)
+                            this.targetAltitudeIndicatorSVGText.textContent = targetAltitude.toFixed(0);
+                        else
+                            this.targetAltitudeIndicatorSVGText.textContent = "100";
+                        this.targetAltitudeIndicatorSVGText.setAttribute("fill", (APMode == AutopilotMode.SELECTED) ? "cyan" : "magenta");
+                    }
+                }
+                hudAltitude = targetAltitude;
+            }
+        }
+        if (this.hudAPAltitude != hudAltitude) {
+            this.hudAPAltitude = Math.round(hudAltitude);
+            SimVar.SetSimVarValue("L:HUD_AP_SELECTED_ALTITUDE", "Number", this.hudAPAltitude);
+        }
+    }
+    updateBaroMinimums(minMode, indicatedAltitude) {
+        if (this.baroMinsSVG) {
+            if (minMode == 1) {
+                let baroMinsSet = SimVar.GetSimVarValue("L:WT_CJ4_BARO_SET", "Number");
+                let refDelta = 275;
+                let deltaAltitude = baroMinsSet - indicatedAltitude;
+                if (deltaAltitude < -refDelta || deltaAltitude > refDelta || baroMinsSet == 0) {
+                    this.baroMinsSVG.setAttribute("visibility", "hidden");
+                } else {
+                    var _top = 0;
+                    var _height = this.refHeight;
+                    let deltaValue = indicatedAltitude - baroMinsSet;
+                    let deltaSVG = deltaValue * this.graduationSpacing * (this.nbSecondaryGraduations + 1) / 100;
+                    let offsetY = _top + _height * 0.5 + deltaSVG;
+                    offsetY -= 48;
+                    this.baroMinsSVG.setAttribute("y", offsetY.toString());
+                    this.baroMinsSVG.setAttribute("visibility", "visible");
+                }
+            } else {
+                this.baroMinsSVG.setAttribute("visibility", "hidden");
+            }
+        }
+    }
+
+    updateRadioMinimums(minMode, aboveGroundAltitude, indicatedAltitude, groundReference) {
+        if (this.radioMinsRect) {
+            if (minMode == 2) {
+                let refDelta = 275;
+                let radioMinsSet = SimVar.GetSimVarValue("L:WT_CJ4_RADIO_SET", "Number");
+                let deltaAltitude = aboveGroundAltitude - radioMinsSet;
+                if (deltaAltitude > refDelta || radioMinsSet == 0) {
+                    this.radioMinsRect.setAttribute("visibility", "hidden");
+                }else{
+                    console.log(indicatedAltitude);
+                    var radioY = this.valueToSvg(indicatedAltitude, (groundReference + radioMinsSet))
+                    var groundY = this.valueToSvg(indicatedAltitude, groundReference)
+                    this.radioMinsRect.setAttribute("y", (radioY).toString());
+                    this.radioMinsRect.setAttribute("height", (groundY-radioY).toString());
+                    this.radioMinsRect.setAttribute("visibility", "visible");
+                }
+            } else {
+                this.radioMinsRect.setAttribute("visibility", "hidden");
+            }
+        }
+    }
+
+    updateAltitudeAlertFlash(deltaTime) {
+        const isAlertSet = SimVar.GetSimVarValue("L:WT_CJ4_Altitude_Alerter_Active", "Number") === 1;
+
+        if (this._lastAltitudeAlertSet !== isAlertSet && isAlertSet) {
+            this._isAltitudeAlerting = isAlertSet;
+            this.targetAltitudeTextSVG1.classList.add("blinking");
+            this.targetAltitudeTextSVG2.classList.add("blinking");
+            this.targetAltitudeIndicatorSVGShape.classList.add("blinking");
+        }
+        this._lastAltitudeAlertSet = isAlertSet;
+
+        if (this._isAltitudeAlerting) {
+            this._altAlertAnimationTimer -= deltaTime;
+            if(this._altAlertAnimationTimer < 0 || SimVar.GetSimVarValue("L:WT_CJ4_Altitude_Alerter_Cancel", "Number") === 1){   
+                this.targetAltitudeTextSVG1.classList.remove("blinking");
+                this.targetAltitudeTextSVG2.classList.remove("blinking");
+                this.targetAltitudeIndicatorSVGShape.classList.remove("blinking");
+                this._isAltitudeAlerting = false;
+                this._altAlertAnimationTimer = this.ALTALERTANIMTIME;
+            }
+        }
+    }
+}
+customElements.define("jet-pfd-altimeter-indicator", Jet_PFD_AltimeterIndicator);