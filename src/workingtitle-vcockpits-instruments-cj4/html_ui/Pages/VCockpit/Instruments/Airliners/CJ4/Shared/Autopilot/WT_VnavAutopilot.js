--- conflicted
+++ resolved
@@ -634,14 +634,8 @@
                     }
                 }
                 else if (this._vnavPathStatus === VnavPathStatus.PATH_ACTIVE) {
-<<<<<<< HEAD
                     if (this.indicatedAltitude < this.targetAltitude + 1000 && this.path.endsLevel) {
                         console.log("setting PathInterceptStatus.LEVELING");
-=======
-                    if (this.indicatedAltitude < this.targetAltitude + 500 && this.path.endsLevel) {
-                        console.log("setting PathInterceptStatus.LEVELING " + this.path.endsLevel + " " + this.path.fpta);
-                        console.log("setAltitudeAndSlot MANAGED at " + this.targetAltitude);
->>>>>>> 80f8cae0
                         this.setAltitudeAndSlot(AltitudeSlot.MANAGED, this.targetAltitude);
                         this._pathInterceptStatus = PathInterceptStatus.LEVELING;
                         break;
