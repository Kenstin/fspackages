class CJ4_FMC_ApproachRefPage {
    static ShowPage1(fmc) { //APPROACH REF Page 1
        fmc.clearDisplay();
        let destinationIdent = "";
        const destination = fmc.flightPlanManager.getDestination();
        if (destination) {
            destinationIdent = destination.ident;
        }
        let originIdent = "";
        const origin = fmc.flightPlanManager.getOrigin();
        if (origin) {
            originIdent = origin.ident;
        }

        let arrRunwayDirection = "";
        let arrRunwayElevation = "";
        let arrRunwayLength = "";
        let arrRunwayOutput = "";
        let arrRunway = "";
        let runwayLoaded = false;

        if (fmc.flightPlanManager.getApproachRunway()) {
            arrRunway = fmc.flightPlanManager.getApproachRunway();
            arrRunwayOutput = "RW" + fmc.getRunwayDesignation(arrRunway);
            arrRunwayDirection = new Number(arrRunway.direction);
            arrRunwayElevation = new Number(arrRunway.elevation * 3.28);
            arrRunwayLength = new Number(arrRunway.length);
            runwayLoaded = true;
        } else if (fmc.vfrLandingRunway) {
            arrRunway = fmc.vfrLandingRunway;
            arrRunwayOutput = "RW" + Avionics.Utils.formatRunway(arrRunway.designation).trim();
            arrRunwayDirection = new Number(arrRunway.direction);
            arrRunwayElevation = new Number(arrRunway.elevation * 3.28);
            arrRunwayLength = new Number(arrRunway.length);
            runwayLoaded = true;
        } else {
            arrRunwayOutput = "NO APPROACH RW";
            runwayLoaded = false;
        }

        let headwind = "";
        let crosswind = "";
        let crosswindDirection = "";
        let headwindDirection = "";

        if (fmc.landingWindDir != "---") {
            headwind = Math.trunc(fmc.landingWindSpeed * (Math.cos((arrRunwayDirection * Math.PI / 180) - (fmc.landingWindDir * Math.PI / 180))));
            crosswind = Math.trunc(fmc.landingWindSpeed * (Math.sin((arrRunwayDirection * Math.PI / 180) - (fmc.landingWindDir * Math.PI / 180))));
            crosswindDirection = crosswind > 0 ? "L"
                : crosswind < 0 ? "R"
                    : "";
            headwindDirection = headwind > 0 ? "H"
                : headwind < 0 ? "T"
                    : "";
            headwind = Math.abs(headwind);
            crosswind = Math.abs(crosswind);
        }

        if (isNaN(fmc.landingQnh)) {
            fmc.landingQnh = SimVar.GetSimVarValue("KOHLSMAN SETTING HG", "inHg");
        }

        fmc.landingPressAlt = Number(Math.trunc((((29.92 - fmc.landingQnh) * 1000) + arrRunwayElevation)));

        let arrRunwayConditionActive = fmc.arrRunwayCondition == 0 ? "DRY[green]/[white]WET[s-text]"
            : "DRY[s-text]/[white]WET[green]";

        const selAptValue = destinationIdent ? destinationIdent + "[green]/[white]" + originIdent + "[s-text]" : "----";

        const arrRunwayLengthText = WT_ConvertUnit.getLength(arrRunwayLength).getString(0, " ", "[s-text]");
        const landingQnhText = WT_ConvertUnit.isMetric() ? WT_ConvertUnit.getQnh(fmc.landingQnh).toFixed(0) : fmc.landingQnh.toFixed(2);

        fmc._templateRenderer.setTemplateRaw([
            [destinationIdent, "1/3 [blue]", "APPROACH REF[blue]"],
            [" SEL APT[blue]", "WIND [blue]"],
            [selAptValue, fmc.landingWindDir + "\xB0/" + fmc.landingWindSpeed + "[s-text]"],
            [" RWY ID[blue]", "OAT [blue]"],
            [arrRunwayOutput + " [s-text]", (fmc.landingOat >= 0 ? "+" : "") + fmc.landingOat + "\xB0C" + "[s-text]"],
            [" RWY WIND[blue]", "QNH [blue]"],
            [headwindDirection + headwind + " " + crosswindDirection + crosswind + "[s-text]", landingQnhText + "[s-text]"],
            [" RUNWAY LENGTH[blue]", "P ALT [blue]"],
            [arrRunwayLengthText + "[s-text]", fmc.landingPressAlt + " FT[s-text]"],
            [" RWY SLOPE[blue]"],
            [fmc.landingRwySlope.toFixed(1) + "%[s-text]"],
            [" RWY COND[blue]"],
            [arrRunwayConditionActive]
        ]);

        fmc.onRightInput[0] = () => {
            const windIn = fmc.inOut.split("/");
            if (windIn.length == 2 && windIn[0] <= 360 && windIn[0] >= 0 && windIn[1] >= 0) {
                fmc.landingWindDir = new Number(windIn[0]);
                fmc.landingWindSpeed = new Number(windIn[1]);
                fmc.appVSpeedStatus = CJ4_FMC.VSPEED_STATUS.NONE;
                fmc.clearUserInput();
            } else {
                fmc.showErrorMessage("INVALID");
            }
            CJ4_FMC_ApproachRefPage.ShowPage1(fmc);
        };

        fmc.onRightInput[1] = () => {
            const tempIn = fmc.inOut;
            if (tempIn && isNaN(tempIn) || tempIn < -54 || tempIn > 54) {
                fmc.showErrorMessage("INVALID");
            } else if (tempIn) {
                fmc.landingOat = tempIn;
                fmc.appVSpeedStatus = CJ4_FMC.VSPEED_STATUS.NONE;
            } else {
                fmc.showErrorMessage("INVALID");
            }
            fmc.clearUserInput();
            CJ4_FMC_ApproachRefPage.ShowPage1(fmc);
        };

        fmc.onRightInput[2] = () => {
            const qnhInput = Number(fmc.inOut);
            if (!isNaN(qnhInput)) {
                if (qnhInput > 28 && qnhInput < 32) {
                    fmc.landingQnh = qnhInput;
                } else if (qnhInput > 280 && qnhInput < 320) {
                    fmc.landingQnh = qnhInput / 10;
                } else if (qnhInput > 2800 && qnhInput < 3200) {
                    fmc.landingQnh = qnhInput / 100;
                } else if (qnhInput > 940 && qnhInput < 1090) { //parse hPA input
                    fmc.landingQnh = qnhInput / 33.864;
                } else {
                    fmc.showErrorMessage("INVALID");
                }
            } else {
                fmc.showErrorMessage("INVALID");
            }
            fmc.clearUserInput();
            fmc.appVSpeedStatus = CJ4_FMC.VSPEED_STATUS.NONE;
            CJ4_FMC_ApproachRefPage.ShowPage1(fmc);
        };
        fmc.onLeftInput[3] = () => {
            const slope = /([UD-]?)([\d{1}]?)(\.?)([\d{1}]?)([UD]?)/;
            let input = fmc.inOut;
            const slopeMatch = input.match(slope);
            // 1 = U or D or -
            // 2 = Integer
            // 3 = Decimal Point
            // 4 = Tenths Value
            // 5 = U or D
            // over 2 degrees out of range
            if (slopeMatch) {
                if (slopeMatch[1] == "" || slopeMatch[5] == "") {
                    const slopeDirection = slopeMatch[1] == "-" || slopeMatch[1] == "D" || slopeMatch[5] == "D" ? -1 : 1;
                    let slopeValue = 0;
                    slopeValue += parseInt(slopeMatch[2]) > 0 ? parseInt(slopeMatch[2]) : 0;
                    slopeValue += parseInt(slopeMatch[4]) > 0 ? (parseInt(slopeMatch[4]) / 10) : 0;
                    slopeValue = slopeValue * slopeDirection;
                    fmc.landingRwySlope = slopeValue > 2 ? 2 : slopeValue < -2 ? -2 : slopeValue;
                } else {
                    fmc.showErrorMessage("INVALID SLOPE");
                }
            } else {
                fmc.showErrorMessage("INVALID SLOPE");
            }
            fmc.clearUserInput();
            CJ4_FMC_ApproachRefPage.ShowPage1(fmc);
        };
        fmc.onLeftInput[5] = () => {
            if (fmc.arrRunwayCondition == 0) {
                fmc.arrRunwayCondition = 1;
            } else if (fmc.arrRunwayCondition == 1) {
                fmc.arrRunwayCondition = 0;
            }
            arrRunwayConditionActive = fmc.arrRunwayCondition == 0 ? "DRY[green]/[white]WET[s-text]"
                : "DRY[s-text]/[white]WET[green]";
            fmc.appVSpeedStatus = CJ4_FMC.VSPEED_STATUS.NONE;
            CJ4_FMC_ApproachRefPage.ShowPage1(fmc);
        };
        fmc.onPrevPage = () => {
            CJ4_FMC_ApproachRefPage.ShowPage3(fmc);
        };
        fmc.onNextPage = () => {
            CJ4_FMC_ApproachRefPage.ShowPage2(fmc);
        };
        fmc.updateSideButtonActiveStatus();
    }
    static ShowPage2(fmc) { //APPROACH REF Page 2
        fmc.clearDisplay();
        const grossWeightValue = SimVar.GetSimVarValue("TOTAL WEIGHT", "kg") * 2.205;
        let arrRunwayDirection = "";
        let arrRunwayElevation = "";
        let arrRunwayLength = "";
        let arrRunwayOutput = "";
        let arrRunway = "";

        if (fmc.flightPlanManager.getApproachRunway()) {
            arrRunway = fmc.flightPlanManager.getApproachRunway();
            arrRunwayOutput = "RW" + fmc.getRunwayDesignation(arrRunway);
            arrRunwayDirection = new Number(arrRunway.direction);
            arrRunwayElevation = new Number(arrRunway.elevation * 3.28);
            arrRunwayLength = new Number((arrRunway.length) * 3.28);
        } else if (fmc.vfrLandingRunway) {
            arrRunway = fmc.vfrLandingRunway;
            arrRunwayOutput = "RW" + Avionics.Utils.formatRunway(arrRunway.designation).trim();
            arrRunwayDirection = new Number(arrRunway.direction);
            arrRunwayElevation = new Number(arrRunway.elevation * 3.28);
            arrRunwayLength = new Number((arrRunway.length) * 3.28);
        }

        //ADDED FUEL FLOW
        const totalFuelFlow = Math.round(SimVar.GetSimVarValue("L:CJ4 FUEL FLOW:1", "Pounds per hour"))
            + Math.round(SimVar.GetSimVarValue("L:CJ4 FUEL FLOW:2", "Pounds per hour"));

        //ADDED CODE FROM PROG
        const currPos = new LatLong(SimVar.GetSimVarValue("GPS POSITION LAT", "degree latitude"), SimVar.GetSimVarValue("GPS POSITION LON", "degree longitude"));
        const groundSpeed = SimVar.GetSimVarValue("GPS GROUND SPEED", "knots");

        //default values
        let activeWaypointDist = 0;
        let destinationIdent = "";
        let destinationDistance = 0;

        //destination data
        if (fmc.flightPlanManager.getDestination() && fmc.flightPlanManager.getActiveWaypoint() && fmc.flightPlanManager.getNextActiveWaypoint()) {
            activeWaypointDist = new Number(fmc.flightPlanManager.getDistanceToActiveWaypoint());
            const destination = fmc.flightPlanManager.getDestination();
            destinationIdent = new String(fmc.flightPlanManager.getDestination().ident);
            const destinationDistanceDirect = new Number(activeWaypointDist + Avionics.Utils.computeDistance(currPos, destination.infos.coordinates));
            const destinationDistanceFlightplan = new Number(destination.cumulativeDistanceInFP - fmc.flightPlanManager.getNextActiveWaypoint().cumulativeDistanceInFP + activeWaypointDist);
            destinationDistance = destinationDistanceDirect > destinationDistanceFlightplan ? destinationDistanceDirect
                : destinationDistanceFlightplan;
        } else if (fmc.flightPlanManager.getDestination()) {
            const destination = fmc.flightPlanManager.getDestination();
            const destinationDistanceDirect = new Number(Avionics.Utils.computeDistance(currPos, destination.infos.coordinates));
            destinationDistance = destinationDistanceDirect;
        }

        //END OF ADDED PROG CODE

        const eteToDestination = destinationDistance && groundSpeed > 0 ? (destinationDistance / groundSpeed)
            : 0;
        const fuelBurn = eteToDestination * totalFuelFlow;
        const ldgWt = grossWeightValue - fuelBurn;

        let vRef = ((ldgWt - 10500) * .00393) + 92; //V Speeds based on weight at 0C
        let vApp = ((ldgWt - 10500) * .00408) + 98;
        let ldgFieldLength = ((ldgWt - 10500) * .126) + 2180; // Sea level base value for a given weight

        if (ldgWt <= 13500) {
            const ldgFieldAltFactor = ((13500 - ldgWt) * .000005) + .0825; //Gets factor value for rate of change based on weight
            ldgFieldLength = ldgFieldLength + (fmc.landingPressAlt * ldgFieldAltFactor);//Gets landing distance for a given altitude and added to the sea level value
        }
        if (ldgWt >= 14000 && ldgWt <= 14500) {
            const ldgFieldAltFactor = ((14500 - ldgWt) * .0000632) + .1175;
            ldgFieldLength = ldgFieldLength + (fmc.landingPressAlt * ldgFieldAltFactor);
        }
        if (ldgWt >= 15000 && ldgWt <= 15660) {
            const ldgFieldAltFactor = ((15660 - ldgWt) * .000205) + .1991;
            ldgFieldLength = ldgFieldLength + (fmc.landingPressAlt * ldgFieldAltFactor);
        }
        if (fmc.landingOat > 0) { //Takes the basic length and adds or subtracts distance based on weight and temperature difference from 15C.  Does not account for Pressure altitude yet
            ldgFieldLength = ldgFieldLength + (((ldgWt - 10500) * .000903) + 5.33) * fmc.landingOat; //This calculates how many feet to add per degree greater or lower than 0c based on weight.  0c is used because that is where the base weights come from
        }
        if (fmc.landingOat < 0) {
            ldgFieldLength = ldgFieldLength + (((ldgWt - 10500) * .000903) + 5.33) * fmc.landingOat;
        }

        if (fmc.landingWindDir != "---" && arrRunway != "") {
            const headwind = Math.trunc(fmc.landingWindSpeed * (Math.cos((arrRunwayDirection * Math.PI / 180) - (fmc.landingWindDir * Math.PI / 180))));
            if (headwind > 0) {
                const headwindFactor = (fmc.landingPressAlt * .00683) + 15;
                ldgFieldLength = ldgFieldLength - (headwind * headwindFactor);
            } else {
                const tailWindFactor = (fmc.landingPressAlt * .01608) + 55;
                ldgFieldLength = ldgFieldLength - (headwind * tailWindFactor);
            }
        }

        if (fmc.arrRunwayCondition == 1) { // If the runway is wet
            ldgFieldLength = ldgFieldLength * ((fmc.landingPressAlt * .0001025) + 1.21875); //Determines a factor to multiply with dependent on pressure altitude.  Sea level being 1.21x landing distance
        }

<<<<<<< HEAD
        if (fmc.landingRwySlope != 0) {
            ldgFieldLength = CJ4_FMC_ApproachRefPage.LandingSlopeAdjustment(ldgFieldLength, fmc.landingRwySlope);
            console.log("Adjusted LFL = " + ldgFieldLength);
        }
=======
        ldgFieldLength = ldgFieldLength * fmc.landingFactor;
>>>>>>> a347274f

        let vspeedSendMsg = "";
        if (fmc.appVSpeedStatus === CJ4_FMC.VSPEED_STATUS.INPROGRESS) {
            vspeedSendMsg = "IN PROGRESS";
        } else if (fmc.appVSpeedStatus === CJ4_FMC.VSPEED_STATUS.SENT) {
            vspeedSendMsg = "COMPLETE";
        }
        let vspeedColor = "";
        if (fmc.appVSpeedStatus === CJ4_FMC.VSPEED_STATUS.SENT) {
            vspeedColor = "blue";
        }

        function formatNumber(num, pad = 3) {
            return ((num === null || isNaN(num) || num === undefined) ? "" : num.toFixed(0)).padStart(pad, " ");
        }

        if (!arrRunway || fmc.landingOat === "□□□") {
            ldgFieldLength = 0;
            vRef = null;
            vApp = null;
            vspeedSendMsg = "";
        }

        let landingAntiIceActive = fmc.landingAntiIce == 0 ? "OFF[green]/[white]ON[s-text]"
            : "OFF[s-text]/[white]ON[green]";

        const ldgWtText = ldgWt < 10300 ? "-----" : formatNumber(WT_ConvertUnit.getWeight(ldgWt).Value, (WT_ConvertUnit.isMetric() ? 4 : 5)) + (ldgWt > 15660 ? "[yellow]" : "");
        const grossWeightText = formatNumber(WT_ConvertUnit.getWeight(grossWeightValue).Value, (WT_ConvertUnit.isMetric() ? 4 : 5)) + (WT_ConvertUnit.isMetric() ? "/7103[s-text]" : "/15660[s-text]");
        const landingDistText = WT_ConvertUnit.isMetric() ? formatNumber((ldgFieldLength / 3.28), 4) : formatNumber(ldgFieldLength, 4);
        const arrRunwayLengthText = arrRunwayLength > 0 ? WT_ConvertUnit.getLength(arrRunwayLength / 3.28).getString(0, " ", "[s-text]") : "";

        const vAppText = vApp == null ? "   " : Math.ceil(vApp);

        fmc._templateRenderer.setTemplateRaw([
            [destinationIdent, "2/3 [blue]", "APPROACH REF[blue]"],
            [" A/I[blue]"],
            [landingAntiIceActive],
            ["", "V[d-text blue]REF:[s-text blue] " + formatNumber(vRef) + "[s-text + " + vspeedColor + "]"],
            [""],
            [" LW/GWT/MLW[blue]", "V[d-text blue]APP:[s-text blue] " + vAppText + "[s-text + " + vspeedColor + "]"],
            [ldgWtText + "/" + grossWeightText + "[s-text]"],
            [" LFL/" + arrRunwayOutput + "[blue]"],
            [landingDistText + "/" + arrRunwayLengthText + "[s-text]"],
            [" LDG FACTOR[blue]"],
            ["1.0[green]" + "/[white]1.25[s-text]" + "/[white]1.67[s-text]" + "/[white]1.92[s-text]"],
            ["", vspeedSendMsg + " [s-text]"],
            ["", "SEND>[s-text]"]
        ]);

        if (fmc.appVSpeedStatus !== CJ4_FMC.VSPEED_STATUS.INPROGRESS) {
            fmc.onRightInput[5] = () => {
                fmc.appVSpeedStatus = CJ4_FMC.VSPEED_STATUS.INPROGRESS;
                setTimeout(() => {
                    fmc.appVSpeedStatus = CJ4_FMC.VSPEED_STATUS.SENT;
                    //new custom Cj4 LVARS for all V Speeds & new LVARS to track whether vSpeed is set by FMS or not, used in PFD Airspeed Indicator to manage color magenta vs cyan
                    SimVar.SetSimVarValue("L:WT_CJ4_VREF_SPEED", "Knots", vRef);
                    SimVar.SetSimVarValue("L:WT_CJ4_VREF_FMCSET", "Bool", true);
                    SimVar.SetSimVarValue("L:WT_CJ4_VREF_ON", "Bool", true);
                    SimVar.SetSimVarValue("L:WT_CJ4_VAP_SPEED", "Knots", vApp);
                    SimVar.SetSimVarValue("L:WT_CJ4_VAP_FMCSET", "Bool", true);
                    SimVar.SetSimVarValue("L:WT_CJ4_VAP_ON", "Bool", true);
                    CJ4_FMC_ApproachRefPage.ShowPage2(fmc); // TODO: this will probably send us back to this page even when user navigated away, find better solution
                }, 2000);
                CJ4_FMC_ApproachRefPage.ShowPage2(fmc);
            };
        }

        fmc.onLeftInput[0] = () => {
            if (fmc.landingAntiIce == 0) {
                fmc.landingAntiIce = 1;
            } else if (fmc.landingAntiIce == 1) {
                fmc.landingAntiIce = 0;
            }
            landingAntiIceActive = fmc.landingAntiIce == 0 ? "OFF[green]/[white]ON[s-text]"
                : "OFF[s-text]/[white]ON[green]";
            fmc.clearUserInput();
            { CJ4_FMC_ApproachRefPage.ShowPage2(fmc); }
        };

        fmc.onPrevPage = () => {
            CJ4_FMC_ApproachRefPage.ShowPage1(fmc);
        };
        fmc.onNextPage = () => {
            CJ4_FMC_ApproachRefPage.ShowPage3(fmc);
        };
        fmc.updateSideButtonActiveStatus();
    }

    static ShowPage3(fmc) { //APPROACH REF Page 3
        fmc.clearDisplay();

        const grossWeightValue = SimVar.GetSimVarValue("TOTAL WEIGHT", "kg") * 2.205;

        const totalFuelFlow = Math.round(SimVar.GetSimVarValue("L:CJ4 FUEL FLOW:1", "Pounds per hour"))
            + Math.round(SimVar.GetSimVarValue("L:CJ4 FUEL FLOW:2", "Pounds per hour"));

        const currPos = new LatLong(SimVar.GetSimVarValue("GPS POSITION LAT", "degree latitude"), SimVar.GetSimVarValue("GPS POSITION LON", "degree longitude"));
        const groundSpeed = SimVar.GetSimVarValue("GPS GROUND SPEED", "knots");

        let activeWaypointDist = 0;
        let destinationIdent = "";
        let destinationDistance = 0;

        //destination data
        if (fmc.flightPlanManager.getDestination() && fmc.flightPlanManager.getActiveWaypoint() && fmc.flightPlanManager.getNextActiveWaypoint()) {
            activeWaypointDist = new Number(fmc.flightPlanManager.getDistanceToActiveWaypoint());
            const destination = fmc.flightPlanManager.getDestination();
            destinationIdent = new String(fmc.flightPlanManager.getDestination().ident);
            const destinationDistanceDirect = new Number(activeWaypointDist + Avionics.Utils.computeDistance(currPos, destination.infos.coordinates));
            const destinationDistanceFlightplan = new Number(destination.cumulativeDistanceInFP - fmc.flightPlanManager.getNextActiveWaypoint().cumulativeDistanceInFP + activeWaypointDist);
            destinationDistance = destinationDistanceDirect > destinationDistanceFlightplan ? destinationDistanceDirect
                : destinationDistanceFlightplan;
        } else if (fmc.flightPlanManager.getDestination()) {
            const destination = fmc.flightPlanManager.getDestination();
            const destinationDistanceDirect = new Number(Avionics.Utils.computeDistance(currPos, destination.infos.coordinates));
            destinationDistance = destinationDistanceDirect;
        }
        const eteToDestination = destinationDistance && groundSpeed > 0 ? (destinationDistance / groundSpeed)
            : 0;
        const fuelBurn = eteToDestination * totalFuelFlow;
        const ldgWt = grossWeightValue - fuelBurn;

        const ldgWtText = ldgWt < 10300 ? "-----"
            : WT_ConvertUnit.getWeight(ldgWt, "", "").getString(0, "") + (ldgWt > 15660 ? "[yellow]" : "");

        const mlwText = WT_ConvertUnit.isMetric() ? "7103" : "15660";
        const perfLimText = WT_ConvertUnit.isMetric() ? "7059" : "15563";
        const rwLimText = WT_ConvertUnit.isMetric() ? "7760" : "17110";

        fmc._templateRenderer.setTemplateRaw([
            [destinationIdent, "3/3 [blue]", "APPROACH REF[blue]"],
            [" LW/MLW[blue]"],
            [ldgWtText + "/" + mlwText + "[s-text]"],
            ["", "STRUCTURAL LIMIT [blue]"],
            ["", mlwText + "[s-text]"],
            ["", "PERFORMANCE LIMIT [blue]"],
            ["", perfLimText + "[s-text]"],
            ["", "RUNWAY LENGTH LIMIT [blue]"],
            ["", rwLimText + "[s-text]"],
            [""],
            [""],
            [""],
            [""]
        ]);
        fmc.onPrevPage = () => {
            CJ4_FMC_ApproachRefPage.ShowPage2(fmc);
        };
        fmc.onNextPage = () => {
            CJ4_FMC_ApproachRefPage.ShowPage1(fmc);
        };
        fmc.updateSideButtonActiveStatus();
    }

    static LandingSlopeAdjustment(tofl, slope) {
        console.log("LandingSlopeAdjustment: lfl = " + tofl + " slope = " + slope);
        if (slope > 0) {
            return tofl;
        } else if (slope < 0) {
            const factor = 0.365;
            return tofl * (1 + (-1 * factor * slope));
        } else {
            return tofl;
        }
    }
}<|MERGE_RESOLUTION|>--- conflicted
+++ resolved
@@ -1,451 +1,448 @@
-class CJ4_FMC_ApproachRefPage {
-    static ShowPage1(fmc) { //APPROACH REF Page 1
-        fmc.clearDisplay();
-        let destinationIdent = "";
-        const destination = fmc.flightPlanManager.getDestination();
-        if (destination) {
-            destinationIdent = destination.ident;
-        }
-        let originIdent = "";
-        const origin = fmc.flightPlanManager.getOrigin();
-        if (origin) {
-            originIdent = origin.ident;
-        }
-
-        let arrRunwayDirection = "";
-        let arrRunwayElevation = "";
-        let arrRunwayLength = "";
-        let arrRunwayOutput = "";
-        let arrRunway = "";
-        let runwayLoaded = false;
-
-        if (fmc.flightPlanManager.getApproachRunway()) {
-            arrRunway = fmc.flightPlanManager.getApproachRunway();
-            arrRunwayOutput = "RW" + fmc.getRunwayDesignation(arrRunway);
-            arrRunwayDirection = new Number(arrRunway.direction);
-            arrRunwayElevation = new Number(arrRunway.elevation * 3.28);
-            arrRunwayLength = new Number(arrRunway.length);
-            runwayLoaded = true;
-        } else if (fmc.vfrLandingRunway) {
-            arrRunway = fmc.vfrLandingRunway;
-            arrRunwayOutput = "RW" + Avionics.Utils.formatRunway(arrRunway.designation).trim();
-            arrRunwayDirection = new Number(arrRunway.direction);
-            arrRunwayElevation = new Number(arrRunway.elevation * 3.28);
-            arrRunwayLength = new Number(arrRunway.length);
-            runwayLoaded = true;
-        } else {
-            arrRunwayOutput = "NO APPROACH RW";
-            runwayLoaded = false;
-        }
-
-        let headwind = "";
-        let crosswind = "";
-        let crosswindDirection = "";
-        let headwindDirection = "";
-
-        if (fmc.landingWindDir != "---") {
-            headwind = Math.trunc(fmc.landingWindSpeed * (Math.cos((arrRunwayDirection * Math.PI / 180) - (fmc.landingWindDir * Math.PI / 180))));
-            crosswind = Math.trunc(fmc.landingWindSpeed * (Math.sin((arrRunwayDirection * Math.PI / 180) - (fmc.landingWindDir * Math.PI / 180))));
-            crosswindDirection = crosswind > 0 ? "L"
-                : crosswind < 0 ? "R"
-                    : "";
-            headwindDirection = headwind > 0 ? "H"
-                : headwind < 0 ? "T"
-                    : "";
-            headwind = Math.abs(headwind);
-            crosswind = Math.abs(crosswind);
-        }
-
-        if (isNaN(fmc.landingQnh)) {
-            fmc.landingQnh = SimVar.GetSimVarValue("KOHLSMAN SETTING HG", "inHg");
-        }
-
-        fmc.landingPressAlt = Number(Math.trunc((((29.92 - fmc.landingQnh) * 1000) + arrRunwayElevation)));
-
-        let arrRunwayConditionActive = fmc.arrRunwayCondition == 0 ? "DRY[green]/[white]WET[s-text]"
-            : "DRY[s-text]/[white]WET[green]";
-
-        const selAptValue = destinationIdent ? destinationIdent + "[green]/[white]" + originIdent + "[s-text]" : "----";
-
-        const arrRunwayLengthText = WT_ConvertUnit.getLength(arrRunwayLength).getString(0, " ", "[s-text]");
-        const landingQnhText = WT_ConvertUnit.isMetric() ? WT_ConvertUnit.getQnh(fmc.landingQnh).toFixed(0) : fmc.landingQnh.toFixed(2);
-
-        fmc._templateRenderer.setTemplateRaw([
-            [destinationIdent, "1/3 [blue]", "APPROACH REF[blue]"],
-            [" SEL APT[blue]", "WIND [blue]"],
-            [selAptValue, fmc.landingWindDir + "\xB0/" + fmc.landingWindSpeed + "[s-text]"],
-            [" RWY ID[blue]", "OAT [blue]"],
-            [arrRunwayOutput + " [s-text]", (fmc.landingOat >= 0 ? "+" : "") + fmc.landingOat + "\xB0C" + "[s-text]"],
-            [" RWY WIND[blue]", "QNH [blue]"],
-            [headwindDirection + headwind + " " + crosswindDirection + crosswind + "[s-text]", landingQnhText + "[s-text]"],
-            [" RUNWAY LENGTH[blue]", "P ALT [blue]"],
-            [arrRunwayLengthText + "[s-text]", fmc.landingPressAlt + " FT[s-text]"],
-            [" RWY SLOPE[blue]"],
-            [fmc.landingRwySlope.toFixed(1) + "%[s-text]"],
-            [" RWY COND[blue]"],
-            [arrRunwayConditionActive]
-        ]);
-
-        fmc.onRightInput[0] = () => {
-            const windIn = fmc.inOut.split("/");
-            if (windIn.length == 2 && windIn[0] <= 360 && windIn[0] >= 0 && windIn[1] >= 0) {
-                fmc.landingWindDir = new Number(windIn[0]);
-                fmc.landingWindSpeed = new Number(windIn[1]);
-                fmc.appVSpeedStatus = CJ4_FMC.VSPEED_STATUS.NONE;
-                fmc.clearUserInput();
-            } else {
-                fmc.showErrorMessage("INVALID");
-            }
-            CJ4_FMC_ApproachRefPage.ShowPage1(fmc);
-        };
-
-        fmc.onRightInput[1] = () => {
-            const tempIn = fmc.inOut;
-            if (tempIn && isNaN(tempIn) || tempIn < -54 || tempIn > 54) {
-                fmc.showErrorMessage("INVALID");
-            } else if (tempIn) {
-                fmc.landingOat = tempIn;
-                fmc.appVSpeedStatus = CJ4_FMC.VSPEED_STATUS.NONE;
-            } else {
-                fmc.showErrorMessage("INVALID");
-            }
-            fmc.clearUserInput();
-            CJ4_FMC_ApproachRefPage.ShowPage1(fmc);
-        };
-
-        fmc.onRightInput[2] = () => {
-            const qnhInput = Number(fmc.inOut);
-            if (!isNaN(qnhInput)) {
-                if (qnhInput > 28 && qnhInput < 32) {
-                    fmc.landingQnh = qnhInput;
-                } else if (qnhInput > 280 && qnhInput < 320) {
-                    fmc.landingQnh = qnhInput / 10;
-                } else if (qnhInput > 2800 && qnhInput < 3200) {
-                    fmc.landingQnh = qnhInput / 100;
-                } else if (qnhInput > 940 && qnhInput < 1090) { //parse hPA input
-                    fmc.landingQnh = qnhInput / 33.864;
-                } else {
-                    fmc.showErrorMessage("INVALID");
-                }
-            } else {
-                fmc.showErrorMessage("INVALID");
-            }
-            fmc.clearUserInput();
-            fmc.appVSpeedStatus = CJ4_FMC.VSPEED_STATUS.NONE;
-            CJ4_FMC_ApproachRefPage.ShowPage1(fmc);
-        };
-        fmc.onLeftInput[3] = () => {
-            const slope = /([UD-]?)([\d{1}]?)(\.?)([\d{1}]?)([UD]?)/;
-            let input = fmc.inOut;
-            const slopeMatch = input.match(slope);
-            // 1 = U or D or -
-            // 2 = Integer
-            // 3 = Decimal Point
-            // 4 = Tenths Value
-            // 5 = U or D
-            // over 2 degrees out of range
-            if (slopeMatch) {
-                if (slopeMatch[1] == "" || slopeMatch[5] == "") {
-                    const slopeDirection = slopeMatch[1] == "-" || slopeMatch[1] == "D" || slopeMatch[5] == "D" ? -1 : 1;
-                    let slopeValue = 0;
-                    slopeValue += parseInt(slopeMatch[2]) > 0 ? parseInt(slopeMatch[2]) : 0;
-                    slopeValue += parseInt(slopeMatch[4]) > 0 ? (parseInt(slopeMatch[4]) / 10) : 0;
-                    slopeValue = slopeValue * slopeDirection;
-                    fmc.landingRwySlope = slopeValue > 2 ? 2 : slopeValue < -2 ? -2 : slopeValue;
-                } else {
-                    fmc.showErrorMessage("INVALID SLOPE");
-                }
-            } else {
-                fmc.showErrorMessage("INVALID SLOPE");
-            }
-            fmc.clearUserInput();
-            CJ4_FMC_ApproachRefPage.ShowPage1(fmc);
-        };
-        fmc.onLeftInput[5] = () => {
-            if (fmc.arrRunwayCondition == 0) {
-                fmc.arrRunwayCondition = 1;
-            } else if (fmc.arrRunwayCondition == 1) {
-                fmc.arrRunwayCondition = 0;
-            }
-            arrRunwayConditionActive = fmc.arrRunwayCondition == 0 ? "DRY[green]/[white]WET[s-text]"
-                : "DRY[s-text]/[white]WET[green]";
-            fmc.appVSpeedStatus = CJ4_FMC.VSPEED_STATUS.NONE;
-            CJ4_FMC_ApproachRefPage.ShowPage1(fmc);
-        };
-        fmc.onPrevPage = () => {
-            CJ4_FMC_ApproachRefPage.ShowPage3(fmc);
-        };
-        fmc.onNextPage = () => {
-            CJ4_FMC_ApproachRefPage.ShowPage2(fmc);
-        };
-        fmc.updateSideButtonActiveStatus();
-    }
-    static ShowPage2(fmc) { //APPROACH REF Page 2
-        fmc.clearDisplay();
-        const grossWeightValue = SimVar.GetSimVarValue("TOTAL WEIGHT", "kg") * 2.205;
-        let arrRunwayDirection = "";
-        let arrRunwayElevation = "";
-        let arrRunwayLength = "";
-        let arrRunwayOutput = "";
-        let arrRunway = "";
-
-        if (fmc.flightPlanManager.getApproachRunway()) {
-            arrRunway = fmc.flightPlanManager.getApproachRunway();
-            arrRunwayOutput = "RW" + fmc.getRunwayDesignation(arrRunway);
-            arrRunwayDirection = new Number(arrRunway.direction);
-            arrRunwayElevation = new Number(arrRunway.elevation * 3.28);
-            arrRunwayLength = new Number((arrRunway.length) * 3.28);
-        } else if (fmc.vfrLandingRunway) {
-            arrRunway = fmc.vfrLandingRunway;
-            arrRunwayOutput = "RW" + Avionics.Utils.formatRunway(arrRunway.designation).trim();
-            arrRunwayDirection = new Number(arrRunway.direction);
-            arrRunwayElevation = new Number(arrRunway.elevation * 3.28);
-            arrRunwayLength = new Number((arrRunway.length) * 3.28);
-        }
-
-        //ADDED FUEL FLOW
-        const totalFuelFlow = Math.round(SimVar.GetSimVarValue("L:CJ4 FUEL FLOW:1", "Pounds per hour"))
-            + Math.round(SimVar.GetSimVarValue("L:CJ4 FUEL FLOW:2", "Pounds per hour"));
-
-        //ADDED CODE FROM PROG
-        const currPos = new LatLong(SimVar.GetSimVarValue("GPS POSITION LAT", "degree latitude"), SimVar.GetSimVarValue("GPS POSITION LON", "degree longitude"));
-        const groundSpeed = SimVar.GetSimVarValue("GPS GROUND SPEED", "knots");
-
-        //default values
-        let activeWaypointDist = 0;
-        let destinationIdent = "";
-        let destinationDistance = 0;
-
-        //destination data
-        if (fmc.flightPlanManager.getDestination() && fmc.flightPlanManager.getActiveWaypoint() && fmc.flightPlanManager.getNextActiveWaypoint()) {
-            activeWaypointDist = new Number(fmc.flightPlanManager.getDistanceToActiveWaypoint());
-            const destination = fmc.flightPlanManager.getDestination();
-            destinationIdent = new String(fmc.flightPlanManager.getDestination().ident);
-            const destinationDistanceDirect = new Number(activeWaypointDist + Avionics.Utils.computeDistance(currPos, destination.infos.coordinates));
-            const destinationDistanceFlightplan = new Number(destination.cumulativeDistanceInFP - fmc.flightPlanManager.getNextActiveWaypoint().cumulativeDistanceInFP + activeWaypointDist);
-            destinationDistance = destinationDistanceDirect > destinationDistanceFlightplan ? destinationDistanceDirect
-                : destinationDistanceFlightplan;
-        } else if (fmc.flightPlanManager.getDestination()) {
-            const destination = fmc.flightPlanManager.getDestination();
-            const destinationDistanceDirect = new Number(Avionics.Utils.computeDistance(currPos, destination.infos.coordinates));
-            destinationDistance = destinationDistanceDirect;
-        }
-
-        //END OF ADDED PROG CODE
-
-        const eteToDestination = destinationDistance && groundSpeed > 0 ? (destinationDistance / groundSpeed)
-            : 0;
-        const fuelBurn = eteToDestination * totalFuelFlow;
-        const ldgWt = grossWeightValue - fuelBurn;
-
-        let vRef = ((ldgWt - 10500) * .00393) + 92; //V Speeds based on weight at 0C
-        let vApp = ((ldgWt - 10500) * .00408) + 98;
-        let ldgFieldLength = ((ldgWt - 10500) * .126) + 2180; // Sea level base value for a given weight
-
-        if (ldgWt <= 13500) {
-            const ldgFieldAltFactor = ((13500 - ldgWt) * .000005) + .0825; //Gets factor value for rate of change based on weight
-            ldgFieldLength = ldgFieldLength + (fmc.landingPressAlt * ldgFieldAltFactor);//Gets landing distance for a given altitude and added to the sea level value
-        }
-        if (ldgWt >= 14000 && ldgWt <= 14500) {
-            const ldgFieldAltFactor = ((14500 - ldgWt) * .0000632) + .1175;
-            ldgFieldLength = ldgFieldLength + (fmc.landingPressAlt * ldgFieldAltFactor);
-        }
-        if (ldgWt >= 15000 && ldgWt <= 15660) {
-            const ldgFieldAltFactor = ((15660 - ldgWt) * .000205) + .1991;
-            ldgFieldLength = ldgFieldLength + (fmc.landingPressAlt * ldgFieldAltFactor);
-        }
-        if (fmc.landingOat > 0) { //Takes the basic length and adds or subtracts distance based on weight and temperature difference from 15C.  Does not account for Pressure altitude yet
-            ldgFieldLength = ldgFieldLength + (((ldgWt - 10500) * .000903) + 5.33) * fmc.landingOat; //This calculates how many feet to add per degree greater or lower than 0c based on weight.  0c is used because that is where the base weights come from
-        }
-        if (fmc.landingOat < 0) {
-            ldgFieldLength = ldgFieldLength + (((ldgWt - 10500) * .000903) + 5.33) * fmc.landingOat;
-        }
-
-        if (fmc.landingWindDir != "---" && arrRunway != "") {
-            const headwind = Math.trunc(fmc.landingWindSpeed * (Math.cos((arrRunwayDirection * Math.PI / 180) - (fmc.landingWindDir * Math.PI / 180))));
-            if (headwind > 0) {
-                const headwindFactor = (fmc.landingPressAlt * .00683) + 15;
-                ldgFieldLength = ldgFieldLength - (headwind * headwindFactor);
-            } else {
-                const tailWindFactor = (fmc.landingPressAlt * .01608) + 55;
-                ldgFieldLength = ldgFieldLength - (headwind * tailWindFactor);
-            }
-        }
-
-        if (fmc.arrRunwayCondition == 1) { // If the runway is wet
-            ldgFieldLength = ldgFieldLength * ((fmc.landingPressAlt * .0001025) + 1.21875); //Determines a factor to multiply with dependent on pressure altitude.  Sea level being 1.21x landing distance
-        }
-
-<<<<<<< HEAD
-        if (fmc.landingRwySlope != 0) {
-            ldgFieldLength = CJ4_FMC_ApproachRefPage.LandingSlopeAdjustment(ldgFieldLength, fmc.landingRwySlope);
-            console.log("Adjusted LFL = " + ldgFieldLength);
-        }
-=======
-        ldgFieldLength = ldgFieldLength * fmc.landingFactor;
->>>>>>> a347274f
-
-        let vspeedSendMsg = "";
-        if (fmc.appVSpeedStatus === CJ4_FMC.VSPEED_STATUS.INPROGRESS) {
-            vspeedSendMsg = "IN PROGRESS";
-        } else if (fmc.appVSpeedStatus === CJ4_FMC.VSPEED_STATUS.SENT) {
-            vspeedSendMsg = "COMPLETE";
-        }
-        let vspeedColor = "";
-        if (fmc.appVSpeedStatus === CJ4_FMC.VSPEED_STATUS.SENT) {
-            vspeedColor = "blue";
-        }
-
-        function formatNumber(num, pad = 3) {
-            return ((num === null || isNaN(num) || num === undefined) ? "" : num.toFixed(0)).padStart(pad, " ");
-        }
-
-        if (!arrRunway || fmc.landingOat === "□□□") {
-            ldgFieldLength = 0;
-            vRef = null;
-            vApp = null;
-            vspeedSendMsg = "";
-        }
-
-        let landingAntiIceActive = fmc.landingAntiIce == 0 ? "OFF[green]/[white]ON[s-text]"
-            : "OFF[s-text]/[white]ON[green]";
-
-        const ldgWtText = ldgWt < 10300 ? "-----" : formatNumber(WT_ConvertUnit.getWeight(ldgWt).Value, (WT_ConvertUnit.isMetric() ? 4 : 5)) + (ldgWt > 15660 ? "[yellow]" : "");
-        const grossWeightText = formatNumber(WT_ConvertUnit.getWeight(grossWeightValue).Value, (WT_ConvertUnit.isMetric() ? 4 : 5)) + (WT_ConvertUnit.isMetric() ? "/7103[s-text]" : "/15660[s-text]");
-        const landingDistText = WT_ConvertUnit.isMetric() ? formatNumber((ldgFieldLength / 3.28), 4) : formatNumber(ldgFieldLength, 4);
-        const arrRunwayLengthText = arrRunwayLength > 0 ? WT_ConvertUnit.getLength(arrRunwayLength / 3.28).getString(0, " ", "[s-text]") : "";
-
-        const vAppText = vApp == null ? "   " : Math.ceil(vApp);
-
-        fmc._templateRenderer.setTemplateRaw([
-            [destinationIdent, "2/3 [blue]", "APPROACH REF[blue]"],
-            [" A/I[blue]"],
-            [landingAntiIceActive],
-            ["", "V[d-text blue]REF:[s-text blue] " + formatNumber(vRef) + "[s-text + " + vspeedColor + "]"],
-            [""],
-            [" LW/GWT/MLW[blue]", "V[d-text blue]APP:[s-text blue] " + vAppText + "[s-text + " + vspeedColor + "]"],
-            [ldgWtText + "/" + grossWeightText + "[s-text]"],
-            [" LFL/" + arrRunwayOutput + "[blue]"],
-            [landingDistText + "/" + arrRunwayLengthText + "[s-text]"],
-            [" LDG FACTOR[blue]"],
-            ["1.0[green]" + "/[white]1.25[s-text]" + "/[white]1.67[s-text]" + "/[white]1.92[s-text]"],
-            ["", vspeedSendMsg + " [s-text]"],
-            ["", "SEND>[s-text]"]
-        ]);
-
-        if (fmc.appVSpeedStatus !== CJ4_FMC.VSPEED_STATUS.INPROGRESS) {
-            fmc.onRightInput[5] = () => {
-                fmc.appVSpeedStatus = CJ4_FMC.VSPEED_STATUS.INPROGRESS;
-                setTimeout(() => {
-                    fmc.appVSpeedStatus = CJ4_FMC.VSPEED_STATUS.SENT;
-                    //new custom Cj4 LVARS for all V Speeds & new LVARS to track whether vSpeed is set by FMS or not, used in PFD Airspeed Indicator to manage color magenta vs cyan
-                    SimVar.SetSimVarValue("L:WT_CJ4_VREF_SPEED", "Knots", vRef);
-                    SimVar.SetSimVarValue("L:WT_CJ4_VREF_FMCSET", "Bool", true);
-                    SimVar.SetSimVarValue("L:WT_CJ4_VREF_ON", "Bool", true);
-                    SimVar.SetSimVarValue("L:WT_CJ4_VAP_SPEED", "Knots", vApp);
-                    SimVar.SetSimVarValue("L:WT_CJ4_VAP_FMCSET", "Bool", true);
-                    SimVar.SetSimVarValue("L:WT_CJ4_VAP_ON", "Bool", true);
-                    CJ4_FMC_ApproachRefPage.ShowPage2(fmc); // TODO: this will probably send us back to this page even when user navigated away, find better solution
-                }, 2000);
-                CJ4_FMC_ApproachRefPage.ShowPage2(fmc);
-            };
-        }
-
-        fmc.onLeftInput[0] = () => {
-            if (fmc.landingAntiIce == 0) {
-                fmc.landingAntiIce = 1;
-            } else if (fmc.landingAntiIce == 1) {
-                fmc.landingAntiIce = 0;
-            }
-            landingAntiIceActive = fmc.landingAntiIce == 0 ? "OFF[green]/[white]ON[s-text]"
-                : "OFF[s-text]/[white]ON[green]";
-            fmc.clearUserInput();
-            { CJ4_FMC_ApproachRefPage.ShowPage2(fmc); }
-        };
-
-        fmc.onPrevPage = () => {
-            CJ4_FMC_ApproachRefPage.ShowPage1(fmc);
-        };
-        fmc.onNextPage = () => {
-            CJ4_FMC_ApproachRefPage.ShowPage3(fmc);
-        };
-        fmc.updateSideButtonActiveStatus();
-    }
-
-    static ShowPage3(fmc) { //APPROACH REF Page 3
-        fmc.clearDisplay();
-
-        const grossWeightValue = SimVar.GetSimVarValue("TOTAL WEIGHT", "kg") * 2.205;
-
-        const totalFuelFlow = Math.round(SimVar.GetSimVarValue("L:CJ4 FUEL FLOW:1", "Pounds per hour"))
-            + Math.round(SimVar.GetSimVarValue("L:CJ4 FUEL FLOW:2", "Pounds per hour"));
-
-        const currPos = new LatLong(SimVar.GetSimVarValue("GPS POSITION LAT", "degree latitude"), SimVar.GetSimVarValue("GPS POSITION LON", "degree longitude"));
-        const groundSpeed = SimVar.GetSimVarValue("GPS GROUND SPEED", "knots");
-
-        let activeWaypointDist = 0;
-        let destinationIdent = "";
-        let destinationDistance = 0;
-
-        //destination data
-        if (fmc.flightPlanManager.getDestination() && fmc.flightPlanManager.getActiveWaypoint() && fmc.flightPlanManager.getNextActiveWaypoint()) {
-            activeWaypointDist = new Number(fmc.flightPlanManager.getDistanceToActiveWaypoint());
-            const destination = fmc.flightPlanManager.getDestination();
-            destinationIdent = new String(fmc.flightPlanManager.getDestination().ident);
-            const destinationDistanceDirect = new Number(activeWaypointDist + Avionics.Utils.computeDistance(currPos, destination.infos.coordinates));
-            const destinationDistanceFlightplan = new Number(destination.cumulativeDistanceInFP - fmc.flightPlanManager.getNextActiveWaypoint().cumulativeDistanceInFP + activeWaypointDist);
-            destinationDistance = destinationDistanceDirect > destinationDistanceFlightplan ? destinationDistanceDirect
-                : destinationDistanceFlightplan;
-        } else if (fmc.flightPlanManager.getDestination()) {
-            const destination = fmc.flightPlanManager.getDestination();
-            const destinationDistanceDirect = new Number(Avionics.Utils.computeDistance(currPos, destination.infos.coordinates));
-            destinationDistance = destinationDistanceDirect;
-        }
-        const eteToDestination = destinationDistance && groundSpeed > 0 ? (destinationDistance / groundSpeed)
-            : 0;
-        const fuelBurn = eteToDestination * totalFuelFlow;
-        const ldgWt = grossWeightValue - fuelBurn;
-
-        const ldgWtText = ldgWt < 10300 ? "-----"
-            : WT_ConvertUnit.getWeight(ldgWt, "", "").getString(0, "") + (ldgWt > 15660 ? "[yellow]" : "");
-
-        const mlwText = WT_ConvertUnit.isMetric() ? "7103" : "15660";
-        const perfLimText = WT_ConvertUnit.isMetric() ? "7059" : "15563";
-        const rwLimText = WT_ConvertUnit.isMetric() ? "7760" : "17110";
-
-        fmc._templateRenderer.setTemplateRaw([
-            [destinationIdent, "3/3 [blue]", "APPROACH REF[blue]"],
-            [" LW/MLW[blue]"],
-            [ldgWtText + "/" + mlwText + "[s-text]"],
-            ["", "STRUCTURAL LIMIT [blue]"],
-            ["", mlwText + "[s-text]"],
-            ["", "PERFORMANCE LIMIT [blue]"],
-            ["", perfLimText + "[s-text]"],
-            ["", "RUNWAY LENGTH LIMIT [blue]"],
-            ["", rwLimText + "[s-text]"],
-            [""],
-            [""],
-            [""],
-            [""]
-        ]);
-        fmc.onPrevPage = () => {
-            CJ4_FMC_ApproachRefPage.ShowPage2(fmc);
-        };
-        fmc.onNextPage = () => {
-            CJ4_FMC_ApproachRefPage.ShowPage1(fmc);
-        };
-        fmc.updateSideButtonActiveStatus();
-    }
-
-    static LandingSlopeAdjustment(tofl, slope) {
-        console.log("LandingSlopeAdjustment: lfl = " + tofl + " slope = " + slope);
-        if (slope > 0) {
-            return tofl;
-        } else if (slope < 0) {
-            const factor = 0.365;
-            return tofl * (1 + (-1 * factor * slope));
-        } else {
-            return tofl;
-        }
-    }
+class CJ4_FMC_ApproachRefPage {
+    static ShowPage1(fmc) { //APPROACH REF Page 1
+        fmc.clearDisplay();
+        let destinationIdent = "";
+        const destination = fmc.flightPlanManager.getDestination();
+        if (destination) {
+            destinationIdent = destination.ident;
+        }
+        let originIdent = "";
+        const origin = fmc.flightPlanManager.getOrigin();
+        if (origin) {
+            originIdent = origin.ident;
+        }
+
+        let arrRunwayDirection = "";
+        let arrRunwayElevation = "";
+        let arrRunwayLength = "";
+        let arrRunwayOutput = "";
+        let arrRunway = "";
+        let runwayLoaded = false;
+
+        if (fmc.flightPlanManager.getApproachRunway()) {
+            arrRunway = fmc.flightPlanManager.getApproachRunway();
+            arrRunwayOutput = "RW" + fmc.getRunwayDesignation(arrRunway);
+            arrRunwayDirection = new Number(arrRunway.direction);
+            arrRunwayElevation = new Number(arrRunway.elevation * 3.28);
+            arrRunwayLength = new Number(arrRunway.length);
+            runwayLoaded = true;
+        } else if (fmc.vfrLandingRunway) {
+            arrRunway = fmc.vfrLandingRunway;
+            arrRunwayOutput = "RW" + Avionics.Utils.formatRunway(arrRunway.designation).trim();
+            arrRunwayDirection = new Number(arrRunway.direction);
+            arrRunwayElevation = new Number(arrRunway.elevation * 3.28);
+            arrRunwayLength = new Number(arrRunway.length);
+            runwayLoaded = true;
+        } else {
+            arrRunwayOutput = "NO APPROACH RW";
+            runwayLoaded = false;
+        }
+
+        let headwind = "";
+        let crosswind = "";
+        let crosswindDirection = "";
+        let headwindDirection = "";
+
+        if (fmc.landingWindDir != "---") {
+            headwind = Math.trunc(fmc.landingWindSpeed * (Math.cos((arrRunwayDirection * Math.PI / 180) - (fmc.landingWindDir * Math.PI / 180))));
+            crosswind = Math.trunc(fmc.landingWindSpeed * (Math.sin((arrRunwayDirection * Math.PI / 180) - (fmc.landingWindDir * Math.PI / 180))));
+            crosswindDirection = crosswind > 0 ? "L"
+                : crosswind < 0 ? "R"
+                    : "";
+            headwindDirection = headwind > 0 ? "H"
+                : headwind < 0 ? "T"
+                    : "";
+            headwind = Math.abs(headwind);
+            crosswind = Math.abs(crosswind);
+        }
+
+        if (isNaN(fmc.landingQnh)) {
+            fmc.landingQnh = SimVar.GetSimVarValue("KOHLSMAN SETTING HG", "inHg");
+        }
+
+        fmc.landingPressAlt = Number(Math.trunc((((29.92 - fmc.landingQnh) * 1000) + arrRunwayElevation)));
+
+        let arrRunwayConditionActive = fmc.arrRunwayCondition == 0 ? "DRY[green]/[white]WET[s-text]"
+            : "DRY[s-text]/[white]WET[green]";
+
+        const selAptValue = destinationIdent ? destinationIdent + "[green]/[white]" + originIdent + "[s-text]" : "----";
+
+        const arrRunwayLengthText = WT_ConvertUnit.getLength(arrRunwayLength).getString(0, " ", "[s-text]");
+        const landingQnhText = WT_ConvertUnit.isMetric() ? WT_ConvertUnit.getQnh(fmc.landingQnh).toFixed(0) : fmc.landingQnh.toFixed(2);
+
+        fmc._templateRenderer.setTemplateRaw([
+            [destinationIdent, "1/3 [blue]", "APPROACH REF[blue]"],
+            [" SEL APT[blue]", "WIND [blue]"],
+            [selAptValue, fmc.landingWindDir + "\xB0/" + fmc.landingWindSpeed + "[s-text]"],
+            [" RWY ID[blue]", "OAT [blue]"],
+            [arrRunwayOutput + " [s-text]", (fmc.landingOat >= 0 ? "+" : "") + fmc.landingOat + "\xB0C" + "[s-text]"],
+            [" RWY WIND[blue]", "QNH [blue]"],
+            [headwindDirection + headwind + " " + crosswindDirection + crosswind + "[s-text]", landingQnhText + "[s-text]"],
+            [" RUNWAY LENGTH[blue]", "P ALT [blue]"],
+            [arrRunwayLengthText + "[s-text]", fmc.landingPressAlt + " FT[s-text]"],
+            [" RWY SLOPE[blue]"],
+            [fmc.landingRwySlope.toFixed(1) + "%[s-text]"],
+            [" RWY COND[blue]"],
+            [arrRunwayConditionActive]
+        ]);
+
+        fmc.onRightInput[0] = () => {
+            const windIn = fmc.inOut.split("/");
+            if (windIn.length == 2 && windIn[0] <= 360 && windIn[0] >= 0 && windIn[1] >= 0) {
+                fmc.landingWindDir = new Number(windIn[0]);
+                fmc.landingWindSpeed = new Number(windIn[1]);
+                fmc.appVSpeedStatus = CJ4_FMC.VSPEED_STATUS.NONE;
+                fmc.clearUserInput();
+            } else {
+                fmc.showErrorMessage("INVALID");
+            }
+            CJ4_FMC_ApproachRefPage.ShowPage1(fmc);
+        };
+
+        fmc.onRightInput[1] = () => {
+            const tempIn = fmc.inOut;
+            if (tempIn && isNaN(tempIn) || tempIn < -54 || tempIn > 54) {
+                fmc.showErrorMessage("INVALID");
+            } else if (tempIn) {
+                fmc.landingOat = tempIn;
+                fmc.appVSpeedStatus = CJ4_FMC.VSPEED_STATUS.NONE;
+            } else {
+                fmc.showErrorMessage("INVALID");
+            }
+            fmc.clearUserInput();
+            CJ4_FMC_ApproachRefPage.ShowPage1(fmc);
+        };
+
+        fmc.onRightInput[2] = () => {
+            const qnhInput = Number(fmc.inOut);
+            if (!isNaN(qnhInput)) {
+                if (qnhInput > 28 && qnhInput < 32) {
+                    fmc.landingQnh = qnhInput;
+                } else if (qnhInput > 280 && qnhInput < 320) {
+                    fmc.landingQnh = qnhInput / 10;
+                } else if (qnhInput > 2800 && qnhInput < 3200) {
+                    fmc.landingQnh = qnhInput / 100;
+                } else if (qnhInput > 940 && qnhInput < 1090) { //parse hPA input
+                    fmc.landingQnh = qnhInput / 33.864;
+                } else {
+                    fmc.showErrorMessage("INVALID");
+                }
+            } else {
+                fmc.showErrorMessage("INVALID");
+            }
+            fmc.clearUserInput();
+            fmc.appVSpeedStatus = CJ4_FMC.VSPEED_STATUS.NONE;
+            CJ4_FMC_ApproachRefPage.ShowPage1(fmc);
+        };
+        fmc.onLeftInput[3] = () => {
+            const slope = /([UD-]?)([\d{1}]?)(\.?)([\d{1}]?)([UD]?)/;
+            let input = fmc.inOut;
+            const slopeMatch = input.match(slope);
+            // 1 = U or D or -
+            // 2 = Integer
+            // 3 = Decimal Point
+            // 4 = Tenths Value
+            // 5 = U or D
+            // over 2 degrees out of range
+            if (slopeMatch) {
+                if (slopeMatch[1] == "" || slopeMatch[5] == "") {
+                    const slopeDirection = slopeMatch[1] == "-" || slopeMatch[1] == "D" || slopeMatch[5] == "D" ? -1 : 1;
+                    let slopeValue = 0;
+                    slopeValue += parseInt(slopeMatch[2]) > 0 ? parseInt(slopeMatch[2]) : 0;
+                    slopeValue += parseInt(slopeMatch[4]) > 0 ? (parseInt(slopeMatch[4]) / 10) : 0;
+                    slopeValue = slopeValue * slopeDirection;
+                    fmc.landingRwySlope = slopeValue > 2 ? 2 : slopeValue < -2 ? -2 : slopeValue;
+                } else {
+                    fmc.showErrorMessage("INVALID SLOPE");
+                }
+            } else {
+                fmc.showErrorMessage("INVALID SLOPE");
+            }
+            fmc.clearUserInput();
+            CJ4_FMC_ApproachRefPage.ShowPage1(fmc);
+        };
+        fmc.onLeftInput[5] = () => {
+            if (fmc.arrRunwayCondition == 0) {
+                fmc.arrRunwayCondition = 1;
+            } else if (fmc.arrRunwayCondition == 1) {
+                fmc.arrRunwayCondition = 0;
+            }
+            arrRunwayConditionActive = fmc.arrRunwayCondition == 0 ? "DRY[green]/[white]WET[s-text]"
+                : "DRY[s-text]/[white]WET[green]";
+            fmc.appVSpeedStatus = CJ4_FMC.VSPEED_STATUS.NONE;
+            CJ4_FMC_ApproachRefPage.ShowPage1(fmc);
+        };
+        fmc.onPrevPage = () => {
+            CJ4_FMC_ApproachRefPage.ShowPage3(fmc);
+        };
+        fmc.onNextPage = () => {
+            CJ4_FMC_ApproachRefPage.ShowPage2(fmc);
+        };
+        fmc.updateSideButtonActiveStatus();
+    }
+    static ShowPage2(fmc) { //APPROACH REF Page 2
+        fmc.clearDisplay();
+        const grossWeightValue = SimVar.GetSimVarValue("TOTAL WEIGHT", "kg") * 2.205;
+        let arrRunwayDirection = "";
+        let arrRunwayElevation = "";
+        let arrRunwayLength = "";
+        let arrRunwayOutput = "";
+        let arrRunway = "";
+
+        if (fmc.flightPlanManager.getApproachRunway()) {
+            arrRunway = fmc.flightPlanManager.getApproachRunway();
+            arrRunwayOutput = "RW" + fmc.getRunwayDesignation(arrRunway);
+            arrRunwayDirection = new Number(arrRunway.direction);
+            arrRunwayElevation = new Number(arrRunway.elevation * 3.28);
+            arrRunwayLength = new Number((arrRunway.length) * 3.28);
+        } else if (fmc.vfrLandingRunway) {
+            arrRunway = fmc.vfrLandingRunway;
+            arrRunwayOutput = "RW" + Avionics.Utils.formatRunway(arrRunway.designation).trim();
+            arrRunwayDirection = new Number(arrRunway.direction);
+            arrRunwayElevation = new Number(arrRunway.elevation * 3.28);
+            arrRunwayLength = new Number((arrRunway.length) * 3.28);
+        }
+
+        //ADDED FUEL FLOW
+        const totalFuelFlow = Math.round(SimVar.GetSimVarValue("L:CJ4 FUEL FLOW:1", "Pounds per hour"))
+            + Math.round(SimVar.GetSimVarValue("L:CJ4 FUEL FLOW:2", "Pounds per hour"));
+
+        //ADDED CODE FROM PROG
+        const currPos = new LatLong(SimVar.GetSimVarValue("GPS POSITION LAT", "degree latitude"), SimVar.GetSimVarValue("GPS POSITION LON", "degree longitude"));
+        const groundSpeed = SimVar.GetSimVarValue("GPS GROUND SPEED", "knots");
+
+        //default values
+        let activeWaypointDist = 0;
+        let destinationIdent = "";
+        let destinationDistance = 0;
+
+        //destination data
+        if (fmc.flightPlanManager.getDestination() && fmc.flightPlanManager.getActiveWaypoint() && fmc.flightPlanManager.getNextActiveWaypoint()) {
+            activeWaypointDist = new Number(fmc.flightPlanManager.getDistanceToActiveWaypoint());
+            const destination = fmc.flightPlanManager.getDestination();
+            destinationIdent = new String(fmc.flightPlanManager.getDestination().ident);
+            const destinationDistanceDirect = new Number(activeWaypointDist + Avionics.Utils.computeDistance(currPos, destination.infos.coordinates));
+            const destinationDistanceFlightplan = new Number(destination.cumulativeDistanceInFP - fmc.flightPlanManager.getNextActiveWaypoint().cumulativeDistanceInFP + activeWaypointDist);
+            destinationDistance = destinationDistanceDirect > destinationDistanceFlightplan ? destinationDistanceDirect
+                : destinationDistanceFlightplan;
+        } else if (fmc.flightPlanManager.getDestination()) {
+            const destination = fmc.flightPlanManager.getDestination();
+            const destinationDistanceDirect = new Number(Avionics.Utils.computeDistance(currPos, destination.infos.coordinates));
+            destinationDistance = destinationDistanceDirect;
+        }
+
+        //END OF ADDED PROG CODE
+
+        const eteToDestination = destinationDistance && groundSpeed > 0 ? (destinationDistance / groundSpeed)
+            : 0;
+        const fuelBurn = eteToDestination * totalFuelFlow;
+        const ldgWt = grossWeightValue - fuelBurn;
+
+        let vRef = ((ldgWt - 10500) * .00393) + 92; //V Speeds based on weight at 0C
+        let vApp = ((ldgWt - 10500) * .00408) + 98;
+        let ldgFieldLength = ((ldgWt - 10500) * .126) + 2180; // Sea level base value for a given weight
+
+        if (ldgWt <= 13500) {
+            const ldgFieldAltFactor = ((13500 - ldgWt) * .000005) + .0825; //Gets factor value for rate of change based on weight
+            ldgFieldLength = ldgFieldLength + (fmc.landingPressAlt * ldgFieldAltFactor);//Gets landing distance for a given altitude and added to the sea level value
+        }
+        if (ldgWt >= 14000 && ldgWt <= 14500) {
+            const ldgFieldAltFactor = ((14500 - ldgWt) * .0000632) + .1175;
+            ldgFieldLength = ldgFieldLength + (fmc.landingPressAlt * ldgFieldAltFactor);
+        }
+        if (ldgWt >= 15000 && ldgWt <= 15660) {
+            const ldgFieldAltFactor = ((15660 - ldgWt) * .000205) + .1991;
+            ldgFieldLength = ldgFieldLength + (fmc.landingPressAlt * ldgFieldAltFactor);
+        }
+        if (fmc.landingOat > 0) { //Takes the basic length and adds or subtracts distance based on weight and temperature difference from 15C.  Does not account for Pressure altitude yet
+            ldgFieldLength = ldgFieldLength + (((ldgWt - 10500) * .000903) + 5.33) * fmc.landingOat; //This calculates how many feet to add per degree greater or lower than 0c based on weight.  0c is used because that is where the base weights come from
+        }
+        if (fmc.landingOat < 0) {
+            ldgFieldLength = ldgFieldLength + (((ldgWt - 10500) * .000903) + 5.33) * fmc.landingOat;
+        }
+
+        if (fmc.landingWindDir != "---" && arrRunway != "") {
+            const headwind = Math.trunc(fmc.landingWindSpeed * (Math.cos((arrRunwayDirection * Math.PI / 180) - (fmc.landingWindDir * Math.PI / 180))));
+            if (headwind > 0) {
+                const headwindFactor = (fmc.landingPressAlt * .00683) + 15;
+                ldgFieldLength = ldgFieldLength - (headwind * headwindFactor);
+            } else {
+                const tailWindFactor = (fmc.landingPressAlt * .01608) + 55;
+                ldgFieldLength = ldgFieldLength - (headwind * tailWindFactor);
+            }
+        }
+
+        if (fmc.arrRunwayCondition == 1) { // If the runway is wet
+            ldgFieldLength = ldgFieldLength * ((fmc.landingPressAlt * .0001025) + 1.21875); //Determines a factor to multiply with dependent on pressure altitude.  Sea level being 1.21x landing distance
+        }
+
+        if (fmc.landingRwySlope != 0) {
+            ldgFieldLength = CJ4_FMC_ApproachRefPage.LandingSlopeAdjustment(ldgFieldLength, fmc.landingRwySlope);
+            console.log("Adjusted LFL = " + ldgFieldLength);
+        }
+        ldgFieldLength = ldgFieldLength * fmc.landingFactor;
+
+        let vspeedSendMsg = "";
+        if (fmc.appVSpeedStatus === CJ4_FMC.VSPEED_STATUS.INPROGRESS) {
+            vspeedSendMsg = "IN PROGRESS";
+        } else if (fmc.appVSpeedStatus === CJ4_FMC.VSPEED_STATUS.SENT) {
+            vspeedSendMsg = "COMPLETE";
+        }
+        let vspeedColor = "";
+        if (fmc.appVSpeedStatus === CJ4_FMC.VSPEED_STATUS.SENT) {
+            vspeedColor = "blue";
+        }
+
+        function formatNumber(num, pad = 3) {
+            return ((num === null || isNaN(num) || num === undefined) ? "" : num.toFixed(0)).padStart(pad, " ");
+        }
+
+        if (!arrRunway || fmc.landingOat === "□□□") {
+            ldgFieldLength = 0;
+            vRef = null;
+            vApp = null;
+            vspeedSendMsg = "";
+        }
+
+        let landingAntiIceActive = fmc.landingAntiIce == 0 ? "OFF[green]/[white]ON[s-text]"
+            : "OFF[s-text]/[white]ON[green]";
+
+        const ldgWtText = ldgWt < 10300 ? "-----" : formatNumber(WT_ConvertUnit.getWeight(ldgWt).Value, (WT_ConvertUnit.isMetric() ? 4 : 5)) + (ldgWt > 15660 ? "[yellow]" : "");
+        const grossWeightText = formatNumber(WT_ConvertUnit.getWeight(grossWeightValue).Value, (WT_ConvertUnit.isMetric() ? 4 : 5)) + (WT_ConvertUnit.isMetric() ? "/7103[s-text]" : "/15660[s-text]");
+        const landingDistText = WT_ConvertUnit.isMetric() ? formatNumber((ldgFieldLength / 3.28), 4) : formatNumber(ldgFieldLength, 4);
+        const arrRunwayLengthText = arrRunwayLength > 0 ? WT_ConvertUnit.getLength(arrRunwayLength / 3.28).getString(0, " ", "[s-text]") : "";
+
+        const vAppText = vApp == null ? "   " : Math.ceil(vApp);
+
+        fmc._templateRenderer.setTemplateRaw([
+            [destinationIdent, "2/3 [blue]", "APPROACH REF[blue]"],
+            [" A/I[blue]"],
+            [landingAntiIceActive],
+            ["", "V[d-text blue]REF:[s-text blue] " + formatNumber(vRef) + "[s-text + " + vspeedColor + "]"],
+            [""],
+            [" LW/GWT/MLW[blue]", "V[d-text blue]APP:[s-text blue] " + vAppText + "[s-text + " + vspeedColor + "]"],
+            [ldgWtText + "/" + grossWeightText + "[s-text]"],
+            [" LFL/" + arrRunwayOutput + "[blue]"],
+            [landingDistText + "/" + arrRunwayLengthText + "[s-text]"],
+            [" LDG FACTOR[blue]"],
+            ["1.0[green]" + "/[white]1.25[s-text]" + "/[white]1.67[s-text]" + "/[white]1.92[s-text]"],
+            ["", vspeedSendMsg + " [s-text]"],
+            ["", "SEND>[s-text]"]
+        ]);
+
+        if (fmc.appVSpeedStatus !== CJ4_FMC.VSPEED_STATUS.INPROGRESS) {
+            fmc.onRightInput[5] = () => {
+                fmc.appVSpeedStatus = CJ4_FMC.VSPEED_STATUS.INPROGRESS;
+                setTimeout(() => {
+                    fmc.appVSpeedStatus = CJ4_FMC.VSPEED_STATUS.SENT;
+                    //new custom Cj4 LVARS for all V Speeds & new LVARS to track whether vSpeed is set by FMS or not, used in PFD Airspeed Indicator to manage color magenta vs cyan
+                    SimVar.SetSimVarValue("L:WT_CJ4_VREF_SPEED", "Knots", vRef);
+                    SimVar.SetSimVarValue("L:WT_CJ4_VREF_FMCSET", "Bool", true);
+                    SimVar.SetSimVarValue("L:WT_CJ4_VREF_ON", "Bool", true);
+                    SimVar.SetSimVarValue("L:WT_CJ4_VAP_SPEED", "Knots", vApp);
+                    SimVar.SetSimVarValue("L:WT_CJ4_VAP_FMCSET", "Bool", true);
+                    SimVar.SetSimVarValue("L:WT_CJ4_VAP_ON", "Bool", true);
+                    CJ4_FMC_ApproachRefPage.ShowPage2(fmc); // TODO: this will probably send us back to this page even when user navigated away, find better solution
+                }, 2000);
+                CJ4_FMC_ApproachRefPage.ShowPage2(fmc);
+            };
+        }
+
+        fmc.onLeftInput[0] = () => {
+            if (fmc.landingAntiIce == 0) {
+                fmc.landingAntiIce = 1;
+            } else if (fmc.landingAntiIce == 1) {
+                fmc.landingAntiIce = 0;
+            }
+            landingAntiIceActive = fmc.landingAntiIce == 0 ? "OFF[green]/[white]ON[s-text]"
+                : "OFF[s-text]/[white]ON[green]";
+            fmc.clearUserInput();
+            { CJ4_FMC_ApproachRefPage.ShowPage2(fmc); }
+        };
+
+        fmc.onPrevPage = () => {
+            CJ4_FMC_ApproachRefPage.ShowPage1(fmc);
+        };
+        fmc.onNextPage = () => {
+            CJ4_FMC_ApproachRefPage.ShowPage3(fmc);
+        };
+        fmc.updateSideButtonActiveStatus();
+    }
+
+    static ShowPage3(fmc) { //APPROACH REF Page 3
+        fmc.clearDisplay();
+
+        const grossWeightValue = SimVar.GetSimVarValue("TOTAL WEIGHT", "kg") * 2.205;
+
+        const totalFuelFlow = Math.round(SimVar.GetSimVarValue("L:CJ4 FUEL FLOW:1", "Pounds per hour"))
+            + Math.round(SimVar.GetSimVarValue("L:CJ4 FUEL FLOW:2", "Pounds per hour"));
+
+        const currPos = new LatLong(SimVar.GetSimVarValue("GPS POSITION LAT", "degree latitude"), SimVar.GetSimVarValue("GPS POSITION LON", "degree longitude"));
+        const groundSpeed = SimVar.GetSimVarValue("GPS GROUND SPEED", "knots");
+
+        let activeWaypointDist = 0;
+        let destinationIdent = "";
+        let destinationDistance = 0;
+
+        //destination data
+        if (fmc.flightPlanManager.getDestination() && fmc.flightPlanManager.getActiveWaypoint() && fmc.flightPlanManager.getNextActiveWaypoint()) {
+            activeWaypointDist = new Number(fmc.flightPlanManager.getDistanceToActiveWaypoint());
+            const destination = fmc.flightPlanManager.getDestination();
+            destinationIdent = new String(fmc.flightPlanManager.getDestination().ident);
+            const destinationDistanceDirect = new Number(activeWaypointDist + Avionics.Utils.computeDistance(currPos, destination.infos.coordinates));
+            const destinationDistanceFlightplan = new Number(destination.cumulativeDistanceInFP - fmc.flightPlanManager.getNextActiveWaypoint().cumulativeDistanceInFP + activeWaypointDist);
+            destinationDistance = destinationDistanceDirect > destinationDistanceFlightplan ? destinationDistanceDirect
+                : destinationDistanceFlightplan;
+        } else if (fmc.flightPlanManager.getDestination()) {
+            const destination = fmc.flightPlanManager.getDestination();
+            const destinationDistanceDirect = new Number(Avionics.Utils.computeDistance(currPos, destination.infos.coordinates));
+            destinationDistance = destinationDistanceDirect;
+        }
+        const eteToDestination = destinationDistance && groundSpeed > 0 ? (destinationDistance / groundSpeed)
+            : 0;
+        const fuelBurn = eteToDestination * totalFuelFlow;
+        const ldgWt = grossWeightValue - fuelBurn;
+
+        const ldgWtText = ldgWt < 10300 ? "-----"
+            : WT_ConvertUnit.getWeight(ldgWt, "", "").getString(0, "") + (ldgWt > 15660 ? "[yellow]" : "");
+
+        const mlwText = WT_ConvertUnit.isMetric() ? "7103" : "15660";
+        const perfLimText = WT_ConvertUnit.isMetric() ? "7059" : "15563";
+        const rwLimText = WT_ConvertUnit.isMetric() ? "7760" : "17110";
+
+        fmc._templateRenderer.setTemplateRaw([
+            [destinationIdent, "3/3 [blue]", "APPROACH REF[blue]"],
+            [" LW/MLW[blue]"],
+            [ldgWtText + "/" + mlwText + "[s-text]"],
+            ["", "STRUCTURAL LIMIT [blue]"],
+            ["", mlwText + "[s-text]"],
+            ["", "PERFORMANCE LIMIT [blue]"],
+            ["", perfLimText + "[s-text]"],
+            ["", "RUNWAY LENGTH LIMIT [blue]"],
+            ["", rwLimText + "[s-text]"],
+            [""],
+            [""],
+            [""],
+            [""]
+        ]);
+        fmc.onPrevPage = () => {
+            CJ4_FMC_ApproachRefPage.ShowPage2(fmc);
+        };
+        fmc.onNextPage = () => {
+            CJ4_FMC_ApproachRefPage.ShowPage1(fmc);
+        };
+        fmc.updateSideButtonActiveStatus();
+    }
+
+    static LandingSlopeAdjustment(tofl, slope) {
+        console.log("LandingSlopeAdjustment: lfl = " + tofl + " slope = " + slope);
+        if (slope > 0) {
+            return tofl;
+        } else if (slope < 0) {
+            const factor = 0.365;
+            return tofl * (1 + (-1 * factor * slope));
+        } else {
+            return tofl;
+        }
+    }
 }