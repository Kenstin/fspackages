class CJ4_FMC_InitRefIndexPage {
    static ShowPage1(fmc) {
        fmc.clearDisplay();
        fmc.setTemplate([
<<<<<<< HEAD
            ["INDEX[color]blue", "1/2"],  //Page 1 ---- 2
=======
            ["INDEX[color]blue", "1", "2"],  //Page 1 ---- 2
>>>>>>> c3787497
            [""],
            ["<MCDU MENU", "GNSS1 POS>"], //Page 3, 4 ---- 9
            [""],
            ["<STATUS", "FREQUENCY>"], //Page 5 ---- 10
            [""],
            ["<POS INIT", "FIX>"], // N/A ---- 11
            [""],
            ["<VORDME CTL", "HOLD>"], //Page 6 ---- 12
            [""],
            ["<GNSS CTL", "PROG>"], //Page 7 ---- 13, 14
            [""],
            ["<FMS CTL", "SEC FPLN>"] //Page 8 ---- 15
        ]);
        fmc.onLeftInput[0] = () => { CJ4_FMC_InitRefIndexPage.ShowPage3(fmc); };
        fmc.onLeftInput[1] = () => { CJ4_FMC_InitRefIndexPage.ShowPage5(fmc); };
        fmc.onLeftInput[2] = () => { CJ4_FMC_PosInitPage.ShowPage1(fmc); };
        fmc.onLeftInput[3] = () => { CJ4_FMC_InitRefIndexPage.ShowPage6(fmc); };
        fmc.onLeftInput[4] = () => { CJ4_FMC_InitRefIndexPage.ShowPage7(fmc); };
        fmc.onLeftInput[5] = () => { CJ4_FMC_InitRefIndexPage.ShowPage8(fmc); };
        fmc.onRightInput[0] = () => { CJ4_FMC_InitRefIndexPage.ShowPage9(fmc); };
        fmc.onRightInput[1] = () => { CJ4_FMC_InitRefIndexPage.ShowPage10(fmc); };
        fmc.onRightInput[2] = () => { CJ4_FMC_InitRefIndexPage.ShowPage11(fmc); };
        fmc.onRightInput[3] = () => { CJ4_FMC_InitRefIndexPage.ShowPage12(fmc); };
        fmc.onRightInput[4] = () => { CJ4_FMC_InitRefIndexPage.ShowPage13(fmc); };
        fmc.onRightInput[5] = () => { CJ4_FMC_InitRefIndexPage.ShowPage15(fmc); };
        fmc.onPrevPage = () => { CJ4_FMC_InitRefIndexPage.ShowPage2(fmc); };
        fmc.onNextPage = () => { CJ4_FMC_InitRefIndexPage.ShowPage2(fmc); };
        fmc.updateSideButtonActiveStatus();
    }
    static ShowPage2(fmc) { //Page 2 of INDEX
        fmc.clearDisplay();
        fmc.setTemplate([
<<<<<<< HEAD
            ["INDEX[color]blue", "2/2"],
=======
            ["INDEX[color]blue", "2", "2"],
>>>>>>> c3787497
            [""],
            ["<ABOUT", "ROUTE MENU>"], //Page 27 ---- 17
            [""],
            ["<PERF INIT TEMP", "DATABASE>"], // Page 27 ---- 18, 19, 20, 21
            [""],
            ["", "DB DISK OPS>"], //Page XX
            [""],
            ["", "DEFAULTS>"], //Page 22, 23, 24
            [""],
            ["", "ARR DATA>"], //Page 25
            [""],
            ["", "TEMP COMP>"] //Page 26
        ]);
        fmc.onLeftInput[0] = () => { CJ4_FMC_InitRefIndexPage.ShowPage27(fmc); };
        fmc.onLeftInput[1] = () => { CJ4_FMC_PerfInitPage.ShowPage1(fmc); };
        fmc.onRightInput[0] = () => { CJ4_FMC_InitRefIndexPage.ShowPage17(fmc); };
        fmc.onRightInput[1] = () => { CJ4_FMC_InitRefIndexPage.ShowPage18(fmc); };
        //fmc.onRightInput[2] = () => { CJ4_FMC_InitRefIndexPage.ShowPage19(fmc); };
        fmc.onRightInput[3] = () => { CJ4_FMC_InitRefIndexPage.ShowPage22(fmc); };
        fmc.onRightInput[4] = () => { CJ4_FMC_InitRefIndexPage.ShowPage25(fmc); };
        fmc.onRightInput[5] = () => { CJ4_FMC_InitRefIndexPage.ShowPage26(fmc); };
        fmc.onPrevPage = () => { CJ4_FMC_InitRefIndexPage.ShowPage1(fmc); };
        fmc.onNextPage = () => { CJ4_FMC_InitRefIndexPage.ShowPage1(fmc); };
        fmc.updateSideButtonActiveStatus();
    }
    static ShowPage3(fmc) { //MCDU MENU
        fmc.clearDisplay();
        fmc.setTemplate([
            ["MCDU MENU[color]blue"],
            [""],
            ["", "FMS RESET>"],
            [""],
            [""],
            [""],
            [""],
            [""],
            [""],
            [""],
            [""],
            [""],
            ["", "LOGOFF>"]
        ]);
        fmc.onRightInput[0] = () => { CJ4_FMC_InitRefIndexPage.ShowPage4(fmc); };
        fmc.onRightInput[5] = () => { CJ4_FMC_InitRefIndexPage.ShowPage1(fmc); };
        fmc.updateSideButtonActiveStatus();
    }
    static ShowPage4(fmc) { //MCDU MENU PG2
        fmc.clearDisplay();
        fmc.setTemplate([
            ["RESET CONTROL[color]blue"],
            [""],
            ["", "", "THIS WILL RESET YOUR[color]yellow"],
            ["", "", "ON-SIDE FMC (FMC 1)[color]yellow"],
            [""],
            ["", "", "SOME DATA MAY BE LOST[color]yellow"],
            [""],
            ["DO YOU WANT TO CONTINUE?[color]yellow"],
            [""],
            [""],
            [""],
            ["YES", "NO"],
            ["<RESET", "CANCEL>"]
        ]);
        fmc.onLeftInput[5] = () => { CJ4_FMC_InitRefIndexPage.ShowPage5(fmc); };
        fmc.onRightInput[5] = () => { CJ4_FMC_InitRefIndexPage.ShowPage3(fmc); };
        fmc.updateSideButtonActiveStatus();
    }
<<<<<<< HEAD
    static ShowPage5(fmc) { //STATUS
        let simtime = SimVar.GetSimVarValue("E:ZULU TIME", "seconds");
        let hours = new String(Math.trunc(simtime / 3600));
        let minutes = new String(Math.trunc(simtime / 60) - (hours * 60));
        let hourspad = hours.padStart(2, "0");
        let minutesspad = minutes.padStart(2, "0");
        let month = SimVar.GetSimVarValue("E:ZULU MONTH OF YEAR", "number");
        let day = SimVar.GetSimVarValue("E:ZULU DAY OF MONTH", "number");
        let year = SimVar.GetSimVarValue("E:ZULU YEAR", "number");
        fmc.clearDisplay();
        fmc.setTemplate([
            ["STATUS[color]blue"],
            ["NAV DATA[color]blue"],
            ["WORLD"],
            ["ACTIVE DATA BASE[color]blue"],
            ["date"],
            ["SEC DATA BASE[color]blue"],
            ["placehold[color]yellow"],
            ["UTC[color]blue", "DATE[color]blue"],
            [[hourspad] + ":" + [minutesspad] + "z", [month] + "/" + [day] + "/" + [year]],
            ["PROGRAM[color]blue"],
            ["SCID 832-0883-000"],
            ["----------------" + "[color]blue"],
            ["<INDEX", "POS INIT>"]
        ]);
=======
    static ShowPage5(fmc) { //STATUS       
        fmc.clearDisplay();

        fmc.registerPeriodicPageRefresh(() => {

            let simtime = SimVar.GetSimVarValue("E:ZULU TIME", "seconds");
            let hours = new String(Math.trunc(simtime / 3600));
            let minutes = new String(Math.trunc(simtime / 60) - (hours * 60));

            let hourspad = hours.padStart(2, "0");
            let minutesspad = minutes.padStart(2, "0");

            let month = SimVar.GetSimVarValue("E:ZULU MONTH OF YEAR", "number");
            let day = SimVar.GetSimVarValue("E:ZULU DAY OF MONTH", "number");
            let year = SimVar.GetSimVarValue("E:ZULU YEAR", "number");

            fmc.setTemplate([
                ["STATUS[color]blue"],
                ["NAV DATA[color]blue"],
                ["WORLD"],
                ["ACTIVE DATA BASE[color]blue"],
                ["date"],
                ["SEC DATA BASE[color]blue"],
                ["placehold[color]yellow"],
                ["UTC[color]blue", "DATE[color]blue"],
                [[hourspad] + ":" + [minutesspad] + "z", [month] + "/" + [day] + "/" + [year]],
                ["PROGRAM[color]blue"],
                ["SCID 832-0883-000"],
                ["----------------" + "[color]blue"],
                ["<INDEX", "POS INIT>"]
            ]);
        }, 1000, true);
     
>>>>>>> c3787497
        fmc.onLeftInput[5] = () => { CJ4_FMC_InitRefIndexPage.ShowPage1(fmc); };
        fmc.onRightInput[5] = () => { CJ4_FMC_PosInitPage.ShowPage1(fmc); };
        fmc.updateSideButtonActiveStatus();
    }
    static ShowPage6(fmc) { //VOR CTL
        fmc.clearDisplay();
        fmc.setTemplate([
            ["FMS1 VOR CONTROL[color]blue"],
            [""],
            ["---", "---"],
            ["", "", "NAVAID INHIBIT[color]blue"],
            ["---", "---"],
            [""],
            ["---", "---"],
            [""],
            ["---", "---"],
            ["VOR AND DME USAGE[color]blue"],
            ["ENABLED[color]green" + "/DISABLED"],
            ["------------------------" + "[color]blue"],
            ["<INDEX"]
        ]);
        fmc.onLeftInput[5] = () => { CJ4_FMC_InitRefIndexPage.ShowPage1(fmc); };
        fmc.updateSideButtonActiveStatus();
    }
    static ShowPage7(fmc) { //GNSS CTL
        fmc.clearDisplay();
        fmc.setTemplate([
            ["FMS1 GPS CONTROL[color]blue"],
            ["", "POS DIFF[color]blue"],
            ["GPS1 <ENABLED>[color]green", "026\xB0 / 0.0"],
            [""],
            ["GPS2 <ENABLED>[color]green", "026\xB0 / 0.0"],
            [""],
            [""],
            ["SAT DESELECT[color]blue"],
            ["--"],
            ["DEST[color]blue", "ETA[color]blue", "APPR RAIM[color]blue"],
            ["dest", "ETA", "AVAILABLE"],
            ["----------------" + "[color]blue"],
            ["<INDEX"]
        ]);
        fmc.onLeftInput[5] = () => { CJ4_FMC_InitRefIndexPage.ShowPage1(fmc); };
        fmc.updateSideButtonActiveStatus();
    }
    static ShowPage8(fmc) { //FMS CONTROL
        fmc.clearDisplay();
        fmc.setTemplate([
            ["FMS CONTROL[color]blue"],
            [""],
            [""],
            ["FMS COORD MODE[color]blue"],
            ["ENABLE" + "[color]green" + "/INDEP"],
            [""],
            [""],
            ["", "", "SELECT SYNC MASTER[color]blue"],
            ["<FMS1", "CANCEL>"],
            [""],
            ["<FMS2"],
            [""],
            ["<INDEX"]
        ]);
        fmc.onLeftInput[5] = () => { CJ4_FMC_InitRefIndexPage.ShowPage1(fmc); };
        fmc.updateSideButtonActiveStatus();
    }
    static ShowPage9(fmc) { //GNSS POS
        fmc.clearDisplay();
<<<<<<< HEAD
        let simtime = SimVar.GetSimVarValue("E:ZULU TIME", "seconds");
        let hours = new String(Math.trunc(simtime / 3600));
        let minutes = new String(Math.trunc(simtime / 60) - (hours * 60));
        let hourspad = hours.padStart(2, "0");
        let minutesspad = minutes.padStart(2, "0");
        let month = SimVar.GetSimVarValue("E:ZULU MONTH OF YEAR", "number");
        let day = SimVar.GetSimVarValue("E:ZULU DAY OF MONTH", "number");
        let year = SimVar.GetSimVarValue("E:ZULU YEAR", "number");
        let currPos = new LatLong(SimVar.GetSimVarValue("GPS POSITION LAT", "degree latitude"), SimVar.GetSimVarValue("GPS POSITION LON", "degree longitude")).toDegreeString();
        let currLat = currPos.slice(0, 9)
        let currLon = currPos.slice(9)
=======
>>>>>>> c3787497
        function getRandomIntInclusive(min, max) {
            min = Math.ceil(min);
            max = Math.floor(max);
            return Math.floor(Math.random() * (max - min + 1) + min); //The maximum is inclusive and the minimum is inclusive 
        }
<<<<<<< HEAD
        let satnum = getRandomIntInclusive(5, 14)
        fmc.setTemplate([
            ["GPS 1[color]blue"],
            [[hourspad] + ":" + [minutesspad] + "z" + "[color]green", [month] + "/" + [day] + "/" + [year] + "[color]green"],
            ["LATITUDE", "LONGITUDE"],
            [[currLat] + "[color]green", [currLon] + "[color]green"],
            [""],
            ["TRACK ANGLE", Math.round(SimVar.GetSimVarValue("GPS GROUND TRUE TRACK", "degrees")) + "°" + "[color]green"],
            ["GROUND SPEED", Math.round(SimVar.GetSimVarValue("GPS GROUND SPEED", "knots")) + "[color]green"],
            [""],
            ["RAIM LIMIT", "0.10 NM[color]green"],
            ["PROBABLE ERROR", "0.05 NM[color]green"],
            [""],
            ["GPS MODE:", "", "NAV[color]green"],
            ["SATELLITES:", "", [satnum] + "[color]green"]
        ]);
=======
        
        let satnum = getRandomIntInclusive(5,14);

        fmc.registerPeriodicPageRefresh(() => {

            let simtime = SimVar.GetSimVarValue("E:ZULU TIME", "seconds");
            let hours = new String(Math.trunc(simtime / 3600));
            let minutes = new String(Math.trunc(simtime / 60) - (hours * 60));

            let hourspad = hours.padStart(2, "0");
            let minutesspad = minutes.padStart(2, "0");

            let month = SimVar.GetSimVarValue("E:ZULU MONTH OF YEAR", "number");
            let day = SimVar.GetSimVarValue("E:ZULU DAY OF MONTH", "number");
            let year = SimVar.GetSimVarValue("E:ZULU YEAR", "number");

            let currPos = new LatLong(SimVar.GetSimVarValue("GPS POSITION LAT", "degree latitude"), SimVar.GetSimVarValue("GPS POSITION LON", "degree longitude")).toDegreeString();
            let currLat = currPos.slice(0,9)
            let currLon = currPos.slice(9)
           
            fmc.setTemplate([
                ["GPS 1[color]blue"],
                [[hourspad] + ":" + [minutesspad] + "z" + "[color]green", [month] + "/" + [day] + "/" + [year] + "[color]green"],
                ["LATITUDE", "LONGITUDE"],
                [[currLat] + "[color]green", [currLon] + "[color]green"],
                [""],
                ["TRACK ANGLE", Math.round(SimVar.GetSimVarValue("GPS GROUND TRUE TRACK", "degrees")) + "°" + "[color]green"],
                ["GROUND SPEED", Math.round(SimVar.GetSimVarValue("GPS GROUND SPEED", "knots")) + "[color]green"],
                [""],
                ["RAIM LIMIT", "0.10 NM[color]green"],
                ["PROBABLE ERROR", "0.05 NM[color]green"],
                [""],
                ["GPS MODE:", "", "NAV[color]green"],
                ["SATELLITES:", "", [satnum] + "[color]green"]
            ]);
        }, 1000, true);
      
>>>>>>> c3787497
        fmc.updateSideButtonActiveStatus();
    }
    static ShowPage10(fmc) { //FREQUENCY
        fmc.clearDisplay();
        fmc.setTemplate([
            ["FREQUENCY[color]blue"],
            [""],
            [""],
            [""],
            [""],
            [""],
            ["", "", "UNDER CONSTRUCTION"],
            [""],
            [""],
            [""],
            [""],
            [""],
            ["<INDEX"]
        ]);
        fmc.onLeftInput[5] = () => { CJ4_FMC_InitRefIndexPage.ShowPage1(fmc); };
        fmc.updateSideButtonActiveStatus();
    }
    static ShowPage11(fmc) { //FIX
        fmc.clearDisplay();
        fmc.setTemplate([
            ["FIX INFO [color]blue"],
            ["REF[color]blue"],
            ["fix name"],
            ["RAD CROSS[color]blue", "LAT CROSS[color]blue"],
            ["degree", "---\xB0--.--"],
            ["DIST CROSS[color]blue", "LON CROSS[color]blue"],
            ["dist", "---\xB0--.--"],
            [""],
            ["<ABEAM REF"],
            [""],
            ["", "", "ABEAM REF"],
            ["CRS[color]blue", "DIST[color]blue", "ETE[color]blue", "FUEL[color]blue"],
            [""]
        ]);
        fmc.updateSideButtonActiveStatus();
    }
    static ShowPage12(fmc) { //HOLD
        fmc.clearDisplay();
        fmc.setTemplate([
            ["ACT FPLN HOLD"],
            ["FIX   ENTRY[color]blue", "HOLD SPD[color]blue"],
            ["fix" + "   DIRECT", "FAA/ICAO"],
            ["QUAD/RADIAL[color]blue", "MAX KIAS[color]blue"],
            ["NW/290\xB0", "265"],
            ["INBD CRS/DIR[color]blue", "FIX ETA[color]blue"],
            ["110\xB0 / R TURN", "time"],
            ["LEG TIME[color]blue", "EFC TIME[color]blue"],
            ["2.2 MIN", "18:35"],
            ["LEG DIST[color]blue"],
            ["15.0 NM", "NEW HOLD>"],
            ["----------------" + "[color]blue"],
            [""]
        ]);
        fmc.updateSideButtonActiveStatus();
    }
<<<<<<< HEAD
    static ShowPage13(fmc) { //PROG Pg 1
        fmc.clearDisplay();
        let prevWaypoint = fmc.flightPlanManager.getPreviousActiveWaypoint();
        let currentWaypoint = fmc.flightPlanManager.getActiveWaypointIdent();
        let currentwptdist = fmc.flightPlanManager.getDistanceToActiveWaypoint();
        let currentwptete = new Date(fmc.flightPlanManager.getETEToActiveWaypoint() * 1000).toISOString().substr(11, 5);
        let destination = fmc.flightPlanManager.getDestination();
        let nextWaypoint = fmc.flightPlanManager.getNextActiveWaypoint();
        fmc.setTemplate([
            ["Progress[color]blue"],
            ["LAST", "DIST[color]blue", "ETE[color]blue", "FUEL-LB[color]blue"],
            [[prevWaypoint.ident] + "[color]blue", "53.2[color]blue", ""],
            ["TO[color]blue"],
            [[currentWaypoint] + "[color]green", Math.trunc([currentwptdist]) + "[color]green", [currentwptete] + "[color]green", "1100"],
            ["NEXT[color]blue"],
            [[nextWaypoint.ident] + " ", "214", "0:28", "1140"],
            ["DEST[color]blue"],
            [[destination.ident] + "", "299", "0:40", "730"],
=======
    static calcDistance(currentDistance, currentWaypoint, newWaypoint) {
        let waypointDistance = Avionics.Utils.computeDistance(currentWaypoint.infos.coordinates, newWaypoint.infos.coordinates);
        return currentDistance + waypointDistance;
    }
    static calcETEseconds(distance, currGS) {
        return (distance / currGS) * 3600;
    }
    static ShowPage13(fmc) { //PROG Pg 1
        fmc.clearDisplay();

        fmc.registerPeriodicPageRefresh(() => {

		fmc.setTemplate([
            ["PROGRESS[color]blue", "1/2[color]blue"],
            ["LAST", "DIST[color]blue", "ETE[color]blue", "FUEL-LB[color]blue"],
            ["-----[color]blue", "----[color]blue", ""],
            ["TO[color]blue"],
            ["-----[color]green", "----[color]green", "--:--[color]green", "1100"],
            ["NEXT[color]blue"],
            ["-----", "----", "--:--", "1140"],
            ["DEST[color]blue"],
            ["-----", "----", "--:--", "730"],
>>>>>>> c3787497
            ["ALTN[color]blue"],
            ["----", "----", "--:--", "570"],
            ["NAVIGATION[color]blue"],
            ["DME/DME GPS1[color]green"]
        ]);
<<<<<<< HEAD
=======
        if (fmc.flightPlanManager.getDestination()) {     
            
            let currPos = new LatLong(SimVar.GetSimVarValue("GPS POSITION LAT", "degree latitude"), SimVar.GetSimVarValue("GPS POSITION LON", "degree longitude"));
            let groundSpeed = SimVar.GetSimVarValue("GPS GROUND SPEED", "knots");
            let prevWaypoint = fmc.flightPlanManager.getPreviousActiveWaypoint();
            let activeWaypoint = fmc.flightPlanManager.getActiveWaypoint();
            let destination = fmc.flightPlanManager.getDestination();

            let activewptdist = fmc.flightPlanManager.getDistanceToActiveWaypoint();
            let activewptete = groundSpeed < 50 ? "--:--"
                : new Date(fmc.flightPlanManager.getETEToActiveWaypoint() * 1000).toISOString().substr(11, 5);
        
            let nextWaypoint = fmc.flightPlanManager.getNextActiveWaypoint();
            let nextWaypointdist = this.calcDistance(activewptdist, activeWaypoint, nextWaypoint);
            let nextwptete = groundSpeed < 50 ? "--:--"
            : new Date(this.calcETEseconds(nextWaypointdist, groundSpeed) * 1000).toISOString().substr(11, 5);
            
            let destinationDistance = fmc.flightPlanManager.getDestination().cumulativeDistanceInFP
                - fmc.flightPlanManager.getPreviousActiveWaypoint().cumulativeDistanceInFP
                - Avionics.Utils.computeDistance(currPos,prevWaypoint.infos.coordinates);
            let destete = groundSpeed < 50 ? "--:--"
                : new Date(this.calcETEseconds(destinationDistance, groundSpeed) * 1000).toISOString().substr(11, 5);
            
            let prevWaypointdist = Avionics.Utils.computeDistance(currPos,prevWaypoint.infos.coordinates);

            fmc.setTemplate([
                ["PROGRESS[color]blue"],
                ["LAST", "DIST[color]blue", "ETE[color]blue", "FUEL-LB[color]blue"],
                [[prevWaypoint.ident] + "[color]blue", Math.trunc([prevWaypointdist]) + "[color]blue", ""],
                ["TO[color]blue"],
                [[activeWaypoint.ident] + "[color]green", Math.trunc([activewptdist]) + "[color]green", [activewptete] + "[color]green", "1100"],
                ["NEXT[color]blue"],
                [[nextWaypoint.ident] + "", Math.trunc([nextWaypointdist]) + "", [nextwptete] + "", "1140"],
                ["DEST[color]blue"],
                [[destination.ident] + "", Math.trunc([destinationDistance]) + "", [destete] + "", "730"],
                ["ALTN[color]blue"],
                ["----", "----", "--:--", "570"],
                ["NAVIGATION[color]blue"],
                ["DME/DME GPS1[color]green"]
            ]);
        }

        }, 1000, true);

>>>>>>> c3787497
        fmc.onPrevPage = () => { CJ4_FMC_InitRefIndexPage.ShowPage14(fmc); };
        fmc.onNextPage = () => { CJ4_FMC_InitRefIndexPage.ShowPage14(fmc); };
        fmc.updateSideButtonActiveStatus();
    }
<<<<<<< HEAD
    static ShowPage14(fmc) { //PROG Pg 2
        fmc.clearDisplay();
        fmc.setTemplate([
            ["Progress[color]blue", "2/2[color]blue"],
=======

    //ISA Temp = 15 - (2 x 37000/1000) PLANE ALTITUDE
    //Headwind component: Wind Speed x Cos (Wind Direction - Heading)
    //Crosswind component: Wind Speed x Sin (Wind Direction - Heading)

    static calcISADEV(currentSAT, currentALT) {
        let isaTemp = 15 - (2 * (currentALT / 1000));
        return currentSAT - isaTemp;
    }

    static ShowPage14(fmc) { //PROG Pg 2
        fmc.clearDisplay();

        fmc.registerPeriodicPageRefresh(() => {

        let windDirection = Math.trunc(SimVar.GetSimVarValue("AMBIENT WIND DIRECTION", "degrees"));
        let windSpeed = Math.trunc(SimVar.GetSimVarValue("AMBIENT WIND VELOCITY", "knots"));
        let sat = Math.trunc(SimVar.GetSimVarValue("AMBIENT TEMPERATURE", "celsius"));
        let track = SimVar.GetSimVarValue("GPS GROUND MAGNETIC TRACK", "degrees");
        let tas = Math.trunc(SimVar.GetSimVarValue("AIRSPEED TRUE", "knots"));
        let xtk = SimVar.GetSimVarValue("GPS WP CROSS TRK", "meters") * (0.000539957); //meters to NM conversion

        let isaDev = Math.trunc(this.calcISADEV(sat, SimVar.GetSimVarValue("PLANE ALTITUDE", "feet")));

        let headwind = Math.trunc((Math.cos(windDirection - track))) * windSpeed;
        let crosswind = Math.trunc((Math.sin(windDirection - track))) * windSpeed;

        let crosswinddirection = crosswind > 0 ? "R"
            : crosswind < 0 ? "L"
            : "";

        let xtkDirection = xtk > 0 ? "R"
            : xtk < 0 ? "L"
            : "";

        fmc.setTemplate([
            ["PROGRESS[color]blue", "2/2[color]blue"],
>>>>>>> c3787497
            ["HEADWIND[color]blue", "CROSSWIND[color]blue"],
            [[headwind] + " KT", [crosswinddirection] + " " + [Math.abs(crosswind)] + " KT"],
            ["WIND[color]blue", "SAT/ISA DEV[color]blue"],
            [[windDirection] + "/" + [windSpeed] , [sat] + "\xB0" + "C/" + [isaDev] + "\xB0" + "C"],
            ["XTK[color]blue", "TAS[color]blue"],
            [[xtkDirection] + " " + [Math.abs(xtk.toFixed(1))] + " NM", [tas] + " KT"],
            [""],
            [""],
            [""],
            [""],
            ["", "RNP[color]blue", "POS ACCURACY[color]blue"],
            ["", "----", "0.06"]
        ]);
<<<<<<< HEAD
=======

        }, 1000, true);
        
>>>>>>> c3787497
        fmc.onPrevPage = () => { CJ4_FMC_InitRefIndexPage.ShowPage13(fmc); };
        fmc.onNextPage = () => { CJ4_FMC_InitRefIndexPage.ShowPage13(fmc); };
        fmc.updateSideButtonActiveStatus();
    }
    static ShowPage15(fmc) { //SEC FPLN
        fmc.clearDisplay();
        fmc.setTemplate([
            ["SEC FPLN[color]blue"],
            [""],
            [""],
            [""],
            [""],
            [""],
            ["", "", "UNDER CONSTRUCTION"],
            [""],
            [""],
            [""],
            [""],
            [""],
            ["<INDEX"]
        ]);
        fmc.onLeftInput[5] = () => { CJ4_FMC_InitRefIndexPage.ShowPage1(fmc); };
        fmc.updateSideButtonActiveStatus();
    }
    static ShowPage17(fmc) { //ROUTE MENU
        fmc.clearDisplay();
        fmc.setTemplate([
            ["ROUTE MENU[color]blue"],
            [""],
            ["<PILOT ROUTE LIST"],
            [""],
            ["<DISK ROUTE LIST"],
            [""],
            [""],
            [""],
            [""],
            [""],
            [""],
            ["-----------------------[color]blue"],
            ["<SEC FPLN"]
        ]);
        fmc.onLeftInput[5] = () => { CJ4_FMC_InitRefIndexPage.ShowPage15(fmc); };
        fmc.updateSideButtonActiveStatus();
    }
    static ShowPage18(fmc) { //DATABASE INITIAL
        fmc.clearDisplay();
<<<<<<< HEAD
=======

        let ident = "-----";

        if (fmc.flightPlanManager.getDestination()) {
            let identpos = fmc.flightPlanManager.getDestination();
            if (identpos) {
                ident = identpos.ident;
            }
        };

>>>>>>> c3787497
        fmc.setTemplate([
            ["DATABASE[color]blue"],
            ["IDENT[color]blue"],
            [[ident] + ""],
            [""],
            [""],
            [""],
            [""],
            [""],
            [""],
<<<<<<< HEAD
            [""],
            [""],
            [""],
=======
>>>>>>> c3787497
            ["------------------[color]blue" + "PILOT"],
            ["", "WPT LIST>"],
            [""],
            ["<INDEX", "DEFINE WPT>"]
        ]);
<<<<<<< HEAD
=======
        
>>>>>>> c3787497
        fmc.onLeftInput[5] = () => { CJ4_FMC_InitRefIndexPage.ShowPage1(fmc); };
        fmc.updateSideButtonActiveStatus();
    }
    static ShowPage19(fmc) { //DATABASE AIRPORT
        fmc.clearDisplay();
        fmc.setTemplate([
            ["DATABASE[color]blue"],
            ["IDENT[color]blue", "LONG RWY[color]blue"],
            [""],
            ["ARP LOCATION[color]blue", "MAG VAR[color]blue"],
            [""],
            ["NAME[color]blue"],
            [""],
            ["RUNWAY LENGTH[color]blue", "ELEV[color]blue"],
            ["<FEET/METERS"],
            ["------------------------[color]blue"],
            ["<LOCALIZERS"],
            [""],
            ["<RUNWAYS", "TERM WPTS>"]
        ]);
        fmc.updateSideButtonActiveStatus();
    }
    static ShowPage20(fmc) { //DATABASE NAVAID
        fmc.clearDisplay();
        fmc.setTemplate([
            ["DATABASE[color]blue"],
            ["IDENT[color]blue", "FREQ[color]blue"],
            [""],
            ["VOR[color]blue", "MAG VAR[color]blue"],
            [""],
            ["DME[color]blue"],
            [""],
            ["NAME[color]blue", "ELEV[color]blue"],
            ["<FEET/METERS"],
            ["------------Pilot[color]blue"],
            ["", "WPT LIST>"],
            [""],
            ["<INDEX", "DEFINE WPT>"]
        ]);
        fmc.onLeftInput[5] = () => { CJ4_FMC_InitRefIndexPage.ShowPage1(fmc); };
        fmc.updateSideButtonActiveStatus();
    }
    static ShowPage21(fmc) { //DATABASE WAYPOINT
        fmc.clearDisplay();
        fmc.setTemplate([
            ["DATABASE[color]blue"],
            ["IDENT[color]blue", "FREQ[color]blue"],
            [""],
            ["LOCATION[color]blue", "MAG VAR[color]blue"],
            [""],
            [""],
            [""],
            [""],
            [""],
            ["------------Pilot[color]blue"],
            ["", "WPT LIST>"],
            [""],
            ["<INDEX", "DEFINE WPT>"]
        ]);
        fmc.onLeftInput[5] = () => { CJ4_FMC_InitRefIndexPage.ShowPage1(fmc); };
        fmc.updateSideButtonActiveStatus();
    }
    static ShowPage22(fmc) { //DEFAULTS Page 1
        fmc.clearDisplay();
        fmc.setTemplate([
            ["DEFAULTS[color]blue", "1", "3"],
            ["BOW[color]blue"],
            ["10800 LB"],
            ["AVG PASS WT[color]blue"],
            ["  170 LB"],
            ["TAXI FUEL[color]blue"],
            ["  50 LB"],
            ["RESERVE FUEL[color]blue"],
            [" 200 LB"],
            [""],
            [""],
            [" MAX MAP SYMB[color]blue"],
            ["40"]
        ]);
        fmc.onPrevPage = () => { CJ4_FMC_InitRefIndexPage.ShowPage24(fmc); };
        fmc.onNextPage = () => { CJ4_FMC_InitRefIndexPage.ShowPage23(fmc); };
        fmc.updateSideButtonActiveStatus();
    }
    static ShowPage23(fmc) { //DEFAULTS Page 2
        fmc.clearDisplay();
        fmc.setTemplate([
            ["DEFAULTS[color]blue", "2", "3"],
            ["CLIMB SPEED[color]blue"],
            ["240/.64"],
            ["DESCENT SPEED[color]blue"],
            [".74/280"],
            ["DESCENT ANGLE[color]blue"],
            ["3.0\xB0"],
            ["SPD/ALT LIMIT[color]blue"],
            ["250/10000"],
            ["FL/TRANS ALT[color]blue"],
            ["FL180"],
            [""],
            [""]
        ]);
        fmc.onPrevPage = () => { CJ4_FMC_InitRefIndexPage.ShowPage22(fmc); };
        fmc.onNextPage = () => { CJ4_FMC_InitRefIndexPage.ShowPage24(fmc); };
        fmc.updateSideButtonActiveStatus();
    }
    static ShowPage24(fmc) { //DEFAULTS Page 3
        fmc.clearDisplay();
        fmc.setTemplate([
            ["DEFAULTS[color]blue", "3", "3"],
            ["REDUCED HALF BANK[color]blue"],
            ["12.5"],
            ["FPLN WINDS/TEMP PWR UP[color]blue"],
            ["CLEAR\/" + "[color]white" + "RETAIN[color]green"],
            ["TEMP COMP[color]blue"],
            ["ON[color]green" + "\/OFF"],
            ["DSPL TEMP @ FINAL VPA[color]blue"],
            ["UNCOMP/[color]white" + "COMP[color]green"],
            [""],
            [""],
            [""],
            [""]
        ]);
        fmc.onPrevPage = () => { CJ4_FMC_InitRefIndexPage.ShowPage23(fmc); };
        fmc.onNextPage = () => { CJ4_FMC_InitRefIndexPage.ShowPage22(fmc); };
        fmc.updateSideButtonActiveStatus();
    }
    static ShowPage25(fmc) { //ARR DATA
        fmc.clearDisplay();
        fmc.setTemplate([
            ["ACT ARRIVAL DATA[color]blue"],
            ["ARR AIRPORT[color]blue"],
            ["destination"],
            ["APPR[color]blue", "FREQ[color]blue"],
            ["appr", ""],
            ["GS ANGLE[color]blue"],
            ["3.00"],
            ["LOC TRUE BRG[color]blue"],
            [""],
            ["RWY THRESHOLD ALT[color]blue"],
            [""],
            ["------------------------[color]blue"],
            ["<INDEX", "LEGS>"]
        ]);
        fmc.onLeftInput[5] = () => { CJ4_FMC_InitRefIndexPage.ShowPage1(fmc); };
        fmc.onRightInput[5] = () => { CJ4_FMC_LegsPage.ShowPage1(fmc); };
        fmc.updateSideButtonActiveStatus();
    }
    static ShowPage26(fmc) { //TEMP COMP
        fmc.clearDisplay();
        fmc.setTemplate([
            ["dest" + "   TEMP COMP[color]blue"],
            ["APPROACH AIRPORT DATA[color]blue"],
            [""],
            ["SEL APT[color]blue", "OAT[color]blue"],
            ["departure" + "/" + "dest", "+10C"],
            ["", "ISA DEV[color]blue"],
            ["", "-3C"],
            ["", "TEMP COMP[color]blue"],
            ["", "ON" + "/" + "OFF[color]green"],
            ["MSL ALT[color]blue", "COMP ALT[color]blue", "CORR[color]blue"],
            [""],
            ["------------------------[color]blue"],
            ["<INDEX"]
        ]);
        fmc.onLeftInput[5] = () => { CJ4_FMC_InitRefIndexPage.ShowPage1(fmc); };
        fmc.updateSideButtonActiveStatus();
    }
    static ShowPage27(fmc) { //ABOUT
        fmc.clearDisplay();
        fmc.setTemplate([
            [""],
            ["", "", "MODIFIED BY:"],
            [""],
            [""],
            [""],
            [""],
            [""],
            ["", "", "VERSION:"],
            [""],
            [""],
            [""],
            [""],
            ["<INDEX"]
        ]);
        fmc.onLeftInput[5] = () => { CJ4_FMC_InitRefIndexPage.ShowPage1(fmc); };
        fmc.updateSideButtonActiveStatus();
    }
}
//# sourceMappingURL=CJ4_FMC_InitRefIndexPage.js.map<|MERGE_RESOLUTION|>--- conflicted
+++ resolved
@@ -2,11 +2,7 @@
     static ShowPage1(fmc) {
         fmc.clearDisplay();
         fmc.setTemplate([
-<<<<<<< HEAD
-            ["INDEX[color]blue", "1/2"],  //Page 1 ---- 2
-=======
             ["INDEX[color]blue", "1", "2"],  //Page 1 ---- 2
->>>>>>> c3787497
             [""],
             ["<MCDU MENU", "GNSS1 POS>"], //Page 3, 4 ---- 9
             [""],
@@ -39,11 +35,7 @@
     static ShowPage2(fmc) { //Page 2 of INDEX
         fmc.clearDisplay();
         fmc.setTemplate([
-<<<<<<< HEAD
-            ["INDEX[color]blue", "2/2"],
-=======
             ["INDEX[color]blue", "2", "2"],
->>>>>>> c3787497
             [""],
             ["<ABOUT", "ROUTE MENU>"], //Page 27 ---- 17
             [""],
@@ -111,33 +103,6 @@
         fmc.onRightInput[5] = () => { CJ4_FMC_InitRefIndexPage.ShowPage3(fmc); };
         fmc.updateSideButtonActiveStatus();
     }
-<<<<<<< HEAD
-    static ShowPage5(fmc) { //STATUS
-        let simtime = SimVar.GetSimVarValue("E:ZULU TIME", "seconds");
-        let hours = new String(Math.trunc(simtime / 3600));
-        let minutes = new String(Math.trunc(simtime / 60) - (hours * 60));
-        let hourspad = hours.padStart(2, "0");
-        let minutesspad = minutes.padStart(2, "0");
-        let month = SimVar.GetSimVarValue("E:ZULU MONTH OF YEAR", "number");
-        let day = SimVar.GetSimVarValue("E:ZULU DAY OF MONTH", "number");
-        let year = SimVar.GetSimVarValue("E:ZULU YEAR", "number");
-        fmc.clearDisplay();
-        fmc.setTemplate([
-            ["STATUS[color]blue"],
-            ["NAV DATA[color]blue"],
-            ["WORLD"],
-            ["ACTIVE DATA BASE[color]blue"],
-            ["date"],
-            ["SEC DATA BASE[color]blue"],
-            ["placehold[color]yellow"],
-            ["UTC[color]blue", "DATE[color]blue"],
-            [[hourspad] + ":" + [minutesspad] + "z", [month] + "/" + [day] + "/" + [year]],
-            ["PROGRAM[color]blue"],
-            ["SCID 832-0883-000"],
-            ["----------------" + "[color]blue"],
-            ["<INDEX", "POS INIT>"]
-        ]);
-=======
     static ShowPage5(fmc) { //STATUS       
         fmc.clearDisplay();
 
@@ -171,7 +136,6 @@
             ]);
         }, 1000, true);
      
->>>>>>> c3787497
         fmc.onLeftInput[5] = () => { CJ4_FMC_InitRefIndexPage.ShowPage1(fmc); };
         fmc.onRightInput[5] = () => { CJ4_FMC_PosInitPage.ShowPage1(fmc); };
         fmc.updateSideButtonActiveStatus();
@@ -238,43 +202,11 @@
     }
     static ShowPage9(fmc) { //GNSS POS
         fmc.clearDisplay();
-<<<<<<< HEAD
-        let simtime = SimVar.GetSimVarValue("E:ZULU TIME", "seconds");
-        let hours = new String(Math.trunc(simtime / 3600));
-        let minutes = new String(Math.trunc(simtime / 60) - (hours * 60));
-        let hourspad = hours.padStart(2, "0");
-        let minutesspad = minutes.padStart(2, "0");
-        let month = SimVar.GetSimVarValue("E:ZULU MONTH OF YEAR", "number");
-        let day = SimVar.GetSimVarValue("E:ZULU DAY OF MONTH", "number");
-        let year = SimVar.GetSimVarValue("E:ZULU YEAR", "number");
-        let currPos = new LatLong(SimVar.GetSimVarValue("GPS POSITION LAT", "degree latitude"), SimVar.GetSimVarValue("GPS POSITION LON", "degree longitude")).toDegreeString();
-        let currLat = currPos.slice(0, 9)
-        let currLon = currPos.slice(9)
-=======
->>>>>>> c3787497
         function getRandomIntInclusive(min, max) {
             min = Math.ceil(min);
             max = Math.floor(max);
             return Math.floor(Math.random() * (max - min + 1) + min); //The maximum is inclusive and the minimum is inclusive 
         }
-<<<<<<< HEAD
-        let satnum = getRandomIntInclusive(5, 14)
-        fmc.setTemplate([
-            ["GPS 1[color]blue"],
-            [[hourspad] + ":" + [minutesspad] + "z" + "[color]green", [month] + "/" + [day] + "/" + [year] + "[color]green"],
-            ["LATITUDE", "LONGITUDE"],
-            [[currLat] + "[color]green", [currLon] + "[color]green"],
-            [""],
-            ["TRACK ANGLE", Math.round(SimVar.GetSimVarValue("GPS GROUND TRUE TRACK", "degrees")) + "°" + "[color]green"],
-            ["GROUND SPEED", Math.round(SimVar.GetSimVarValue("GPS GROUND SPEED", "knots")) + "[color]green"],
-            [""],
-            ["RAIM LIMIT", "0.10 NM[color]green"],
-            ["PROBABLE ERROR", "0.05 NM[color]green"],
-            [""],
-            ["GPS MODE:", "", "NAV[color]green"],
-            ["SATELLITES:", "", [satnum] + "[color]green"]
-        ]);
-=======
         
         let satnum = getRandomIntInclusive(5,14);
 
@@ -312,7 +244,6 @@
             ]);
         }, 1000, true);
       
->>>>>>> c3787497
         fmc.updateSideButtonActiveStatus();
     }
     static ShowPage10(fmc) { //FREQUENCY
@@ -373,26 +304,6 @@
         ]);
         fmc.updateSideButtonActiveStatus();
     }
-<<<<<<< HEAD
-    static ShowPage13(fmc) { //PROG Pg 1
-        fmc.clearDisplay();
-        let prevWaypoint = fmc.flightPlanManager.getPreviousActiveWaypoint();
-        let currentWaypoint = fmc.flightPlanManager.getActiveWaypointIdent();
-        let currentwptdist = fmc.flightPlanManager.getDistanceToActiveWaypoint();
-        let currentwptete = new Date(fmc.flightPlanManager.getETEToActiveWaypoint() * 1000).toISOString().substr(11, 5);
-        let destination = fmc.flightPlanManager.getDestination();
-        let nextWaypoint = fmc.flightPlanManager.getNextActiveWaypoint();
-        fmc.setTemplate([
-            ["Progress[color]blue"],
-            ["LAST", "DIST[color]blue", "ETE[color]blue", "FUEL-LB[color]blue"],
-            [[prevWaypoint.ident] + "[color]blue", "53.2[color]blue", ""],
-            ["TO[color]blue"],
-            [[currentWaypoint] + "[color]green", Math.trunc([currentwptdist]) + "[color]green", [currentwptete] + "[color]green", "1100"],
-            ["NEXT[color]blue"],
-            [[nextWaypoint.ident] + " ", "214", "0:28", "1140"],
-            ["DEST[color]blue"],
-            [[destination.ident] + "", "299", "0:40", "730"],
-=======
     static calcDistance(currentDistance, currentWaypoint, newWaypoint) {
         let waypointDistance = Avionics.Utils.computeDistance(currentWaypoint.infos.coordinates, newWaypoint.infos.coordinates);
         return currentDistance + waypointDistance;
@@ -415,14 +326,11 @@
             ["-----", "----", "--:--", "1140"],
             ["DEST[color]blue"],
             ["-----", "----", "--:--", "730"],
->>>>>>> c3787497
             ["ALTN[color]blue"],
             ["----", "----", "--:--", "570"],
             ["NAVIGATION[color]blue"],
             ["DME/DME GPS1[color]green"]
         ]);
-<<<<<<< HEAD
-=======
         if (fmc.flightPlanManager.getDestination()) {     
             
             let currPos = new LatLong(SimVar.GetSimVarValue("GPS POSITION LAT", "degree latitude"), SimVar.GetSimVarValue("GPS POSITION LON", "degree longitude"));
@@ -467,17 +375,10 @@
 
         }, 1000, true);
 
->>>>>>> c3787497
         fmc.onPrevPage = () => { CJ4_FMC_InitRefIndexPage.ShowPage14(fmc); };
         fmc.onNextPage = () => { CJ4_FMC_InitRefIndexPage.ShowPage14(fmc); };
         fmc.updateSideButtonActiveStatus();
     }
-<<<<<<< HEAD
-    static ShowPage14(fmc) { //PROG Pg 2
-        fmc.clearDisplay();
-        fmc.setTemplate([
-            ["Progress[color]blue", "2/2[color]blue"],
-=======
 
     //ISA Temp = 15 - (2 x 37000/1000) PLANE ALTITUDE
     //Headwind component: Wind Speed x Cos (Wind Direction - Heading)
@@ -515,7 +416,6 @@
 
         fmc.setTemplate([
             ["PROGRESS[color]blue", "2/2[color]blue"],
->>>>>>> c3787497
             ["HEADWIND[color]blue", "CROSSWIND[color]blue"],
             [[headwind] + " KT", [crosswinddirection] + " " + [Math.abs(crosswind)] + " KT"],
             ["WIND[color]blue", "SAT/ISA DEV[color]blue"],
@@ -529,12 +429,9 @@
             ["", "RNP[color]blue", "POS ACCURACY[color]blue"],
             ["", "----", "0.06"]
         ]);
-<<<<<<< HEAD
-=======
 
         }, 1000, true);
         
->>>>>>> c3787497
         fmc.onPrevPage = () => { CJ4_FMC_InitRefIndexPage.ShowPage13(fmc); };
         fmc.onNextPage = () => { CJ4_FMC_InitRefIndexPage.ShowPage13(fmc); };
         fmc.updateSideButtonActiveStatus();
@@ -581,8 +478,6 @@
     }
     static ShowPage18(fmc) { //DATABASE INITIAL
         fmc.clearDisplay();
-<<<<<<< HEAD
-=======
 
         let ident = "-----";
 
@@ -593,7 +488,6 @@
             }
         };
 
->>>>>>> c3787497
         fmc.setTemplate([
             ["DATABASE[color]blue"],
             ["IDENT[color]blue"],
@@ -604,21 +498,15 @@
             [""],
             [""],
             [""],
-<<<<<<< HEAD
-            [""],
-            [""],
-            [""],
-=======
->>>>>>> c3787497
+            [""],
+            [""],
+            [""],
             ["------------------[color]blue" + "PILOT"],
             ["", "WPT LIST>"],
             [""],
             ["<INDEX", "DEFINE WPT>"]
         ]);
-<<<<<<< HEAD
-=======
         
->>>>>>> c3787497
         fmc.onLeftInput[5] = () => { CJ4_FMC_InitRefIndexPage.ShowPage1(fmc); };
         fmc.updateSideButtonActiveStatus();
     }
