--- conflicted
+++ resolved
@@ -858,11 +858,7 @@
             let pitchSvgClip = document.createElementNS(Avionics.SVG.NS, "clipPath");
             diffAndSetAttribute(pitchSvgClip, "id", "pitchClip");
             let attitudePitchContainerShape = document.createElementNS(Avionics.SVG.NS, "path");
-<<<<<<< HEAD
-            attitudePitchContainerShape.setAttribute("d", "M 0 -123 L -120 -70 L -120 70 L 0 123 L 120 70 L 120 -70 Z");
-=======
-            diffAndSetAttribute(attitudePitchContainerShape, "d", "M 0 -130 L -120 -70 L -120 70 L 0 130 L 120 70 L 120 -70 Z");
->>>>>>> 72be68a1
+            diffAndSetAttribute(attitudePitchContainerShape, "d", "M 0 -123 L -120 -70 L -120 70 L 0 123 L 120 70 L 120 -70 Z");
             pitchSvgClip.appendChild(attitudePitchContainerShape);
             pitchSvgDefs.appendChild(pitchSvgClip);
             this.pitch_root.appendChild(pitchSvgDefs);
@@ -1226,15 +1222,9 @@
             this.cursorSVG.setAttribute("viewBox", "0 0 " + cursorWidth + " " + cursorHeight);
             {
                 let cursorShape = document.createElementNS(Avionics.SVG.NS, "path");
-<<<<<<< HEAD
-                cursorShape.setAttribute("fill", "white");
-                cursorShape.setAttribute("fill-opacity", this.cursorOpacity);
-                cursorShape.setAttribute("d", "M 18 1 L 21 1 L 21 62 L 18 62 Z");
-=======
                 diffAndSetAttribute(cursorShape, "fill", "white");
                 diffAndSetAttribute(cursorShape, "fill-opacity", this.cursorOpacity);
-                diffAndSetAttribute(cursorShape, "d", "M 19 1 L 20 1 L 20 62 L 18 62 L 18 20 L 18 1 Z");
->>>>>>> 72be68a1
+                diffAndSetAttribute(cursorShape, "d", "M 18 1 L 21 1 L 21 62 L 18 62 Z");
                 this.cursorSVG.appendChild(cursorShape);
             }
             this.centerSVG.appendChild(this.cursorSVG);
