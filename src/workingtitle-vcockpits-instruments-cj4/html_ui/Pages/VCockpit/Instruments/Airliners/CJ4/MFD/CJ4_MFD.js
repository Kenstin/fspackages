class CJ4_MFD extends BaseAirliners {
    constructor() {
        super();
        this.isExtended = false;
        this.showTerrain = false;
        this.showWeather = false;
        this.showTfc = false;
        // this.showFms = false;
        this.showGwx = false;
        this.showChecklist = false;
        this.showPassengerBrief = false;
        this.mapDisplayMode = Jet_NDCompass_Display.ROSE;
        this.mapNavigationMode = Jet_NDCompass_Navigation.NAV;
        this.mapNavigationSource = 0;
        this.systemPage1 = CJ4_SystemPage.ENGINES;
        this.systemPage2 = CJ4_SystemPage.ELECTRICS;
        this.showSystemOverlay = 0;
        this.modeChangeTimer = -1;
        this.initDuration = 11000;
        this.isMetric = WT_ConvertUnit.isMetric();
    }
    get templateID() { return "CJ4_MFD"; }
    get IsGlassCockpit() { return true; }
    connectedCallback() {
        super.connectedCallback();
        document.documentElement.classList.add("animationsEnabled");
        this.radioNav.init(NavMode.TWO_SLOTS);
        this.systems1 = new CJ4_SystemContainer("System1", "SystemInfos1");
        this.systems2 = new CJ4_SystemContainer("System2", "SystemInfos2");
        this.systemOverlay = new CJ4_SystemOverlayContainer("SystemOverlay", "SystemOverlay");
        this.map = new CJ4_MapContainer("Map", "Map");
        this.mapOverlay = new CJ4_MapOverlayContainer("MapInfos", "MapOverlay");
        //this.fms = new CJ4_FMSContainer("Fms", "FMSInfos");
        this.checklist = new CJ4_Checklist_Container("Checklist", "Checklist");
        this.passengerBrief = new CJ4_PassengerBrief_Container("PassengerBrief", "PassengerBrief");
        this.navBar = new CJ4_NavBarContainer("Nav", "NavBar");
        this.popup = new CJ4_PopupMenuContainer("Menu", "PopupMenu");

        this._chartView = document.querySelector("#chartview");
        this._chartView.hide();
        this._chartView.connectedCallback();

        this._chartPopup = document.querySelector("#ChartOverlay");
        this._chartPopup.hide();
        this._chartPopup.connectedCallback(this.onChartSelected.bind(this));

        this.mem1 = new MemoryState(1);
        this.mem2 = new MemoryState(2);
        this.mem3 = new MemoryState(3);

        this.addIndependentElementContainer(this.systems1);
        this.addIndependentElementContainer(this.systems2);
        this.addIndependentElementContainer(this.systemOverlay);
        this.addIndependentElementContainer(this.map);
        this.addIndependentElementContainer(this.mapOverlay);
        this.addIndependentElementContainer(this.navBar);
        //this.addIndependentElementContainer(this.fms);
        this.addIndependentElementContainer(this.checklist);
        this.addIndependentElementContainer(this.passengerBrief);
        this.addIndependentElementContainer(this.popup);
        this.modeChangeMask = this.getChildById("ModeChangeMask");
        this.maxUpdateBudget = 12;

        setTimeout(() => {
            this.checkLivery();
        }, 10000);
    }
    checkLivery() {
        if (SimVar.GetSimVarValue("L:FADEC_ACTIVE", "number") === 1) {
            // FADEC IS HERE
            document.querySelector("#liverywarning").style.display = "none";
        } else {
            // FADEC MISSING
            document.querySelector("#liverywarning").style.display = "";
            setTimeout(() => {
                this.checkLivery();
            }, 1000);
        }
    }
    disconnectedCallback() {
    }
    reboot() {
        super.reboot();
        if (this.systems1)
            this.systems1.reboot();
        if (this.systems2)
            this.systems2.reboot();
    }
    onChartSelected(url, chart) {
        this._chartPopup.hide();
        this._chartView.loadChart(url, chart);
    }
    onUnitSystemChanged() {
        this.modeChangeTimer = -1;
        this.initDuration = 11000;
        this.IndependentsElements = [];
        Utils.RemoveAllChildren(this.querySelector("#MapSVG"));
        this.systems1 = new CJ4_SystemContainer("System1", "SystemInfos1");
        this.systems2 = new CJ4_SystemContainer("System2", "SystemInfos2");
        this.systemOverlay = new CJ4_SystemOverlayContainer("SystemOverlay", "SystemOverlay");
        this.map = new CJ4_MapContainer("Map", "Map");
        this.mapOverlay = new CJ4_MapOverlayContainer("MapInfos", "MapOverlay");
        //this.fms = new CJ4_FMSContainer("Fms", "FMSInfos");
        this.checklist = new CJ4_Checklist_Container("Checklist", "Checklist");
        this.passengerBrief = new CJ4_PassengerBrief_Container("PassengerBrief", "PassengerBrief");
        this.navBar = new CJ4_NavBarContainer("Nav", "NavBar");
        this.popup = new CJ4_PopupMenuContainer("Menu", "PopupMenu");
        this.addIndependentElementContainer(this.systems1);
        this.addIndependentElementContainer(this.systems2);
        this.addIndependentElementContainer(this.systemOverlay);
        this.addIndependentElementContainer(this.map);
        this.addIndependentElementContainer(this.mapOverlay);
        this.addIndependentElementContainer(this.navBar);
        //this.addIndependentElementContainer(this.fms);
        this.addIndependentElementContainer(this.checklist);
        this.addIndependentElementContainer(this.passengerBrief);
        this.addIndependentElementContainer(this.popup);
        this.maxUpdateBudget = 12;
    }
    onUpdate(_deltaTime) {
        super.onUpdate(_deltaTime);
        this._chartView.update(_deltaTime);
        this._chartPopup.update();
        if (this.allContainersReady()) {

            // check for unit system change
            if (WT_ConvertUnit.isMetric() !== this.isMetric) {
                this.isMetric = WT_ConvertUnit.isMetric();
                this.onUnitSystemChanged();
                return;
            }

            SimVar.SetSimVarValue("L:Glasscockpit_MFD_Started", "number", this.isStarted ? 1 : 0);
            if (this.modeChangeMask && this.modeChangeTimer >= 0) {
                this.modeChangeTimer -= this.deltaTime / 1000;
                if (this.modeChangeTimer <= 0) {
                    this.modeChangeMask.style.display = "none";
                    this.modeChangeTimer = -1;
                }
            }
            let dict = this.popup.dictionary;
            if (dict.changed) {
                this.readDictionary(dict);
                dict.changed = false;
            }

            if (this.showGwx)
                this.showWeather = false;
            if (this.showGwx) {
                this.map.showGwx(true);
                this.mapOverlay.showGwx(true);
            }
            else {

                this.map.setMode(this.mapDisplayMode);
                this.mapOverlay.setMode(this.mapDisplayMode, this.mapNavigationMode, this.mapNavigationSource);
                this.mapOverlay.showTfc(this.showTfc);

                //Hack to correct the map compass size until we separate it out
                //fully from the default shared code
                if (this.mapDisplayMode !== this.previousMapDisplayMode || this.mapNavigationSource !== this.previousMapNavigationSource) {
                    const el = document.querySelector('#NDCompass svg');
                    if (el) {
                        this.previousMapDisplayMode = this.mapDisplayMode;
                        this.previousMapNavigationSource = this.mapNavigationSource;

                        if (this.mapDisplayMode === Jet_NDCompass_Display.ROSE) {
                            el.setAttribute('width', '122%');
                            el.setAttribute('height', '122%');
                            el.style = 'transform: translate(-84px, -56px)';
                        }

                        if (this.mapDisplayMode === Jet_NDCompass_Display.ARC || this.mapDisplayMode === Jet_NDCompass_Display.PPOS) {
                            el.setAttribute('width', '108%');
                            el.setAttribute('height', '108%');
                            el.style = 'transform: translate(-30px, -18px)';
                        }
                    }
                    this.mapOverlay.infos.root.onDisplayChange(this.mapDisplayMode);

                    const bearingPointers = document.querySelector('#VORDMENavaids');
                    if (this.mapDisplayMode === Jet_NDCompass_Display.PLAN) {
                        bearingPointers.setAttribute('style', 'display: none');
                    }
                    else {
                        bearingPointers.setAttribute('style', '');
                    }
                }

                if (this.showTerrain) {
                    this.map.showMap(true);

                    if (this.mapDisplayMode === Jet_NDCompass_Display.ARC || this.mapDisplayMode === Jet_NDCompass_Display.ROSE) {
                        this.map.showRoute(false);
                        this.map.map.instrument.setAttribute('show-airplane', 'false');
                    }
                    else {
                        this.map.showRoute(true);
                        this.map.map.instrument.setAttribute('show-airplane', 'true');
                    }

                    this.map.showWeather(false);
                    this.mapOverlay.showWeather(false);
                    this.map.showTerrain(true);
                    this.mapOverlay.showTerrain(true);
                }
                else if (this.showWeather) {
                    this.map.showMap(true);

                    if (this.mapDisplayMode === Jet_NDCompass_Display.ARC || this.mapDisplayMode === Jet_NDCompass_Display.ROSE) {
                        this.map.showRoute(false);
                        this.map.map.instrument.setAttribute('show-airplane', 'false');
                    }
                    else {
                        this.map.showRoute(true);
                        this.map.map.instrument.setAttribute('show-airplane', 'true');
                    }

                    this.map.showTerrain(false);
                    this.mapOverlay.showTerrain(false);
                    this.map.showWeather(true);
                    this.mapOverlay.showWeather(true);
                }
                else {
                    if (this.mapDisplayMode === Jet_NDCompass_Display.ARC || this.mapDisplayMode === Jet_NDCompass_Display.ROSE) {
                        this.map.showMap(false);
                        this.map.showRoute(false);

                        this.map.map.instrument.setAttribute('show-airplane', 'false');
                    }
                    else {
                        this.map.showMap(true);
                        this.map.showRoute(true);

                        this.map.map.instrument.setAttribute('show-airplane', 'true');
                    }

                    this.map.showTerrain(false);
                    this.mapOverlay.showTerrain(false);
                    this.map.showWeather(false);
                    this.mapOverlay.showWeather(false);
                    this.map.showGwx(false);
                    this.mapOverlay.showGwx(false);
                }

                this.map.showTraffic(this.showTfc);
            }

            const rangeSelectDisabled = WTDataStore.get('WT_CJ4_RANGE_SEL_DISABLED', 0);
            if (rangeSelectDisabled || this.mapDisplayMode == Jet_NDCompass_Display.PLAN) {
                this.map.map.instrument.showAltitudeIntercept = false;
            }
            else {
                this.map.map.instrument.showAltitudeIntercept = true;
            }

            if (this.showSystemOverlay == 1 || this.showSystemOverlay == 2) {
                this.systemOverlay.show(true, this.showSystemOverlay);
            }
            else {
                this.systemOverlay.show(false);
            }

            // if (this.showFms) {
            //     this.systems1.minimize(true);
            //     this.systems2.show(CJ4_SystemPage.NONE);
            //     this.fms.show(true);
            //     this.checklist.show(false);
            //     this.mapOverlay.setExtended(false);
            //     this.map.setExtended(false);
            //     this.passengerBrief.show(false);
            // }
            if (this.showChecklist) {
                this.systems1.minimize(true);
                // this.fms.show(false);
                this.checklist.show(true);
                this.mapOverlay.setExtended(false);
                this.map.setExtended(false);
                this.passengerBrief.show(false);
            }
            else if (this.showPassengerBrief) {
                this.systems1.minimize(true);
                // this.fms.show(false);
                this.checklist.show(false);
                this.mapOverlay.setExtended(false);
                this.map.setExtended(false);
                this.passengerBrief.show(true);
            }
            else {
                // this.fms.show(false);
                this.checklist.show(false);
                this.passengerBrief.show(false);
                this.mapOverlay.setExtended(false);
                this.systems1.show(this.systemPage1);
                if (this.systemPage1 == CJ4_SystemPage.ENGINES) {
                    if (this.isExtended && !this.systems2.hasAnnunciations()) {
                        this.map.setExtended(true);
                        this.mapOverlay.setExtended(true);
                        this.systems1.minimize(false);
                        this.systems2.show(CJ4_SystemPage.NONE);
                    }
                    else {
                        this.map.setExtended(false);
                        this.mapOverlay.setExtended(false);
                        if (this.systems2.hasAnnunciations()) {
                            this.systems1.minimize(true);
                            this.systems2.show(CJ4_SystemPage.ANNUNCIATIONS);
                        }
                        else {
                            this.systems1.minimize((this.systemPage2 != CJ4_SystemPage.NONE) ? true : false);
                            this.systems2.show(this.systemPage2);
                        }
                    }
                }
                else {
                    this.systems1.minimize(true);
                    if (this.isExtended) {
                        this.map.setExtended(true);
                        this.mapOverlay.setExtended(true);
                        this.systems2.show(CJ4_SystemPage.NONE);
                    }
                    else {
                        this.map.setExtended(false);
                        this.mapOverlay.setExtended(false);
                        this.systems2.show(this.systemPage2);
                    }
                }
            }
            this.mapOverlay.setRange(this.map.range);
        }
    }
    onEvent(_event) {
        //console.log(_event);
        if (this._chartView.onEvent(_event)) {
            return;
        }
        if (this._chartPopup.onEvent(_event)) {
            return;
        }
        switch (_event) {
            case "Lwr_DATA_DEC":
                if (this._chartView.isVisible && !this._chartPopup.isVisible) {
                    this._chartPopup.selectPrevChart();
                }
                break;
            case "Lwr_DATA_INC":
                if (this._chartView.isVisible && !this._chartPopup.isVisible) {
                    this._chartPopup.selectNextChart();
                }
                break;
            case "Lwr_Push_Chart_1":
                if (this._chartView.style.visibility === "visible") {
                    this._chartView.hide();
                    this.isExtended = this.wasExtended;
                } else {
                    this._chartView.show();
                    this.wasExtended = this.isExtended;
                    this.isExtended = false;
                }
                break;
            case "Lwr_Push_TERR_WX":
                if (this.showTerrain) {
                    this.showTerrain = false;
                    this.showWeather = true;
                }
                else if (this.showWeather) {
                    this.showTerrain = false;
                    this.showWeather = false;
                }
                else {
                    this.showTerrain = true;
                    this.showWeather = false;
                }
                this.onModeChanged();
                break;
            case "Lwr_Push_TFC":
                this.showTfc = !this.showTfc;
                break;
            case "Lwr_Push_SYS":
                this.showSystemOverlay++;
                if (this.showSystemOverlay == 3) {
                    this.showSystemOverlay = 0;
                }
                break;
            case "Lwr_Push_ENG":
                this.systemPage1 = (this.systemPage1 == CJ4_SystemPage.ENGINES) ? CJ4_SystemPage.ANNUNCIATIONS : CJ4_SystemPage.ENGINES;
                break;
            case "Lwr_Push_UPR_MENU":
                this.fillDictionary(this.popup.dictionary);
                this.popup.setMode(CJ4_PopupMenu.UPPER);
                if (this.popup.mode == CJ4_PopupMenu.UPPER) {
                    this.checklist.otherMenusOpen = true;
                    this.passengerBrief.otherMenusOpen = true;
                }
                else {
                    this.checklist.otherMenusOpen = false;
                    this.passengerBrief.otherMenusOpen = false;
                }
                break;
            case "Lwr_Push_LWR_MENU":
                if (this._chartView.style.visibility === "visible") {
                    this._chartPopup.show();
                } else {
                    this.fillDictionary(this.popup.dictionary);
                    this.popup.setMode(CJ4_PopupMenu.LOWER);
                    if (this.popup.mode == CJ4_PopupMenu.LOWER) {
                        this.checklist.otherMenusOpen = true;
                        this.passengerBrief.otherMenusOpen = true;
                    }
                    else {
                        this.checklist.otherMenusOpen = false;
                        this.passengerBrief.otherMenusOpen = false;
                    }
                }
                break;
            case "Lwr_Push_CKLST_1":
                // this.showFms = false;
                this.showPassengerBrief = false;
                this.showChecklist = !this.showChecklist;
                break;
            case "Lwr_Push_PASSBRIEF_1":
                this.showChecklist = false;
                // this.showFms = false;
                this.showPassengerBrief = !this.showPassengerBrief;
                break;
            case "Lwr_Push_MEM1_1":
                this.activeMemoryFunction(1);
                break;
            case "Lwr_Hold_MEM1_1":
                this.mem1.setMemoryState(1, this.systemPage1, this.systemPage2, this.showChecklist, this.showPassengerBrief, this.mapDisplayMode, this.mapNavigationMode, this.mapNavigationSource, this.showTerrain, this.showWeather, this.showTfc, this.showGwx, this.isExtended);
                this.activeMemoryFunction(1);
                break;
            case "Lwr_Push_MEM2_1":
                this.activeMemoryFunction(2);
                break;
            case "Lwr_Hold_MEM2_1":
                this.mem2.setMemoryState(2, this.systemPage1, this.systemPage2, this.showChecklist, this.showPassengerBrief, this.mapDisplayMode, this.mapNavigationMode, this.mapNavigationSource, this.showTerrain, this.showWeather, this.showTfc, this.showGwx, this.isExtended);
                this.activeMemoryFunction(2);
                break;
            case "Lwr_Push_MEM3_1":
                this.activeMemoryFunction(3);
                break;
            case "Lwr_Hold_MEM3_1":
                this.mem3.setMemoryState(3, this.systemPage1, this.systemPage2, this.showChecklist, this.showPassengerBrief, this.mapDisplayMode, this.mapNavigationMode, this.mapNavigationSource, this.showTerrain, this.showWeather, this.showTfc, this.showGwx, this.isExtended);
                this.activeMemoryFunction(3);
                break;
            case "Lwr_Push_ESC":
                this.checklist.otherMenusOpen = false;
                this.passengerBrief.otherMenusOpen = false;
                break;
        }
    }
    activeMemoryFunction(_memoryFunction) {
        let memoryFunction = this.mem1;
        if (_memoryFunction == 1) {
            memoryFunction = this.mem1;
        }
        else if (_memoryFunction == 2) {
            memoryFunction = this.mem2;
        }
        else if (_memoryFunction == 3) {
            memoryFunction = this.mem3;
        }
        //load stored settings
        const getMemoryStateStorageName = "WT_CJ4_MFD_Mem_" + _memoryFunction;
        const getMemoryStateSettings = WTDataStore.get(getMemoryStateStorageName, 'none');

        if (getMemoryStateSettings != "none") {
            const getParsedMemoryStateSettings = JSON.parse(getMemoryStateSettings);
            // Update system pages
            this.systemPage1 = getParsedMemoryStateSettings.systemPage1;
            this.systemPage2 = getParsedMemoryStateSettings.systemPage2;
            this.showChecklist = getParsedMemoryStateSettings.showChecklist;
            this.showPassengerBrief = getParsedMemoryStateSettings.showPassengerBrief;

            // Update map
            this.mapDisplayMode = getParsedMemoryStateSettings.mapDisplayMode;
            this.mapNavigationMode = getParsedMemoryStateSettings.mapNavigationMode;
            this.mapNavigationSource = getParsedMemoryStateSettings.mapNavigationSource;
            //this.showSystemOverlay = getParsedMemoryStateSettings.showSystemOverlay;
            this.showTerrain = getParsedMemoryStateSettings.showTerrain;
            this.showWeather = getParsedMemoryStateSettings.showWeather;
            this.showTfc = getParsedMemoryStateSettings.showTfc;
            this.showGwx = getParsedMemoryStateSettings.showGwx;
            this.isExtended = getParsedMemoryStateSettings.isExtended;
        }
        else {
            // Update system pages
            this.systemPage1 = memoryFunction.systemPage1;
            this.systemPage2 = memoryFunction.systemPage2;
            this.showChecklist = memoryFunction.showChecklist;
            this.showPassengerBrief = memoryFunction.showPassengerBrief;

            // Update map
            this.mapDisplayMode = memoryFunction.mapDisplayMode;
            this.mapNavigationMode = memoryFunction.mapNavigationMode;
            this.mapNavigationSource = memoryFunction.mapNavigationSource;
            this.showTerrain = memoryFunction.showTerrain;
            this.showWeather = memoryFunction.showWeather;
            this.showTfc = memoryFunction.showTfc;
            this.showGwx = memoryFunction.showGwx;
            this.isExtended = memoryFunction.isExtended;
        }
    }
    allContainersReady() {
        for (var i = 0; i < this.IndependentsElements.length; i++) {
            if (!this.IndependentsElements[i].isInitialized) {
                return false;
            }
        }
        return true;
    }
    onModeChanged() {
        if (this.modeChangeMask) {
            this.modeChangeMask.style.display = "block";
            this.modeChangeTimer = 0.15;
        }
    }
    readDictionary(_dict) {
        let modeChanged = false;
        let format = _dict.get(CJ4_PopupMenu_Key.MAP_FORMAT);
        if (format == "ROSE") {
            if (this.mapDisplayMode != Jet_NDCompass_Display.ROSE) {
                this.mapDisplayMode = Jet_NDCompass_Display.ROSE;
                modeChanged = true;
            }
        }
        else if (format == "ARC" || format == "TCAS") {
            if (this.mapDisplayMode != Jet_NDCompass_Display.ARC) {
                this.mapDisplayMode = Jet_NDCompass_Display.ARC;
                modeChanged = true;
            }
        }
        else if (format == "PPOS") {
            if (this.mapDisplayMode != Jet_NDCompass_Display.PPOS) {
                this.mapDisplayMode = Jet_NDCompass_Display.PPOS;
                modeChanged = true;
            }
        }
        else if (format == "PLAN") {
            if (this.mapDisplayMode != Jet_NDCompass_Display.PLAN) {
                this.mapDisplayMode = Jet_NDCompass_Display.PLAN;
                modeChanged = true;
            }
        }
        let navSrc = _dict.get(CJ4_PopupMenu_Key.NAV_SRC);
        if (navSrc == "FMS1") {
            if (this.mapNavigationMode != Jet_NDCompass_Navigation.NAV) {
                this.mapNavigationMode = Jet_NDCompass_Navigation.NAV;
                this.mapNavigationSource = 0;
                modeChanged = true;
            }
        }
        else if (navSrc == "VOR1") {
            if (this.mapNavigationMode != Jet_NDCompass_Navigation.VOR || this.mapNavigationSource != 1) {
                this.mapNavigationMode = Jet_NDCompass_Navigation.VOR;
                this.mapNavigationSource = 1;
                modeChanged = true;
            }
        }
        else if (navSrc == "VOR2") {
            if (this.mapNavigationMode != Jet_NDCompass_Navigation.VOR || this.mapNavigationSource != 2) {
                this.mapNavigationMode = Jet_NDCompass_Navigation.VOR;
                this.mapNavigationSource = 2;
                modeChanged = true;
            }
        }

        const overlay = _dict.get(CJ4_PopupMenu_Key.MFD_MAP_OVERLAY);
        if (overlay == "TERR") {
            this.showTerrain = true;
            this.showWeather = false;
        } else if (overlay == "WX") {
            this.showTerrain = false;
            this.showWeather = true;
        } else {
            this.showTerrain = false;
            this.showWeather = false;
        }

        const overlayTfc = _dict.get(CJ4_PopupMenu_Key.MFD_TFC_OVERLAY);
        if (overlayTfc == "ON") {
            this.showTfc = true;
        } else {
            this.showTfc = false;
        }

        this.map.setSymbol(CJ4_MapSymbol.AIRPORTS, (_dict.get(CJ4_PopupMenu_Key.MAP_SYMBOL_AIRPORTS) == "ON") ? true : false);
        this.map.setSymbol(CJ4_MapSymbol.CONSTRAINTS, (_dict.get(CJ4_PopupMenu_Key.MAP_SYMBOL_CONSTRAINTS) == "ON") ? true : false);
        this.map.setSymbol(CJ4_MapSymbol.INTERSECTS, (_dict.get(CJ4_PopupMenu_Key.MAP_SYMBOL_INTERSECTS) == "ON") ? true : false);
        this.map.setSymbol(CJ4_MapSymbol.AIRWAYS, (_dict.get(CJ4_PopupMenu_Key.MAP_SYMBOL_AIRWAYS) == "ON") ? true : false);
        this.map.setSymbol(CJ4_MapSymbol.AIRSPACES, (_dict.get(CJ4_PopupMenu_Key.MAP_SYMBOL_AIRSPACES) == "ON") ? true : false);
        this.map.setSymbol(CJ4_MapSymbol.NAVAIDS, (_dict.get(CJ4_PopupMenu_Key.MAP_SYMBOL_NAVAIDS) == "ON") ? true : false);
        this.map.setSymbol(CJ4_MapSymbol.TERMWPTS, (_dict.get(CJ4_PopupMenu_Key.MAP_SYMBOL_TERMWPTS) == "ON") ? true : false);
        this.map.setSymbol(CJ4_MapSymbol.MISSEDAPPR, (_dict.get(CJ4_PopupMenu_Key.MAP_SYMBOL_MISSEDAPPR) == "ON") ? true : false);
        this.map.setSymbol(CJ4_MapSymbol.NDBS, (_dict.get(CJ4_PopupMenu_Key.MAP_SYMBOL_NDBS) == "ON") ? true : false);
        WTDataStore.set("WT_CJ4_RANGE_SEL_DISABLED", _dict.get(CJ4_PopupMenu_Key.MAP_SYMBOL_RNGSEL) == "ON" ? 0 : 1);

        let sysMode = _dict.get(CJ4_PopupMenu_Key.SYS_SRC);
        if (sysMode == "OFF") {
            this.isExtended = true;
            // this.showFms = false;
            this.showChecklist = false;
            this.showPassengerBrief = false;
        }
        else if (sysMode == "FMS TEXT") {
            this.systemPage2 = CJ4_SystemPage.FMS;
            this.showChecklist = false;
            this.showPassengerBrief = false;
            this.isExtended = false;
        }
        else if (sysMode == "SYSTEMS 1/2") {
            this.systemPage2 = CJ4_SystemPage.ELECTRICS;
            this.isExtended = false;
            this.showChecklist = false;
            this.showPassengerBrief = false;
        }
        else if (sysMode == "CHECKLIST") {
            this.isExtended = false;
            this.showChecklist = true;
            this.showPassengerBrief = false;
        }
        else if (sysMode == "PASS BRIEF") {
            this.isExtended = false;
            this.showChecklist = false;
            this.showPassengerBrief = true;
        }
        if (modeChanged)
            this.onModeChanged();
    }
    fillDictionary(_dict) {
        if (this.mapDisplayMode == Jet_NDCompass_Display.ROSE)
            _dict.set(CJ4_PopupMenu_Key.MAP_FORMAT, "ROSE");
        else if (this.mapDisplayMode == Jet_NDCompass_Display.ARC)
            _dict.set(CJ4_PopupMenu_Key.MAP_FORMAT, "ARC");
        else if (this.mapDisplayMode == Jet_NDCompass_Display.PPOS)
            _dict.set(CJ4_PopupMenu_Key.MAP_FORMAT, "PPOS");
        else if (this.mapDisplayMode == Jet_NDCompass_Display.PLAN)
            _dict.set(CJ4_PopupMenu_Key.MAP_FORMAT, "PLAN");
        if (this.mapNavigationMode == Jet_NDCompass_Navigation.VOR && this.mapNavigationSource == 1)
            _dict.set(CJ4_PopupMenu_Key.NAV_SRC, "VOR1");
        else if (this.mapNavigationMode == Jet_NDCompass_Navigation.VOR && this.mapNavigationSource == 2)
            _dict.set(CJ4_PopupMenu_Key.NAV_SRC, "VOR2");
        else if (this.mapNavigationMode == Jet_NDCompass_Navigation.NAV)
            _dict.set(CJ4_PopupMenu_Key.NAV_SRC, "FMS1");

        if (this.showTerrain) {
            _dict.set(CJ4_PopupMenu_Key.MFD_MAP_OVERLAY, "TERR");
        } else if (this.showWeather) {
            _dict.set(CJ4_PopupMenu_Key.MFD_MAP_OVERLAY, "WX");
        } else {
            _dict.set(CJ4_PopupMenu_Key.MFD_MAP_OVERLAY, "OFF");
        }

        if (this.showTfc) {
            _dict.set(CJ4_PopupMenu_Key.MFD_TFC_OVERLAY, "ON");
        } else {
            _dict.set(CJ4_PopupMenu_Key.MFD_TFC_OVERLAY, "OFF");
        }

        _dict.set(CJ4_PopupMenu_Key.MAP_SYMBOL_AIRPORTS, (CJ4_MapSymbols.hasSymbol(CJ4_MapSymbol.AIRPORTS)) ? "ON" : "OFF");
        _dict.set(CJ4_PopupMenu_Key.MAP_SYMBOL_CONSTRAINTS, (this.map.hasSymbol(CJ4_MapSymbol.CONSTRAINTS)) ? "ON" : "OFF");
        _dict.set(CJ4_PopupMenu_Key.MAP_SYMBOL_INTERSECTS, (this.map.hasSymbol(CJ4_MapSymbol.INTERSECTS)) ? "ON" : "OFF");
        _dict.set(CJ4_PopupMenu_Key.MAP_SYMBOL_AIRWAYS, (this.map.hasSymbol(CJ4_MapSymbol.AIRWAYS)) ? "ON" : "OFF");
        _dict.set(CJ4_PopupMenu_Key.MAP_SYMBOL_AIRSPACES, (this.map.hasSymbol(CJ4_MapSymbol.AIRSPACES)) ? "ON" : "OFF");
        _dict.set(CJ4_PopupMenu_Key.MAP_SYMBOL_NAVAIDS, (this.map.hasSymbol(CJ4_MapSymbol.NAVAIDS)) ? "ON" : "OFF");
        _dict.set(CJ4_PopupMenu_Key.MAP_SYMBOL_TERMWPTS, (this.map.hasSymbol(CJ4_MapSymbol.TERMWPTS)) ? "ON" : "OFF");
        _dict.set(CJ4_PopupMenu_Key.MAP_SYMBOL_MISSEDAPPR, (this.map.hasSymbol(CJ4_MapSymbol.MISSEDAPPR)) ? "ON" : "OFF");
        _dict.set(CJ4_PopupMenu_Key.MAP_SYMBOL_NDBS, (this.map.hasSymbol(CJ4_MapSymbol.NDBS)) ? "ON" : "OFF");
        _dict.set(CJ4_PopupMenu_Key.MAP_SYMBOL_RNGSEL, (WTDataStore.get("WT_CJ4_RANGE_SEL_DISABLED", 0)) ? "OFF" : "ON");

        if (this.isExtended)
            _dict.set(CJ4_PopupMenu_Key.SYS_SRC, "OFF");
        else if (this.showChecklist)
            _dict.set(CJ4_PopupMenu_Key.SYS_SRC, "CHECKLIST");
        else if (this.showPassengerBrief)
            _dict.set(CJ4_PopupMenu_Key.SYS_SRC, "PASS BRIEF");
        else
            _dict.set(CJ4_PopupMenu_Key.SYS_SRC, this.systemPage2);
    }
}
class CJ4_FMSContainer extends NavSystemElementContainer {

}
class CJ4_SystemOverlayContainer extends NavSystemElementContainer {
    constructor(_name, _root) {
        super(_name, _root, null);
        this.isVisible = undefined;
        this.currentPage = 1;
    }
    init() {
        super.init();
        this.root = this.gps.getChildById(this.htmlElemId);
        if (!this.root) {
            console.log("Root component expected!");
        }
        else {
            this.showPage1();
        }
    }
    show(_value, _pageNumber) {
        if (this.isVisible != _value) {
            this.isVisible = _value;
            this.root.setAttribute("visible", (_value) ? "true" : "false");
        }
        if (this.isVisible) {
            if (_pageNumber == 1 && this.currentPage != _pageNumber) {
                this.showPage1();
                this.currentPage = 1;
            }
            else if (_pageNumber == 2 && this.currentPage != _pageNumber) {
                this.showPage2();
                this.currentPage = 2;
            }
        }
    }
    showPage1() {
        if (!this.root)
            return;

        Utils.RemoveAllChildren(this.root.querySelector(".SystemBody"));
        this.root.querySelector(".SystemHeader").textContent = "SYSTEMS 1/2";

        var rootSVG = document.createElementNS(Avionics.SVG.NS, "svg");
        diffAndSetAttribute(rootSVG, "id", "Standard");
        diffAndSetAttribute(rootSVG, "viewBox", "0 0 1000 1000");
        this.root.querySelector(".SystemBody").appendChild(rootSVG);
        {
            var dcGroup = document.createElementNS(Avionics.SVG.NS, "g");
            diffAndSetAttribute(dcGroup, "id", "dcGroup");
            rootSVG.appendChild(dcGroup);
            var startPosX = 155;
            var startPosY = 30;
            var titleText = document.createElementNS(Avionics.SVG.NS, "text");
<<<<<<< HEAD
            titleText.textContent = "DC ELEC";
            titleText.setAttribute("x", startPosX.toString());
            titleText.setAttribute("y", startPosY.toString());
            titleText.setAttribute("fill", "var(--light-grey)");
            titleText.setAttribute("font-size", "22");
            titleText.setAttribute("font-family", "Roboto-Light");
            titleText.setAttribute("text-anchor", "middle");
            titleText.setAttribute("alignment-baseline", "central");
            dcGroup.appendChild(titleText);
            var lineLeft = document.createElementNS(Avionics.SVG.NS, "line");
            lineLeft.setAttribute("x1", (startPosX - 110).toString());
            lineLeft.setAttribute("y1", startPosY.toString());
            lineLeft.setAttribute("x2", (startPosX - 50).toString());
            lineLeft.setAttribute("y2", startPosY.toString());
            lineLeft.setAttribute("stroke", "var(--dark-grey)");
            lineLeft.setAttribute("stroke-width", "2");
            dcGroup.appendChild(lineLeft);
            var lineLeft = document.createElementNS(Avionics.SVG.NS, "line");
            lineLeft.setAttribute("x1", (startPosX + 50).toString());
            lineLeft.setAttribute("y1", startPosY.toString());
            lineLeft.setAttribute("x2", (startPosX + 110).toString());
            lineLeft.setAttribute("y2", startPosY.toString());
            lineLeft.setAttribute("stroke", "var(--dark-grey)");
            lineLeft.setAttribute("stroke-width", "2");
=======
            diffAndSetText(titleText, "DC ELEC");
            diffAndSetAttribute(titleText, "x", startPosX.toString());
            diffAndSetAttribute(titleText, "y", startPosY.toString());
            diffAndSetAttribute(titleText, "fill", "#cccac8");
            diffAndSetAttribute(titleText, "font-size", "22");
            diffAndSetAttribute(titleText, "font-family", "Roboto-Light");
            diffAndSetAttribute(titleText, "text-anchor", "middle");
            diffAndSetAttribute(titleText, "alignment-baseline", "central");
            dcGroup.appendChild(titleText);
            var lineLeft = document.createElementNS(Avionics.SVG.NS, "line");
            diffAndSetAttribute(lineLeft, "x1", (startPosX - 110).toString());
            diffAndSetAttribute(lineLeft, "y1", startPosY.toString());
            diffAndSetAttribute(lineLeft, "x2", (startPosX - 50).toString());
            diffAndSetAttribute(lineLeft, "y2", startPosY.toString());
            diffAndSetAttribute(lineLeft, "stroke", "#52504d");
            diffAndSetAttribute(lineLeft, "stroke-width", "2");
            dcGroup.appendChild(lineLeft);
            var lineLeft = document.createElementNS(Avionics.SVG.NS, "line");
            diffAndSetAttribute(lineLeft, "x1", (startPosX + 50).toString());
            diffAndSetAttribute(lineLeft, "y1", startPosY.toString());
            diffAndSetAttribute(lineLeft, "x2", (startPosX + 110).toString());
            diffAndSetAttribute(lineLeft, "y2", startPosY.toString());
            diffAndSetAttribute(lineLeft, "stroke", "#52504d");
            diffAndSetAttribute(lineLeft, "stroke-width", "2");
>>>>>>> 72be68a1
            dcGroup.appendChild(lineLeft);
            var rectMarginX = 40;
            var rectWidth = 60;
            var rectHeight = 30;
            startPosY += rectHeight;
            var titleText = document.createElementNS(Avionics.SVG.NS, "text");
<<<<<<< HEAD
            titleText.textContent = "AMP";
            titleText.setAttribute("x", startPosX.toString());
            titleText.setAttribute("y", startPosY.toString());
            titleText.setAttribute("fill", "var(--light-grey)");
            titleText.setAttribute("font-size", "22");
            titleText.setAttribute("font-family", "Roboto-Light");
            titleText.setAttribute("text-anchor", "middle");
            titleText.setAttribute("alignment-baseline", "central");
=======
            diffAndSetText(titleText, "AMP");
            diffAndSetAttribute(titleText, "x", startPosX.toString());
            diffAndSetAttribute(titleText, "y", startPosY.toString());
            diffAndSetAttribute(titleText, "fill", "#cccac8");
            diffAndSetAttribute(titleText, "font-size", "22");
            diffAndSetAttribute(titleText, "font-family", "Roboto-Light");
            diffAndSetAttribute(titleText, "text-anchor", "middle");
            diffAndSetAttribute(titleText, "alignment-baseline", "central");
>>>>>>> 72be68a1
            dcGroup.appendChild(titleText);
            this.DCAmpValueLeft = document.createElementNS(Avionics.SVG.NS, "text");
            this.DCAmpValueLeft.textContent = "0";
            this.DCAmpValueLeft.setAttribute("x", (startPosX - rectMarginX - rectWidth * 0.3).toString());
            this.DCAmpValueLeft.setAttribute("y", startPosY.toString());
            this.DCAmpValueLeft.setAttribute("fill", "var(--green)");
            this.DCAmpValueLeft.setAttribute("font-size", "26");
            this.DCAmpValueLeft.setAttribute("font-family", "Roboto-Bold");
            this.DCAmpValueLeft.setAttribute("text-anchor", "end");
            this.DCAmpValueLeft.setAttribute("alignment-baseline", "central");
            dcGroup.appendChild(this.DCAmpValueLeft);
            this.DCAmpValueRight = document.createElementNS(Avionics.SVG.NS, "text");
            this.DCAmpValueRight.textContent = "0";
            this.DCAmpValueRight.setAttribute("x", (startPosX + rectMarginX + rectWidth * 0.95).toString());
            this.DCAmpValueRight.setAttribute("y", startPosY.toString());
            this.DCAmpValueRight.setAttribute("fill", "var(--green)");
            this.DCAmpValueRight.setAttribute("font-size", "26");
            this.DCAmpValueRight.setAttribute("font-family", "Roboto-Bold");
            this.DCAmpValueRight.setAttribute("text-anchor", "end");
            this.DCAmpValueRight.setAttribute("alignment-baseline", "central");
            dcGroup.appendChild(this.DCAmpValueRight);
            startPosY += rectHeight;
            var titleText = document.createElementNS(Avionics.SVG.NS, "text");
<<<<<<< HEAD
            titleText.textContent = "VOLT";
            titleText.setAttribute("x", startPosX.toString());
            titleText.setAttribute("y", startPosY.toString());
            titleText.setAttribute("fill", "var(--light-grey)");
            titleText.setAttribute("font-size", "22");
            titleText.setAttribute("font-family", "Roboto-Light");
            titleText.setAttribute("text-anchor", "middle");
            titleText.setAttribute("alignment-baseline", "central");
=======
            diffAndSetText(titleText, "VOLT");
            diffAndSetAttribute(titleText, "x", startPosX.toString());
            diffAndSetAttribute(titleText, "y", startPosY.toString());
            diffAndSetAttribute(titleText, "fill", "#cccac8");
            diffAndSetAttribute(titleText, "font-size", "22");
            diffAndSetAttribute(titleText, "font-family", "Roboto-Light");
            diffAndSetAttribute(titleText, "text-anchor", "middle");
            diffAndSetAttribute(titleText, "alignment-baseline", "central");
>>>>>>> 72be68a1
            dcGroup.appendChild(titleText);
            this.DCVoltValueLeft = document.createElementNS(Avionics.SVG.NS, "text");
            this.DCVoltValueLeft.textContent = "0";
            this.DCVoltValueLeft.setAttribute("x", (startPosX - rectMarginX - rectWidth * 0.3).toString());
            this.DCVoltValueLeft.setAttribute("y", startPosY.toString());
            this.DCVoltValueLeft.setAttribute("fill", "var(--green)");
            this.DCVoltValueLeft.setAttribute("font-size", "26");
            this.DCVoltValueLeft.setAttribute("font-family", "Roboto-Bold");
            this.DCVoltValueLeft.setAttribute("text-anchor", "end");
            this.DCVoltValueLeft.setAttribute("alignment-baseline", "central");
            dcGroup.appendChild(this.DCVoltValueLeft);
            this.DCVoltValueRight = document.createElementNS(Avionics.SVG.NS, "text");
            this.DCVoltValueRight.textContent = "0";
            this.DCVoltValueRight.setAttribute("x", (startPosX + rectMarginX + rectWidth * 0.95).toString());
            this.DCVoltValueRight.setAttribute("y", startPosY.toString());
            this.DCVoltValueRight.setAttribute("fill", "var(--green)");
            this.DCVoltValueRight.setAttribute("font-size", "26");
            this.DCVoltValueRight.setAttribute("font-family", "Roboto-Bold");
            this.DCVoltValueRight.setAttribute("text-anchor", "end");
            this.DCVoltValueRight.setAttribute("alignment-baseline", "central");
            dcGroup.appendChild(this.DCVoltValueRight);
        }
        {
            var batteryGroup = document.createElementNS(Avionics.SVG.NS, "g");
            diffAndSetAttribute(batteryGroup, "id", "batteryGroup");
            rootSVG.appendChild(batteryGroup);
            var startPosX = 400;
            var startPosY = 30;
            var titleText = document.createElementNS(Avionics.SVG.NS, "text");
<<<<<<< HEAD
            titleText.textContent = "BATT";
            titleText.setAttribute("x", startPosX.toString());
            titleText.setAttribute("y", startPosY.toString());
            titleText.setAttribute("fill", "var(--light-grey)");
            titleText.setAttribute("font-size", "22");
            titleText.setAttribute("font-family", "Roboto-Light");
            titleText.setAttribute("text-anchor", "middle");
            titleText.setAttribute("alignment-baseline", "central");
            batteryGroup.appendChild(titleText);
            var lineLeft = document.createElementNS(Avionics.SVG.NS, "line");
            lineLeft.setAttribute("x1", (startPosX - 110).toString());
            lineLeft.setAttribute("y1", startPosY.toString());
            lineLeft.setAttribute("x2", (startPosX - 40).toString());
            lineLeft.setAttribute("y2", startPosY.toString());
            lineLeft.setAttribute("stroke", "var(--dark-grey)");
            lineLeft.setAttribute("stroke-width", "2");
            batteryGroup.appendChild(lineLeft);
            var lineLeft = document.createElementNS(Avionics.SVG.NS, "line");
            lineLeft.setAttribute("x1", (startPosX + 40).toString());
            lineLeft.setAttribute("y1", startPosY.toString());
            lineLeft.setAttribute("x2", (startPosX + 110).toString());
            lineLeft.setAttribute("y2", startPosY.toString());
            lineLeft.setAttribute("stroke", "var(--dark-grey)");
            lineLeft.setAttribute("stroke-width", "2");
=======
            diffAndSetText(titleText, "BATT");
            diffAndSetAttribute(titleText, "x", startPosX.toString());
            diffAndSetAttribute(titleText, "y", startPosY.toString());
            diffAndSetAttribute(titleText, "fill", "#cccac8");
            diffAndSetAttribute(titleText, "font-size", "22");
            diffAndSetAttribute(titleText, "font-family", "Roboto-Light");
            diffAndSetAttribute(titleText, "text-anchor", "middle");
            diffAndSetAttribute(titleText, "alignment-baseline", "central");
            batteryGroup.appendChild(titleText);
            var lineLeft = document.createElementNS(Avionics.SVG.NS, "line");
            diffAndSetAttribute(lineLeft, "x1", (startPosX - 110).toString());
            diffAndSetAttribute(lineLeft, "y1", startPosY.toString());
            diffAndSetAttribute(lineLeft, "x2", (startPosX - 40).toString());
            diffAndSetAttribute(lineLeft, "y2", startPosY.toString());
            diffAndSetAttribute(lineLeft, "stroke", "#52504d");
            diffAndSetAttribute(lineLeft, "stroke-width", "2");
            batteryGroup.appendChild(lineLeft);
            var lineLeft = document.createElementNS(Avionics.SVG.NS, "line");
            diffAndSetAttribute(lineLeft, "x1", (startPosX + 40).toString());
            diffAndSetAttribute(lineLeft, "y1", startPosY.toString());
            diffAndSetAttribute(lineLeft, "x2", (startPosX + 110).toString());
            diffAndSetAttribute(lineLeft, "y2", startPosY.toString());
            diffAndSetAttribute(lineLeft, "stroke", "#52504d");
            diffAndSetAttribute(lineLeft, "stroke-width", "2");
>>>>>>> 72be68a1
            batteryGroup.appendChild(lineLeft);
            var rectMarginX = 40;
            var rectWidth = 60;
            var rectHeight = 30;
            startPosX -= 35;
            startPosY += rectHeight;
            var titleText = document.createElementNS(Avionics.SVG.NS, "text");
<<<<<<< HEAD
            titleText.textContent = "AMP";
            titleText.setAttribute("x", startPosX.toString());
            titleText.setAttribute("y", startPosY.toString());
            titleText.setAttribute("fill", "var(--light-grey)");
            titleText.setAttribute("font-size", "22");
            titleText.setAttribute("font-family", "Roboto-Light");
            titleText.setAttribute("text-anchor", "middle");
            titleText.setAttribute("alignment-baseline", "central");
=======
            diffAndSetText(titleText, "AMP");
            diffAndSetAttribute(titleText, "x", startPosX.toString());
            diffAndSetAttribute(titleText, "y", startPosY.toString());
            diffAndSetAttribute(titleText, "fill", "#cccac8");
            diffAndSetAttribute(titleText, "font-size", "22");
            diffAndSetAttribute(titleText, "font-family", "Roboto-Light");
            diffAndSetAttribute(titleText, "text-anchor", "middle");
            diffAndSetAttribute(titleText, "alignment-baseline", "central");
>>>>>>> 72be68a1
            batteryGroup.appendChild(titleText);
            this.BATAmpValue = document.createElementNS(Avionics.SVG.NS, "text");
            this.BATAmpValue.textContent = "-7";
            this.BATAmpValue.setAttribute("x", (startPosX + rectMarginX + rectWidth * 0.95).toString());
            this.BATAmpValue.setAttribute("y", startPosY.toString());
            this.BATAmpValue.setAttribute("fill", "var(--green)");
            this.BATAmpValue.setAttribute("font-size", "26");
            this.BATAmpValue.setAttribute("font-family", "Roboto-Bold");
            this.BATAmpValue.setAttribute("text-anchor", "end");
            this.BATAmpValue.setAttribute("alignment-baseline", "central");
            batteryGroup.appendChild(this.BATAmpValue);
            startPosY += rectHeight;
            var titleText = document.createElementNS(Avionics.SVG.NS, "text");
<<<<<<< HEAD
            titleText.textContent = "VOLT";
            titleText.setAttribute("x", startPosX.toString());
            titleText.setAttribute("y", startPosY.toString());
            titleText.setAttribute("fill", "var(--light-grey)");
            titleText.setAttribute("font-size", "22");
            titleText.setAttribute("font-family", "Roboto-Light");
            titleText.setAttribute("text-anchor", "middle");
            titleText.setAttribute("alignment-baseline", "central");
=======
            diffAndSetText(titleText, "VOLT");
            diffAndSetAttribute(titleText, "x", startPosX.toString());
            diffAndSetAttribute(titleText, "y", startPosY.toString());
            diffAndSetAttribute(titleText, "fill", "#cccac8");
            diffAndSetAttribute(titleText, "font-size", "22");
            diffAndSetAttribute(titleText, "font-family", "Roboto-Light");
            diffAndSetAttribute(titleText, "text-anchor", "middle");
            diffAndSetAttribute(titleText, "alignment-baseline", "central");
>>>>>>> 72be68a1
            batteryGroup.appendChild(titleText);
            this.BATVoltValue = document.createElementNS(Avionics.SVG.NS, "text");
            this.BATVoltValue.textContent = "24";
            this.BATVoltValue.setAttribute("x", (startPosX + rectMarginX + rectWidth * 0.95).toString());
            this.BATVoltValue.setAttribute("y", startPosY.toString());
            this.BATVoltValue.setAttribute("fill", "var(--green)");
            this.BATVoltValue.setAttribute("font-size", "26");
            this.BATVoltValue.setAttribute("font-family", "Roboto-Bold");
            this.BATVoltValue.setAttribute("text-anchor", "end");
            this.BATVoltValue.setAttribute("alignment-baseline", "central");
            batteryGroup.appendChild(this.BATVoltValue);
            startPosY += rectHeight;
            var titleText = document.createElementNS(Avionics.SVG.NS, "text");
<<<<<<< HEAD
            titleText.textContent = "TEMP °C";
            titleText.setAttribute("x", startPosX.toString());
            titleText.setAttribute("y", startPosY.toString());
            titleText.setAttribute("fill", "var(--light-grey)");
            titleText.setAttribute("font-size", "22");
            titleText.setAttribute("font-family", "Roboto-Light");
            titleText.setAttribute("text-anchor", "middle");
            titleText.setAttribute("alignment-baseline", "central");
=======
            diffAndSetText(titleText, "TEMP °C");
            diffAndSetAttribute(titleText, "x", startPosX.toString());
            diffAndSetAttribute(titleText, "y", startPosY.toString());
            diffAndSetAttribute(titleText, "fill", "#cccac8");
            diffAndSetAttribute(titleText, "font-size", "22");
            diffAndSetAttribute(titleText, "font-family", "Roboto-Light");
            diffAndSetAttribute(titleText, "text-anchor", "middle");
            diffAndSetAttribute(titleText, "alignment-baseline", "central");
>>>>>>> 72be68a1
            batteryGroup.appendChild(titleText);
            this.BATTempValue = document.createElementNS(Avionics.SVG.NS, "text");
            this.BATTempValue.textContent = "0";
            this.BATTempValue.setAttribute("x", (startPosX + rectMarginX + rectWidth * 0.95).toString());
            this.BATTempValue.setAttribute("y", startPosY.toString());
            this.BATTempValue.setAttribute("fill", "var(--green)");
            this.BATTempValue.setAttribute("font-size", "26");
            this.BATTempValue.setAttribute("font-family", "Roboto-Bold");
            this.BATTempValue.setAttribute("text-anchor", "end");
            this.BATTempValue.setAttribute("alignment-baseline", "central");
            batteryGroup.appendChild(this.BATTempValue);
        }
        {
            var oxyGroup = document.createElementNS(Avionics.SVG.NS, "g");
            diffAndSetAttribute(oxyGroup, "id", "oxyGroup");
            rootSVG.appendChild(oxyGroup);
            var startPosX = 620;
            var startPosY = 30;
            var titleText = document.createElementNS(Avionics.SVG.NS, "text");
<<<<<<< HEAD
            titleText.textContent = "OXY PSI";
            titleText.setAttribute("x", startPosX.toString());
            titleText.setAttribute("y", startPosY.toString());
            titleText.setAttribute("fill", "var(--light-grey)");
            titleText.setAttribute("font-size", "22");
            titleText.setAttribute("font-family", "Roboto-Light");
            titleText.setAttribute("text-anchor", "middle");
            titleText.setAttribute("alignment-baseline", "central");
            oxyGroup.appendChild(titleText);
            var lineLeft = document.createElementNS(Avionics.SVG.NS, "line");
            lineLeft.setAttribute("x1", (startPosX - 80).toString());
            lineLeft.setAttribute("y1", startPosY.toString());
            lineLeft.setAttribute("x2", (startPosX - 50).toString());
            lineLeft.setAttribute("y2", startPosY.toString());
            lineLeft.setAttribute("stroke", "var(--dark-grey)");
            lineLeft.setAttribute("stroke-width", "2");
            oxyGroup.appendChild(lineLeft);
            var lineLeft = document.createElementNS(Avionics.SVG.NS, "line");
            lineLeft.setAttribute("x1", (startPosX + 50).toString());
            lineLeft.setAttribute("y1", startPosY.toString());
            lineLeft.setAttribute("x2", (startPosX + 80).toString());
            lineLeft.setAttribute("y2", startPosY.toString());
            lineLeft.setAttribute("stroke", "var(--dark-grey)");
            lineLeft.setAttribute("stroke-width", "2");
=======
            diffAndSetText(titleText, "OXY PSI");
            diffAndSetAttribute(titleText, "x", startPosX.toString());
            diffAndSetAttribute(titleText, "y", startPosY.toString());
            diffAndSetAttribute(titleText, "fill", "#cccac8");
            diffAndSetAttribute(titleText, "font-size", "22");
            diffAndSetAttribute(titleText, "font-family", "Roboto-Light");
            diffAndSetAttribute(titleText, "text-anchor", "middle");
            diffAndSetAttribute(titleText, "alignment-baseline", "central");
            oxyGroup.appendChild(titleText);
            var lineLeft = document.createElementNS(Avionics.SVG.NS, "line");
            diffAndSetAttribute(lineLeft, "x1", (startPosX - 80).toString());
            diffAndSetAttribute(lineLeft, "y1", startPosY.toString());
            diffAndSetAttribute(lineLeft, "x2", (startPosX - 50).toString());
            diffAndSetAttribute(lineLeft, "y2", startPosY.toString());
            diffAndSetAttribute(lineLeft, "stroke", "#52504d");
            diffAndSetAttribute(lineLeft, "stroke-width", "2");
            oxyGroup.appendChild(lineLeft);
            var lineLeft = document.createElementNS(Avionics.SVG.NS, "line");
            diffAndSetAttribute(lineLeft, "x1", (startPosX + 50).toString());
            diffAndSetAttribute(lineLeft, "y1", startPosY.toString());
            diffAndSetAttribute(lineLeft, "x2", (startPosX + 80).toString());
            diffAndSetAttribute(lineLeft, "y2", startPosY.toString());
            diffAndSetAttribute(lineLeft, "stroke", "#52504d");
            diffAndSetAttribute(lineLeft, "stroke-width", "2");
>>>>>>> 72be68a1
            oxyGroup.appendChild(lineLeft);
            var gaugeStartX = startPosX + 20;
            var gaugeStartY = startPosY + 25;
            var gaugeWidth = 12;
            var gaugeHeight = 125;
            this.OXYCursorX = gaugeStartX + gaugeWidth;
            //this.OXYCursorY1 = gaugeStartY + gaugeHeight;
            this.OXYCursorY1 = 86;
            this.OXYCursorY2 = gaugeStartY;
            var rect = document.createElementNS(Avionics.SVG.NS, "rect");
<<<<<<< HEAD
            rect.setAttribute("x", gaugeStartX.toString());
            rect.setAttribute("y", gaugeStartY.toString());
            rect.setAttribute("width", gaugeWidth.toString());
            rect.setAttribute("height", (gaugeHeight * 0.75).toString());
            rect.setAttribute("fill", "var(--green)");
            oxyGroup.appendChild(rect);
            var rect = document.createElementNS(Avionics.SVG.NS, "rect");
            rect.setAttribute("x", gaugeStartX.toString());
            rect.setAttribute("y", (gaugeStartY + gaugeHeight * 0.75).toString());
            rect.setAttribute("width", gaugeWidth.toString());
            rect.setAttribute("height", (gaugeHeight * 0.25).toString());
            rect.setAttribute("fill", "var(--dark-orange)");
=======
            diffAndSetAttribute(rect, "x", gaugeStartX.toString());
            diffAndSetAttribute(rect, "y", gaugeStartY.toString());
            diffAndSetAttribute(rect, "width", gaugeWidth.toString());
            diffAndSetAttribute(rect, "height", (gaugeHeight * 0.75).toString());
            diffAndSetAttribute(rect, "fill", "#11d011");
            oxyGroup.appendChild(rect);
            var rect = document.createElementNS(Avionics.SVG.NS, "rect");
            diffAndSetAttribute(rect, "x", gaugeStartX.toString());
            diffAndSetAttribute(rect, "y", (gaugeStartY + gaugeHeight * 0.75).toString());
            diffAndSetAttribute(rect, "width", gaugeWidth.toString());
            diffAndSetAttribute(rect, "height", (gaugeHeight * 0.25).toString());
            diffAndSetAttribute(rect, "fill", "darkorange");
>>>>>>> 72be68a1
            oxyGroup.appendChild(rect);
            var gradTexts = ["2400", "", "1200", "", "0"];
            var gradPercents = [0.0, 0.25, 0.5, 0.75, 1.0];
            var gradLength = [14, 10, 14, 10, 14];
            for (var i = 0; i < gradPercents.length; i++) {
                var line = document.createElementNS(Avionics.SVG.NS, "line");
<<<<<<< HEAD
                line.setAttribute("x1", (gaugeStartX - gradLength[i]).toString());
                line.setAttribute("y1", (gaugeStartY + gaugeHeight * gradPercents[i]).toString());
                line.setAttribute("x2", gaugeStartX.toString());
                line.setAttribute("y2", (gaugeStartY + gaugeHeight * gradPercents[i]).toString());
                line.setAttribute("stroke", (i == 4) ? "var(--dark-orange)" : "var(--green)");
                line.setAttribute("stroke-width", "2");
                oxyGroup.appendChild(line);
                var text = document.createElementNS(Avionics.SVG.NS, "text");
                text.textContent = gradTexts[i];
                text.setAttribute("x", (gaugeStartX - gradLength[i] - 10).toString());
                text.setAttribute("y", (gaugeStartY + gaugeHeight * gradPercents[i]).toString());
                text.setAttribute("fill", "var(--light-grey)");
                text.setAttribute("font-size", "22");
                text.setAttribute("font-family", "Roboto-Light");
                text.setAttribute("text-anchor", "end");
                text.setAttribute("alignment-baseline", "central");
=======
                diffAndSetAttribute(line, "x1", (gaugeStartX - gradLength[i]).toString());
                diffAndSetAttribute(line, "y1", (gaugeStartY + gaugeHeight * gradPercents[i]).toString());
                diffAndSetAttribute(line, "x2", gaugeStartX.toString());
                diffAndSetAttribute(line, "y2", (gaugeStartY + gaugeHeight * gradPercents[i]).toString());
                diffAndSetAttribute(line, "stroke", (i == 4) ? "darkorange" : "#11d011");
                diffAndSetAttribute(line, "stroke-width", "2");
                oxyGroup.appendChild(line);
                var text = document.createElementNS(Avionics.SVG.NS, "text");
                diffAndSetText(text, gradTexts[i]);
                diffAndSetAttribute(text, "x", (gaugeStartX - gradLength[i] - 10).toString());
                diffAndSetAttribute(text, "y", (gaugeStartY + gaugeHeight * gradPercents[i]).toString());
                diffAndSetAttribute(text, "fill", "#cccac8");
                diffAndSetAttribute(text, "font-size", "22");
                diffAndSetAttribute(text, "font-family", "Roboto-Light");
                diffAndSetAttribute(text, "text-anchor", "end");
                diffAndSetAttribute(text, "alignment-baseline", "central");
>>>>>>> 72be68a1
                oxyGroup.appendChild(text);
            }
            this.OXYCursor = document.createElementNS(Avionics.SVG.NS, "path");
            this.OXYCursor.setAttribute("transform", "translate (" + this.OXYCursorX + " " + this.OXYCursorY1 + ")");
            this.OXYCursor.setAttribute("fill", "var(--green)");
            this.OXYCursor.setAttribute("d", "M0 0 l15 5 l0 -10 l-15 5 Z");
            oxyGroup.appendChild(this.OXYCursor);
        }
        {
            var hydroGroup = document.createElementNS(Avionics.SVG.NS, "g");
            diffAndSetAttribute(hydroGroup, "id", "HydroGroup");
            rootSVG.appendChild(hydroGroup);
            var startPosX = 840;
            var startPosY = 30;
            var titleText = document.createElementNS(Avionics.SVG.NS, "text");
<<<<<<< HEAD
            titleText.textContent = "HYD";
            titleText.setAttribute("x", startPosX.toString());
            titleText.setAttribute("y", startPosY.toString());
            titleText.setAttribute("fill", "var(--light-grey)");
            titleText.setAttribute("font-size", "22");
            titleText.setAttribute("font-family", "Roboto-Light");
            titleText.setAttribute("text-anchor", "middle");
            titleText.setAttribute("alignment-baseline", "central");
            hydroGroup.appendChild(titleText);
            var lineLeft = document.createElementNS(Avionics.SVG.NS, "line");
            lineLeft.setAttribute("x1", (startPosX - 110).toString());
            lineLeft.setAttribute("y1", startPosY.toString());
            lineLeft.setAttribute("x2", (startPosX - 40).toString());
            lineLeft.setAttribute("y2", startPosY.toString());
            lineLeft.setAttribute("stroke", "var(--dark-grey)");
            lineLeft.setAttribute("stroke-width", "2");
            hydroGroup.appendChild(lineLeft);
            var lineLeft = document.createElementNS(Avionics.SVG.NS, "line");
            lineLeft.setAttribute("x1", (startPosX + 40).toString());
            lineLeft.setAttribute("y1", startPosY.toString());
            lineLeft.setAttribute("x2", (startPosX + 110).toString());
            lineLeft.setAttribute("y2", startPosY.toString());
            lineLeft.setAttribute("stroke", "var(--dark-grey)");
            lineLeft.setAttribute("stroke-width", "2");
=======
            diffAndSetText(titleText, "HYD");
            diffAndSetAttribute(titleText, "x", startPosX.toString());
            diffAndSetAttribute(titleText, "y", startPosY.toString());
            diffAndSetAttribute(titleText, "fill", "#cccac8");
            diffAndSetAttribute(titleText, "font-size", "22");
            diffAndSetAttribute(titleText, "font-family", "Roboto-Light");
            diffAndSetAttribute(titleText, "text-anchor", "middle");
            diffAndSetAttribute(titleText, "alignment-baseline", "central");
            hydroGroup.appendChild(titleText);
            var lineLeft = document.createElementNS(Avionics.SVG.NS, "line");
            diffAndSetAttribute(lineLeft, "x1", (startPosX - 110).toString());
            diffAndSetAttribute(lineLeft, "y1", startPosY.toString());
            diffAndSetAttribute(lineLeft, "x2", (startPosX - 40).toString());
            diffAndSetAttribute(lineLeft, "y2", startPosY.toString());
            diffAndSetAttribute(lineLeft, "stroke", "#52504d");
            diffAndSetAttribute(lineLeft, "stroke-width", "2");
            hydroGroup.appendChild(lineLeft);
            var lineLeft = document.createElementNS(Avionics.SVG.NS, "line");
            diffAndSetAttribute(lineLeft, "x1", (startPosX + 40).toString());
            diffAndSetAttribute(lineLeft, "y1", startPosY.toString());
            diffAndSetAttribute(lineLeft, "x2", (startPosX + 110).toString());
            diffAndSetAttribute(lineLeft, "y2", startPosY.toString());
            diffAndSetAttribute(lineLeft, "stroke", "#52504d");
            diffAndSetAttribute(lineLeft, "stroke-width", "2");
>>>>>>> 72be68a1
            hydroGroup.appendChild(lineLeft);
            var rectMarginX = 40;
            var rectWidth = 60;
            var rectHeight = 30;
            startPosY += rectHeight;
            var titleText = document.createElementNS(Avionics.SVG.NS, "text");
<<<<<<< HEAD
            titleText.textContent = "PSI";
            titleText.setAttribute("x", startPosX.toString());
            titleText.setAttribute("y", startPosY.toString());
            titleText.setAttribute("fill", "var(--light-grey)");
            titleText.setAttribute("font-size", "22");
            titleText.setAttribute("font-family", "Roboto-Light");
            titleText.setAttribute("text-anchor", "middle");
            titleText.setAttribute("alignment-baseline", "central");
=======
            diffAndSetText(titleText, "PSI");
            diffAndSetAttribute(titleText, "x", startPosX.toString());
            diffAndSetAttribute(titleText, "y", startPosY.toString());
            diffAndSetAttribute(titleText, "fill", "#cccac8");
            diffAndSetAttribute(titleText, "font-size", "22");
            diffAndSetAttribute(titleText, "font-family", "Roboto-Light");
            diffAndSetAttribute(titleText, "text-anchor", "middle");
            diffAndSetAttribute(titleText, "alignment-baseline", "central");
>>>>>>> 72be68a1
            hydroGroup.appendChild(titleText);
            this.HYDPSIValueLeft = document.createElementNS(Avionics.SVG.NS, "text");
            this.HYDPSIValueLeft.textContent = "0";
            this.HYDPSIValueLeft.setAttribute("x", (startPosX - rectMarginX - rectWidth * 0.05).toString());
            this.HYDPSIValueLeft.setAttribute("y", startPosY.toString());
            this.HYDPSIValueLeft.setAttribute("fill", "var(--green)");
            this.HYDPSIValueLeft.setAttribute("font-size", "26");
            this.HYDPSIValueLeft.setAttribute("font-family", "Roboto-Bold");
            this.HYDPSIValueLeft.setAttribute("text-anchor", "end");
            this.HYDPSIValueLeft.setAttribute("alignment-baseline", "central");
            hydroGroup.appendChild(this.HYDPSIValueLeft);
            this.HYDPSIValueRight = document.createElementNS(Avionics.SVG.NS, "text");
            this.HYDPSIValueRight.textContent = "0";
            this.HYDPSIValueRight.setAttribute("x", (startPosX + rectMarginX + rectWidth * 0.95).toString());
            this.HYDPSIValueRight.setAttribute("y", startPosY.toString());
            this.HYDPSIValueRight.setAttribute("fill", "var(--green)");
            this.HYDPSIValueRight.setAttribute("font-size", "26");
            this.HYDPSIValueRight.setAttribute("font-family", "Roboto-Bold");
            this.HYDPSIValueRight.setAttribute("text-anchor", "end");
            this.HYDPSIValueRight.setAttribute("alignment-baseline", "central");
            hydroGroup.appendChild(this.HYDPSIValueRight);
        }
        {
            var fuelGroup = document.createElementNS(Avionics.SVG.NS, "g");
            diffAndSetAttribute(fuelGroup, "id", "FuelGroup");
            rootSVG.appendChild(fuelGroup);
            var startPosX = 840;
            var startPosY = 110;
            var titleText = document.createElementNS(Avionics.SVG.NS, "text");
<<<<<<< HEAD
            titleText.textContent = "FUEL";
            titleText.setAttribute("x", startPosX.toString());
            titleText.setAttribute("y", startPosY.toString());
            titleText.setAttribute("fill", "var(--light-grey)");
            titleText.setAttribute("font-size", "22");
            titleText.setAttribute("font-family", "Roboto-Light");
            titleText.setAttribute("text-anchor", "middle");
            titleText.setAttribute("alignment-baseline", "central");
            fuelGroup.appendChild(titleText);
            var lineLeft = document.createElementNS(Avionics.SVG.NS, "line");
            lineLeft.setAttribute("x1", (startPosX - 110).toString());
            lineLeft.setAttribute("y1", startPosY.toString());
            lineLeft.setAttribute("x2", (startPosX - 40).toString());
            lineLeft.setAttribute("y2", startPosY.toString());
            lineLeft.setAttribute("stroke", "var(--dark-grey)");
            lineLeft.setAttribute("stroke-width", "2");
            fuelGroup.appendChild(lineLeft);
            var lineLeft = document.createElementNS(Avionics.SVG.NS, "line");
            lineLeft.setAttribute("x1", (startPosX + 40).toString());
            lineLeft.setAttribute("y1", startPosY.toString());
            lineLeft.setAttribute("x2", (startPosX + 110).toString());
            lineLeft.setAttribute("y2", startPosY.toString());
            lineLeft.setAttribute("stroke", "var(--dark-grey)");
            lineLeft.setAttribute("stroke-width", "2");
=======
            diffAndSetText(titleText, "FUEL");
            diffAndSetAttribute(titleText, "x", startPosX.toString());
            diffAndSetAttribute(titleText, "y", startPosY.toString());
            diffAndSetAttribute(titleText, "fill", "#cccac8");
            diffAndSetAttribute(titleText, "font-size", "22");
            diffAndSetAttribute(titleText, "font-family", "Roboto-Light");
            diffAndSetAttribute(titleText, "text-anchor", "middle");
            diffAndSetAttribute(titleText, "alignment-baseline", "central");
            fuelGroup.appendChild(titleText);
            var lineLeft = document.createElementNS(Avionics.SVG.NS, "line");
            diffAndSetAttribute(lineLeft, "x1", (startPosX - 110).toString());
            diffAndSetAttribute(lineLeft, "y1", startPosY.toString());
            diffAndSetAttribute(lineLeft, "x2", (startPosX - 40).toString());
            diffAndSetAttribute(lineLeft, "y2", startPosY.toString());
            diffAndSetAttribute(lineLeft, "stroke", "#52504d");
            diffAndSetAttribute(lineLeft, "stroke-width", "2");
            fuelGroup.appendChild(lineLeft);
            var lineLeft = document.createElementNS(Avionics.SVG.NS, "line");
            diffAndSetAttribute(lineLeft, "x1", (startPosX + 40).toString());
            diffAndSetAttribute(lineLeft, "y1", startPosY.toString());
            diffAndSetAttribute(lineLeft, "x2", (startPosX + 110).toString());
            diffAndSetAttribute(lineLeft, "y2", startPosY.toString());
            diffAndSetAttribute(lineLeft, "stroke", "#52504d");
            diffAndSetAttribute(lineLeft, "stroke-width", "2");
>>>>>>> 72be68a1
            fuelGroup.appendChild(lineLeft);
            var rectMarginX = 40;
            var rectWidth = 60;
            var rectHeight = 30;
            startPosY += rectHeight;
            var titleText = document.createElementNS(Avionics.SVG.NS, "text");
<<<<<<< HEAD
            titleText.textContent = WT_ConvertUnit.isMetric() ? "KG/H" : "PPH";
            titleText.setAttribute("x", startPosX.toString());
            titleText.setAttribute("y", startPosY.toString());
            titleText.setAttribute("fill", "var(--light-grey)");
            titleText.setAttribute("font-size", "22");
            titleText.setAttribute("font-family", "Roboto-Light");
            titleText.setAttribute("text-anchor", "middle");
            titleText.setAttribute("alignment-baseline", "central");
=======
            diffAndSetText(titleText, WT_ConvertUnit.isMetric() ? "KG/H" : "PPH");
            diffAndSetAttribute(titleText, "x", startPosX.toString());
            diffAndSetAttribute(titleText, "y", startPosY.toString());
            diffAndSetAttribute(titleText, "fill", "#cccac8");
            diffAndSetAttribute(titleText, "font-size", "22");
            diffAndSetAttribute(titleText, "font-family", "Roboto-Light");
            diffAndSetAttribute(titleText, "text-anchor", "middle");
            diffAndSetAttribute(titleText, "alignment-baseline", "central");
>>>>>>> 72be68a1
            fuelGroup.appendChild(titleText);
            this.FUELPPHValueLeft = document.createElementNS(Avionics.SVG.NS, "text");
            this.FUELPPHValueLeft.textContent = "0";
            this.FUELPPHValueLeft.setAttribute("x", (startPosX - rectMarginX - rectWidth * 0.05).toString());
            this.FUELPPHValueLeft.setAttribute("y", startPosY.toString());
            this.FUELPPHValueLeft.setAttribute("fill", "var(--green)");
            this.FUELPPHValueLeft.setAttribute("font-size", "26");
            this.FUELPPHValueLeft.setAttribute("font-family", "Roboto-Bold");
            this.FUELPPHValueLeft.setAttribute("text-anchor", "end");
            this.FUELPPHValueLeft.setAttribute("alignment-baseline", "central");
            fuelGroup.appendChild(this.FUELPPHValueLeft);
            this.FUELPPHValueRight = document.createElementNS(Avionics.SVG.NS, "text");
            this.FUELPPHValueRight.textContent = "0";
            this.FUELPPHValueRight.setAttribute("x", (startPosX + rectMarginX + rectWidth * 0.95).toString());
            this.FUELPPHValueRight.setAttribute("y", startPosY.toString());
            this.FUELPPHValueRight.setAttribute("fill", "var(--green)");
            this.FUELPPHValueRight.setAttribute("font-size", "26");
            this.FUELPPHValueRight.setAttribute("font-family", "Roboto-Bold");
            this.FUELPPHValueRight.setAttribute("text-anchor", "end");
            this.FUELPPHValueRight.setAttribute("alignment-baseline", "central");
            fuelGroup.appendChild(this.FUELPPHValueRight);
            startPosY += rectHeight;
            var titleText = document.createElementNS(Avionics.SVG.NS, "text");
<<<<<<< HEAD
            titleText.textContent = "°C";
            titleText.setAttribute("x", startPosX.toString());
            titleText.setAttribute("y", startPosY.toString());
            titleText.setAttribute("fill", "var(--light-grey)");
            titleText.setAttribute("font-size", "22");
            titleText.setAttribute("font-family", "Roboto-Light");
            titleText.setAttribute("text-anchor", "middle");
            titleText.setAttribute("alignment-baseline", "central");
=======
            diffAndSetText(titleText, "°C");
            diffAndSetAttribute(titleText, "x", startPosX.toString());
            diffAndSetAttribute(titleText, "y", startPosY.toString());
            diffAndSetAttribute(titleText, "fill", "#cccac8");
            diffAndSetAttribute(titleText, "font-size", "22");
            diffAndSetAttribute(titleText, "font-family", "Roboto-Light");
            diffAndSetAttribute(titleText, "text-anchor", "middle");
            diffAndSetAttribute(titleText, "alignment-baseline", "central");
>>>>>>> 72be68a1
            fuelGroup.appendChild(titleText);
            this.FUELTempValueLeft = document.createElementNS(Avionics.SVG.NS, "text");
            this.FUELTempValueLeft.textContent = "15";
            this.FUELTempValueLeft.setAttribute("x", (startPosX - rectMarginX - rectWidth * 0.05).toString());
            this.FUELTempValueLeft.setAttribute("y", startPosY.toString());
            this.FUELTempValueLeft.setAttribute("fill", "var(--green)");
            this.FUELTempValueLeft.setAttribute("font-size", "26");
            this.FUELTempValueLeft.setAttribute("font-family", "Roboto-Bold");
            this.FUELTempValueLeft.setAttribute("text-anchor", "end");
            this.FUELTempValueLeft.setAttribute("alignment-baseline", "central");
            fuelGroup.appendChild(this.FUELTempValueLeft);
            this.FUELTempValueRight = document.createElementNS(Avionics.SVG.NS, "text");
            this.FUELTempValueRight.textContent = "15";
            this.FUELTempValueRight.setAttribute("x", (startPosX + rectMarginX + rectWidth * 0.95).toString());
            this.FUELTempValueRight.setAttribute("y", startPosY.toString());
            this.FUELTempValueRight.setAttribute("fill", "var(--green)");
            this.FUELTempValueRight.setAttribute("font-size", "26");
            this.FUELTempValueRight.setAttribute("font-family", "Roboto-Bold");
            this.FUELTempValueRight.setAttribute("text-anchor", "end");
            this.FUELTempValueRight.setAttribute("alignment-baseline", "central");
            fuelGroup.appendChild(this.FUELTempValueRight);
        }
    }
    showPage2() {
        if (!this.root)
            return;
        Utils.RemoveAllChildren(this.root.querySelector(".SystemBody"));
        this.root.querySelector(".SystemHeader").textContent = "SYSTEMS 2/2";

        var rootSVG = document.createElementNS(Avionics.SVG.NS, "svg");
        diffAndSetAttribute(rootSVG, "id", "Minimized");
        diffAndSetAttribute(rootSVG, "viewBox", "0 0 1000 1000");
        this.root.querySelector(".SystemBody").appendChild(rootSVG);
        {
            var trimGroup = document.createElementNS(Avionics.SVG.NS, "g");
            diffAndSetAttribute(trimGroup, "id", "TrimGroup");
            rootSVG.appendChild(trimGroup);
            var startPosX = 55;
            var startPosY = 30;
            var blockPosX = startPosX;
            var blockPosY = startPosY;
            var lineSize = 15;
            var line = document.createElementNS(Avionics.SVG.NS, "line");
<<<<<<< HEAD
            line.setAttribute("x1", blockPosX.toString());
            line.setAttribute("y1", blockPosY.toString());
            line.setAttribute("x2", (blockPosX + lineSize).toString());
            line.setAttribute("y2", blockPosY.toString());
            line.setAttribute("stroke", "var(--dark-grey)");
            line.setAttribute("stroke-width", "2");
            trimGroup.appendChild(line);
            var line = document.createElementNS(Avionics.SVG.NS, "line");
            line.setAttribute("x1", blockPosX.toString());
            line.setAttribute("y1", blockPosY.toString());
            line.setAttribute("x2", blockPosX.toString());
            line.setAttribute("y2", (blockPosY + lineSize).toString());
            line.setAttribute("stroke", "var(--dark-grey)");
            line.setAttribute("stroke-width", "2");
=======
            diffAndSetAttribute(line, "x1", blockPosX.toString());
            diffAndSetAttribute(line, "y1", blockPosY.toString());
            diffAndSetAttribute(line, "x2", (blockPosX + lineSize).toString());
            diffAndSetAttribute(line, "y2", blockPosY.toString());
            diffAndSetAttribute(line, "stroke", "#52504d");
            diffAndSetAttribute(line, "stroke-width", "2");
            trimGroup.appendChild(line);
            var line = document.createElementNS(Avionics.SVG.NS, "line");
            diffAndSetAttribute(line, "x1", blockPosX.toString());
            diffAndSetAttribute(line, "y1", blockPosY.toString());
            diffAndSetAttribute(line, "x2", blockPosX.toString());
            diffAndSetAttribute(line, "y2", (blockPosY + lineSize).toString());
            diffAndSetAttribute(line, "stroke", "#52504d");
            diffAndSetAttribute(line, "stroke-width", "2");
>>>>>>> 72be68a1
            trimGroup.appendChild(line);
            var textStartY = blockPosY + lineSize + 15;
            var textSpacingY = 18;
            var text = document.createElementNS(Avionics.SVG.NS, "text");
<<<<<<< HEAD
            text.textContent = "T";
            text.setAttribute("x", blockPosX.toString());
            text.setAttribute("y", (textStartY + textSpacingY * 0).toString());
            text.setAttribute("fill", "var(--light-grey)");
            text.setAttribute("font-size", "22");
            text.setAttribute("font-family", "Roboto-Light");
            text.setAttribute("text-anchor", "middle");
            text.setAttribute("alignment-baseline", "central");
            trimGroup.appendChild(text);
            var text = document.createElementNS(Avionics.SVG.NS, "text");
            text.textContent = "R";
            text.setAttribute("x", blockPosX.toString());
            text.setAttribute("y", (textStartY + textSpacingY * 1).toString());
            text.setAttribute("fill", "var(--light-grey)");
            text.setAttribute("font-size", "22");
            text.setAttribute("font-family", "Roboto-Light");
            text.setAttribute("text-anchor", "middle");
            text.setAttribute("alignment-baseline", "central");
            trimGroup.appendChild(text);
            var text = document.createElementNS(Avionics.SVG.NS, "text");
            text.textContent = "I";
            text.setAttribute("x", blockPosX.toString());
            text.setAttribute("y", (textStartY + textSpacingY * 2).toString());
            text.setAttribute("fill", "var(--light-grey)");
            text.setAttribute("font-size", "22");
            text.setAttribute("font-family", "Roboto-Light");
            text.setAttribute("text-anchor", "middle");
            text.setAttribute("alignment-baseline", "central");
            trimGroup.appendChild(text);
            var text = document.createElementNS(Avionics.SVG.NS, "text");
            text.textContent = "M";
            text.setAttribute("x", blockPosX.toString());
            text.setAttribute("y", (textStartY + textSpacingY * 3).toString());
            text.setAttribute("fill", "var(--light-grey)");
            text.setAttribute("font-size", "22");
            text.setAttribute("font-family", "Roboto-Light");
            text.setAttribute("text-anchor", "middle");
            text.setAttribute("alignment-baseline", "central");
            trimGroup.appendChild(text);
            var lineStartY = (textStartY + textSpacingY * 3) + 15;
            var line = document.createElementNS(Avionics.SVG.NS, "line");
            line.setAttribute("x1", blockPosX.toString());
            line.setAttribute("y1", lineStartY.toString());
            line.setAttribute("x2", blockPosX.toString());
            line.setAttribute("y2", (lineStartY + lineSize).toString());
            line.setAttribute("stroke", "var(--dark-grey)");
            line.setAttribute("stroke-width", "2");
            trimGroup.appendChild(line);
            var line = document.createElementNS(Avionics.SVG.NS, "line");
            line.setAttribute("x1", blockPosX.toString());
            line.setAttribute("y1", (lineStartY + lineSize).toString());
            line.setAttribute("x2", (blockPosX + lineSize).toString());
            line.setAttribute("y2", (lineStartY + lineSize).toString());
            line.setAttribute("stroke", "var(--dark-grey)");
            line.setAttribute("stroke-width", "2");
=======
            diffAndSetText(text, "T");
            diffAndSetAttribute(text, "x", blockPosX.toString());
            diffAndSetAttribute(text, "y", (textStartY + textSpacingY * 0).toString());
            diffAndSetAttribute(text, "fill", "#cccac8");
            diffAndSetAttribute(text, "font-size", "22");
            diffAndSetAttribute(text, "font-family", "Roboto-Light");
            diffAndSetAttribute(text, "text-anchor", "middle");
            diffAndSetAttribute(text, "alignment-baseline", "central");
            trimGroup.appendChild(text);
            var text = document.createElementNS(Avionics.SVG.NS, "text");
            diffAndSetText(text, "R");
            diffAndSetAttribute(text, "x", blockPosX.toString());
            diffAndSetAttribute(text, "y", (textStartY + textSpacingY * 1).toString());
            diffAndSetAttribute(text, "fill", "#cccac8");
            diffAndSetAttribute(text, "font-size", "22");
            diffAndSetAttribute(text, "font-family", "Roboto-Light");
            diffAndSetAttribute(text, "text-anchor", "middle");
            diffAndSetAttribute(text, "alignment-baseline", "central");
            trimGroup.appendChild(text);
            var text = document.createElementNS(Avionics.SVG.NS, "text");
            diffAndSetText(text, "I");
            diffAndSetAttribute(text, "x", blockPosX.toString());
            diffAndSetAttribute(text, "y", (textStartY + textSpacingY * 2).toString());
            diffAndSetAttribute(text, "fill", "#cccac8");
            diffAndSetAttribute(text, "font-size", "22");
            diffAndSetAttribute(text, "font-family", "Roboto-Light");
            diffAndSetAttribute(text, "text-anchor", "middle");
            diffAndSetAttribute(text, "alignment-baseline", "central");
            trimGroup.appendChild(text);
            var text = document.createElementNS(Avionics.SVG.NS, "text");
            diffAndSetText(text, "M");
            diffAndSetAttribute(text, "x", blockPosX.toString());
            diffAndSetAttribute(text, "y", (textStartY + textSpacingY * 3).toString());
            diffAndSetAttribute(text, "fill", "#cccac8");
            diffAndSetAttribute(text, "font-size", "22");
            diffAndSetAttribute(text, "font-family", "Roboto-Light");
            diffAndSetAttribute(text, "text-anchor", "middle");
            diffAndSetAttribute(text, "alignment-baseline", "central");
            trimGroup.appendChild(text);
            var lineStartY = (textStartY + textSpacingY * 3) + 15;
            var line = document.createElementNS(Avionics.SVG.NS, "line");
            diffAndSetAttribute(line, "x1", blockPosX.toString());
            diffAndSetAttribute(line, "y1", lineStartY.toString());
            diffAndSetAttribute(line, "x2", blockPosX.toString());
            diffAndSetAttribute(line, "y2", (lineStartY + lineSize).toString());
            diffAndSetAttribute(line, "stroke", "#52504d");
            diffAndSetAttribute(line, "stroke-width", "2");
            trimGroup.appendChild(line);
            var line = document.createElementNS(Avionics.SVG.NS, "line");
            diffAndSetAttribute(line, "x1", blockPosX.toString());
            diffAndSetAttribute(line, "y1", (lineStartY + lineSize).toString());
            diffAndSetAttribute(line, "x2", (blockPosX + lineSize).toString());
            diffAndSetAttribute(line, "y2", (lineStartY + lineSize).toString());
            diffAndSetAttribute(line, "stroke", "#52504d");
            diffAndSetAttribute(line, "stroke-width", "2");
>>>>>>> 72be68a1
            trimGroup.appendChild(line);

            {
                blockPosX = startPosX + 160;
                blockPosY = startPosY + 25;
                var text = document.createElementNS(Avionics.SVG.NS, "text");
<<<<<<< HEAD
                text.textContent = "AIL";
                text.setAttribute("x", blockPosX.toString());
                text.setAttribute("y", blockPosY.toString());
                text.setAttribute("fill", "var(--light-grey)");
                text.setAttribute("font-size", "22");
                text.setAttribute("font-family", "Roboto-Light");
                text.setAttribute("text-anchor", "middle");
                text.setAttribute("alignment-baseline", "central");
=======
                diffAndSetText(text, "AIL");
                diffAndSetAttribute(text, "x", blockPosX.toString());
                diffAndSetAttribute(text, "y", blockPosY.toString());
                diffAndSetAttribute(text, "fill", "#cccac8");
                diffAndSetAttribute(text, "font-size", "22");
                diffAndSetAttribute(text, "font-family", "Roboto-Light");
                diffAndSetAttribute(text, "text-anchor", "middle");
                diffAndSetAttribute(text, "alignment-baseline", "central");
>>>>>>> 72be68a1
                trimGroup.appendChild(text);
                blockPosY += 30;
                var gaugeWidth = 120;
                var gaugeHeight = 11;
                var rect = document.createElementNS(Avionics.SVG.NS, "rect");
<<<<<<< HEAD
                rect.setAttribute("x", (blockPosX - gaugeWidth * 0.5).toString());
                rect.setAttribute("y", blockPosY.toString());
                rect.setAttribute("width", gaugeWidth.toString());
                rect.setAttribute("height", gaugeHeight.toString());
                rect.setAttribute("fill", "black");
                rect.setAttribute("stroke", "var(--dark-grey)");
                rect.setAttribute("stroke-width", "2");
                trimGroup.appendChild(rect);
                var text = document.createElementNS(Avionics.SVG.NS, "text");
                text.textContent = "L";
                text.setAttribute("x", (blockPosX - gaugeWidth * 0.5 - 10).toString());
                text.setAttribute("y", (blockPosY + gaugeHeight * 0.5).toString());
                text.setAttribute("fill", "var(--light-grey)");
                text.setAttribute("font-size", "22");
                text.setAttribute("font-family", "Roboto-Light");
                text.setAttribute("text-anchor", "end");
                text.setAttribute("alignment-baseline", "central");
                trimGroup.appendChild(text);
                var text = document.createElementNS(Avionics.SVG.NS, "text");
                text.textContent = "R";
                text.setAttribute("x", (blockPosX + gaugeWidth * 0.5 + 10).toString());
                text.setAttribute("y", (blockPosY + gaugeHeight * 0.5).toString());
                text.setAttribute("fill", "var(--light-grey)");
                text.setAttribute("font-size", "22");
                text.setAttribute("font-family", "Roboto-Light");
                text.setAttribute("text-anchor", "start");
                text.setAttribute("alignment-baseline", "central");
                trimGroup.appendChild(text);
                var rect = document.createElementNS(Avionics.SVG.NS, "rect");
                rect.setAttribute("x", (blockPosX - gaugeWidth * 0.15).toString());
                rect.setAttribute("y", blockPosY.toString());
                rect.setAttribute("width", (gaugeWidth * 0.15).toString());
                rect.setAttribute("height", gaugeHeight.toString());
                rect.setAttribute("fill", "var(--green)");
                trimGroup.appendChild(rect);
                var rect = document.createElementNS(Avionics.SVG.NS, "rect");
                rect.setAttribute("x", blockPosX.toString());
                rect.setAttribute("y", blockPosY.toString());
                rect.setAttribute("width", (gaugeWidth * 0.15).toString());
                rect.setAttribute("height", gaugeHeight.toString());
                rect.setAttribute("fill", "var(--green)");
=======
                diffAndSetAttribute(rect, "x", (blockPosX - gaugeWidth * 0.5).toString());
                diffAndSetAttribute(rect, "y", blockPosY.toString());
                diffAndSetAttribute(rect, "width", gaugeWidth.toString());
                diffAndSetAttribute(rect, "height", gaugeHeight.toString());
                diffAndSetAttribute(rect, "fill", "black");
                diffAndSetAttribute(rect, "stroke", "#52504d");
                diffAndSetAttribute(rect, "stroke-width", "2");
                trimGroup.appendChild(rect);
                var text = document.createElementNS(Avionics.SVG.NS, "text");
                diffAndSetText(text, "L");
                diffAndSetAttribute(text, "x", (blockPosX - gaugeWidth * 0.5 - 10).toString());
                diffAndSetAttribute(text, "y", (blockPosY + gaugeHeight * 0.5).toString());
                diffAndSetAttribute(text, "fill", "#cccac8");
                diffAndSetAttribute(text, "font-size", "22");
                diffAndSetAttribute(text, "font-family", "Roboto-Light");
                diffAndSetAttribute(text, "text-anchor", "end");
                diffAndSetAttribute(text, "alignment-baseline", "central");
                trimGroup.appendChild(text);
                var text = document.createElementNS(Avionics.SVG.NS, "text");
                diffAndSetText(text, "R");
                diffAndSetAttribute(text, "x", (blockPosX + gaugeWidth * 0.5 + 10).toString());
                diffAndSetAttribute(text, "y", (blockPosY + gaugeHeight * 0.5).toString());
                diffAndSetAttribute(text, "fill", "#cccac8");
                diffAndSetAttribute(text, "font-size", "22");
                diffAndSetAttribute(text, "font-family", "Roboto-Light");
                diffAndSetAttribute(text, "text-anchor", "start");
                diffAndSetAttribute(text, "alignment-baseline", "central");
                trimGroup.appendChild(text);
                var rect = document.createElementNS(Avionics.SVG.NS, "rect");
                diffAndSetAttribute(rect, "x", (blockPosX - gaugeWidth * 0.15).toString());
                diffAndSetAttribute(rect, "y", blockPosY.toString());
                diffAndSetAttribute(rect, "width", (gaugeWidth * 0.15).toString());
                diffAndSetAttribute(rect, "height", gaugeHeight.toString());
                diffAndSetAttribute(rect, "fill", "#11d011");
                trimGroup.appendChild(rect);
                var rect = document.createElementNS(Avionics.SVG.NS, "rect");
                diffAndSetAttribute(rect, "x", blockPosX.toString());
                diffAndSetAttribute(rect, "y", blockPosY.toString());
                diffAndSetAttribute(rect, "width", (gaugeWidth * 0.15).toString());
                diffAndSetAttribute(rect, "height", gaugeHeight.toString());
                diffAndSetAttribute(rect, "fill", "#11d011");
>>>>>>> 72be68a1
                trimGroup.appendChild(rect);
                this.AileronCursorX1 = blockPosX - gaugeWidth * 0.5;
                this.AileronCursorX2 = blockPosX + gaugeWidth * 0.5;
                this.AileronCursorY = blockPosY;
                this.AileronCursor = document.createElementNS(Avionics.SVG.NS, "path");
                this.AileronCursor.setAttribute("transform", "translate (" + this.AileronCursorX1 + " " + this.AileronCursorY + ")");
                this.AileronCursor.setAttribute("fill", "white");
                this.AileronCursor.setAttribute("d", "M0 0 l-5 -15 l10 0 l-5 15 Z");
                trimGroup.appendChild(this.AileronCursor);
            }

            {
                blockPosX = startPosX + 310 + 110;
                blockPosY = startPosY + 25;
                blockPosY += 30;
                var gaugeWidth = 120;
                var gaugeHeight = 11;
                var rect = document.createElementNS(Avionics.SVG.NS, "rect");
<<<<<<< HEAD
                rect.setAttribute("x", (blockPosX - gaugeWidth * 0.5).toString());
                rect.setAttribute("y", blockPosY.toString());
                rect.setAttribute("width", gaugeWidth.toString());
                rect.setAttribute("height", gaugeHeight.toString());
                rect.setAttribute("fill", "black");
                rect.setAttribute("stroke", "var(--dark-grey)");
                rect.setAttribute("stroke-width", "2");
                trimGroup.appendChild(rect);
                var text = document.createElementNS(Avionics.SVG.NS, "text");
                text.textContent = "L";
                text.setAttribute("x", (blockPosX - gaugeWidth * 0.5 - 10).toString());
                text.setAttribute("y", (blockPosY + gaugeHeight * 0.5).toString());
                text.setAttribute("fill", "var(--light-grey)");
                text.setAttribute("font-size", "22");
                text.setAttribute("font-family", "Roboto-Light");
                text.setAttribute("text-anchor", "end");
                text.setAttribute("alignment-baseline", "central");
                trimGroup.appendChild(text);
                var text = document.createElementNS(Avionics.SVG.NS, "text");
                text.textContent = "R";
                text.setAttribute("x", (blockPosX + gaugeWidth * 0.5 + 10).toString());
                text.setAttribute("y", (blockPosY + gaugeHeight * 0.5).toString());
                text.setAttribute("fill", "var(--light-grey)");
                text.setAttribute("font-size", "22");
                text.setAttribute("font-family", "Roboto-Light");
                text.setAttribute("text-anchor", "start");
                text.setAttribute("alignment-baseline", "central");
                trimGroup.appendChild(text);
                var rect = document.createElementNS(Avionics.SVG.NS, "rect");
                rect.setAttribute("x", (blockPosX - gaugeWidth * 0.15).toString());
                rect.setAttribute("y", blockPosY.toString());
                rect.setAttribute("width", (gaugeWidth * 0.15).toString());
                rect.setAttribute("height", gaugeHeight.toString());
                rect.setAttribute("fill", "var(--green)");
                trimGroup.appendChild(rect);
                var rect = document.createElementNS(Avionics.SVG.NS, "rect");
                rect.setAttribute("x", blockPosX.toString());
                rect.setAttribute("y", blockPosY.toString());
                rect.setAttribute("width", (gaugeWidth * 0.15).toString());
                rect.setAttribute("height", gaugeHeight.toString());
                rect.setAttribute("fill", "var(--green)");
=======
                diffAndSetAttribute(rect, "x", (blockPosX - gaugeWidth * 0.5).toString());
                diffAndSetAttribute(rect, "y", blockPosY.toString());
                diffAndSetAttribute(rect, "width", gaugeWidth.toString());
                diffAndSetAttribute(rect, "height", gaugeHeight.toString());
                diffAndSetAttribute(rect, "fill", "black");
                diffAndSetAttribute(rect, "stroke", "#52504d");
                diffAndSetAttribute(rect, "stroke-width", "2");
                trimGroup.appendChild(rect);
                var text = document.createElementNS(Avionics.SVG.NS, "text");
                diffAndSetText(text, "L");
                diffAndSetAttribute(text, "x", (blockPosX - gaugeWidth * 0.5 - 10).toString());
                diffAndSetAttribute(text, "y", (blockPosY + gaugeHeight * 0.5).toString());
                diffAndSetAttribute(text, "fill", "#cccac8");
                diffAndSetAttribute(text, "font-size", "22");
                diffAndSetAttribute(text, "font-family", "Roboto-Light");
                diffAndSetAttribute(text, "text-anchor", "end");
                diffAndSetAttribute(text, "alignment-baseline", "central");
                trimGroup.appendChild(text);
                var text = document.createElementNS(Avionics.SVG.NS, "text");
                diffAndSetText(text, "R");
                diffAndSetAttribute(text, "x", (blockPosX + gaugeWidth * 0.5 + 10).toString());
                diffAndSetAttribute(text, "y", (blockPosY + gaugeHeight * 0.5).toString());
                diffAndSetAttribute(text, "fill", "#cccac8");
                diffAndSetAttribute(text, "font-size", "22");
                diffAndSetAttribute(text, "font-family", "Roboto-Light");
                diffAndSetAttribute(text, "text-anchor", "start");
                diffAndSetAttribute(text, "alignment-baseline", "central");
                trimGroup.appendChild(text);
                var rect = document.createElementNS(Avionics.SVG.NS, "rect");
                diffAndSetAttribute(rect, "x", (blockPosX - gaugeWidth * 0.15).toString());
                diffAndSetAttribute(rect, "y", blockPosY.toString());
                diffAndSetAttribute(rect, "width", (gaugeWidth * 0.15).toString());
                diffAndSetAttribute(rect, "height", gaugeHeight.toString());
                diffAndSetAttribute(rect, "fill", "#11d011");
                trimGroup.appendChild(rect);
                var rect = document.createElementNS(Avionics.SVG.NS, "rect");
                diffAndSetAttribute(rect, "x", blockPosX.toString());
                diffAndSetAttribute(rect, "y", blockPosY.toString());
                diffAndSetAttribute(rect, "width", (gaugeWidth * 0.15).toString());
                diffAndSetAttribute(rect, "height", gaugeHeight.toString());
                diffAndSetAttribute(rect, "fill", "#11d011");
>>>>>>> 72be68a1
                trimGroup.appendChild(rect);
                this.RudderCursorX1 = blockPosX - gaugeWidth * 0.5;
                this.RudderCursorX2 = blockPosX + gaugeWidth * 0.5;
                this.RudderCursorY = blockPosY + gaugeHeight;
                this.RudderCursor = document.createElementNS(Avionics.SVG.NS, "path");
                this.RudderCursor.setAttribute("transform", "translate (" + this.RudderCursorX1 + " " + this.RudderCursorY + ")");
                this.RudderCursor.setAttribute("fill", "white");
                this.RudderCursor.setAttribute("d", "M0 0 l-5 15 l10 0 l-5 -15 Z");
                trimGroup.appendChild(this.RudderCursor);
                blockPosY += 30 + gaugeHeight;
                var text = document.createElementNS(Avionics.SVG.NS, "text");
<<<<<<< HEAD
                text.textContent = "RUD";
                text.setAttribute("x", blockPosX.toString());
                text.setAttribute("y", blockPosY + 2);
                text.setAttribute("fill", "var(--light-grey)");
                text.setAttribute("font-size", "22");
                text.setAttribute("font-family", "Roboto-Light");
                text.setAttribute("text-anchor", "middle");
                text.setAttribute("alignment-baseline", "central");
=======
                diffAndSetText(text, "RUD");
                diffAndSetAttribute(text, "x", blockPosX.toString());
                diffAndSetAttribute(text, "y", blockPosY + 2);
                diffAndSetAttribute(text, "fill", "#cccac8");
                diffAndSetAttribute(text, "font-size", "22");
                diffAndSetAttribute(text, "font-family", "Roboto-Light");
                diffAndSetAttribute(text, "text-anchor", "middle");
                diffAndSetAttribute(text, "alignment-baseline", "central");
>>>>>>> 72be68a1
                trimGroup.appendChild(text);
            }

            {
                blockPosX = startPosX + 280 + 110 + 180 + 120;
                blockPosY = startPosY + 10;
                var text = document.createElementNS(Avionics.SVG.NS, "text");
<<<<<<< HEAD
                text.textContent = "ELEV";
                text.setAttribute("x", (blockPosX - 80).toString());
                text.setAttribute("y", blockPosY.toString());
                text.setAttribute("fill", "var(--light-grey)");
                text.setAttribute("font-size", "22");
                text.setAttribute("font-family", "Roboto-Light");
                text.setAttribute("text-anchor", "middle");
                text.setAttribute("alignment-baseline", "central");
=======
                diffAndSetText(text, "ELEV");
                diffAndSetAttribute(text, "x", (blockPosX - 80).toString());
                diffAndSetAttribute(text, "y", blockPosY.toString());
                diffAndSetAttribute(text, "fill", "#cccac8");
                diffAndSetAttribute(text, "font-size", "22");
                diffAndSetAttribute(text, "font-family", "Roboto-Light");
                diffAndSetAttribute(text, "text-anchor", "middle");
                diffAndSetAttribute(text, "alignment-baseline", "central");
>>>>>>> 72be68a1
                trimGroup.appendChild(text);

                this.AileronRadians = document.createElementNS(Avionics.SVG.NS, "text");
                this.AileronRadians.textContent = "2.6";
                this.AileronRadians.setAttribute("x", (blockPosX + 80).toString());
                this.AileronRadians.setAttribute("y", blockPosY.toString());
                this.AileronRadians.setAttribute("fill", "white");
                this.AileronRadians.setAttribute("font-size", "22");
                this.AileronRadians.setAttribute("font-family", "Roboto-Light");
                this.AileronRadians.setAttribute("text-anchor", "middle");
                this.AileronRadians.setAttribute("alignment-baseline", "central");
                trimGroup.appendChild(this.AileronRadians);

                var text = document.createElementNS(Avionics.SVG.NS, "text");
<<<<<<< HEAD
                text.textContent = "ND";
                text.setAttribute("x", (blockPosX + 6).toString());
                text.setAttribute("y", blockPosY.toString());
                text.setAttribute("fill", "var(--light-grey)");
                text.setAttribute("font-size", "22");
                text.setAttribute("font-family", "Roboto-Light");
                text.setAttribute("text-anchor", "middle");
                text.setAttribute("alignment-baseline", "central");
=======
                diffAndSetText(text, "ND");
                diffAndSetAttribute(text, "x", (blockPosX + 6).toString());
                diffAndSetAttribute(text, "y", blockPosY.toString());
                diffAndSetAttribute(text, "fill", "#cccac8");
                diffAndSetAttribute(text, "font-size", "22");
                diffAndSetAttribute(text, "font-family", "Roboto-Light");
                diffAndSetAttribute(text, "text-anchor", "middle");
                diffAndSetAttribute(text, "alignment-baseline", "central");
>>>>>>> 72be68a1
                trimGroup.appendChild(text);
                var gaugeStartX = blockPosX;
                var gaugeStartY = blockPosY + 19;
                var gaugeWidth = 11;
                var gaugeHeight = 85;
                var rect = document.createElementNS(Avionics.SVG.NS, "rect");
<<<<<<< HEAD
                rect.setAttribute("x", gaugeStartX.toString());
                rect.setAttribute("y", gaugeStartY.toString());
                rect.setAttribute("width", gaugeWidth.toString());
                rect.setAttribute("height", gaugeHeight.toString());
                rect.setAttribute("fill", "black");
                rect.setAttribute("stroke", "var(--dark-grey)");
                rect.setAttribute("stroke-width", "2");
=======
                diffAndSetAttribute(rect, "x", gaugeStartX.toString());
                diffAndSetAttribute(rect, "y", gaugeStartY.toString());
                diffAndSetAttribute(rect, "width", gaugeWidth.toString());
                diffAndSetAttribute(rect, "height", gaugeHeight.toString());
                diffAndSetAttribute(rect, "fill", "black");
                diffAndSetAttribute(rect, "stroke", "#52504d");
                diffAndSetAttribute(rect, "stroke-width", "2");
>>>>>>> 72be68a1
                trimGroup.appendChild(rect);
                var percent = (-Simplane.getTrimNeutral() + 1.0) * 0.5;
                percent = Math.min(1, Math.max(0, percent));
                var posY = ((gaugeStartY + gaugeHeight) - (gaugeHeight * percent)) - ((gaugeHeight * 0.18) / 2);
                var rect = document.createElementNS(Avionics.SVG.NS, "rect");
<<<<<<< HEAD
                rect.setAttribute("x", gaugeStartX.toString());
                rect.setAttribute("y", posY.toString());
                rect.setAttribute("width", gaugeWidth.toString());
                rect.setAttribute("height", (gaugeHeight * 0.25).toString());
                rect.setAttribute("fill", "var(--green)");
=======
                diffAndSetAttribute(rect, "x", gaugeStartX.toString());
                diffAndSetAttribute(rect, "y", posY.toString());
                diffAndSetAttribute(rect, "width", gaugeWidth.toString());
                diffAndSetAttribute(rect, "height", (gaugeHeight * 0.25).toString());
                diffAndSetAttribute(rect, "fill", "#11d011");
>>>>>>> 72be68a1
                trimGroup.appendChild(rect);


                this.ElevatorCursorRX = gaugeStartX + gaugeWidth;
                this.ElevatorCursorRY1 = gaugeStartY;
                this.ElevatorCursorRY2 = gaugeStartY + gaugeHeight;
                this.ElevatorCursorR = document.createElementNS(Avionics.SVG.NS, "path");
                this.ElevatorCursorR.setAttribute("transform", "translate (" + this.ElevatorCursorRX + " " + this.ElevatorCursorRY2 + ")");
                this.ElevatorCursorR.setAttribute("fill", "white");
                this.ElevatorCursorR.setAttribute("d", "M0 0 l15 -5 l0 10 l-15 -5 Z");
                trimGroup.appendChild(this.ElevatorCursorR);

                this.ElevatorTextR = document.createElementNS(Avionics.SVG.NS, "text");
                this.ElevatorTextR.textContent = "R";
                this.ElevatorTextR.setAttribute("x", (this.ElevatorCursorRX + 25).toString());
                this.ElevatorTextR.setAttribute("y", (this.ElevatorCursorRY2 + ((this.ElevatorCursorRY1 - this.ElevatorCursorRY2) * 0.50)).toString());
                this.ElevatorTextR.setAttribute("fill", "var(--light-grey)");
                this.ElevatorTextR.setAttribute("font-size", "22");
                this.ElevatorTextR.setAttribute("font-family", "Roboto-Light");
                this.ElevatorTextR.setAttribute("text-anchor", "middle");
                this.ElevatorTextR.setAttribute("alignment-baseline", "central");
                trimGroup.appendChild(this.ElevatorTextR);


                this.ElevatorCursorLX = (gaugeStartX - gaugeWidth) + 11;
                this.ElevatorCursorLY2 = gaugeStartY + gaugeHeight;
                this.ElevatorCursorL = document.createElementNS(Avionics.SVG.NS, "path");
                this.ElevatorCursorL.setAttribute("transform", "translate (" + this.ElevatorCursorLX + " " + this.ElevatorCursorLY2 + ")");
                this.ElevatorCursorL.setAttribute("fill", "white");
                this.ElevatorCursorL.setAttribute("d", "M0 0 l-15 5 l0 -10 l15 5 Z");
                trimGroup.appendChild(this.ElevatorCursorL);

                this.ElevatorTextL = document.createElementNS(Avionics.SVG.NS, "text");
                this.ElevatorTextL.textContent = "L";
                this.ElevatorTextL.setAttribute("x", (this.ElevatorCursorLX - 25).toString());
                this.ElevatorTextL.setAttribute("y", (this.ElevatorCursorRY2 + ((this.ElevatorCursorRY1 - this.ElevatorCursorRY2) * 0.50)).toString());
                this.ElevatorTextL.setAttribute("fill", "var(--light-grey)");
                this.ElevatorTextL.setAttribute("font-size", "22");
                this.ElevatorTextL.setAttribute("font-family", "Roboto-Light");
                this.ElevatorTextL.setAttribute("text-anchor", "middle");
                this.ElevatorTextL.setAttribute("alignment-baseline", "central");
                trimGroup.appendChild(this.ElevatorTextL);

                var text = document.createElementNS(Avionics.SVG.NS, "text");
<<<<<<< HEAD
                text.textContent = "NU";
                text.setAttribute("x", (blockPosX + 18).toString());
                text.setAttribute("y", (gaugeStartY + gaugeHeight + 28).toString());
                text.setAttribute("fill", "var(--light-grey)");
                text.setAttribute("font-size", "22");
                text.setAttribute("font-family", "Roboto-Light");
                text.setAttribute("text-anchor", "end");
                text.setAttribute("alignment-baseline", "bottom");
=======
                diffAndSetText(text, "NU");
                diffAndSetAttribute(text, "x", (blockPosX + 18).toString());
                diffAndSetAttribute(text, "y", (gaugeStartY + gaugeHeight + 28).toString());
                diffAndSetAttribute(text, "fill", "#cccac8");
                diffAndSetAttribute(text, "font-size", "22");
                diffAndSetAttribute(text, "font-family", "Roboto-Light");
                diffAndSetAttribute(text, "text-anchor", "end");
                diffAndSetAttribute(text, "alignment-baseline", "bottom");
>>>>>>> 72be68a1
                trimGroup.appendChild(text);
            }
        }
    }
    onUpdate(_deltaTime) {
        super.onUpdate(_deltaTime);

        if (!this.root)
            return;

        if (this.isVisible) {
            if (this.currentPage == 1) {
                let GenAmp1 = SimVar.GetSimVarValue("ELECTRICAL GENALT BUS AMPS:1", "amperes");
                this.DCAmpValueLeft.textContent = Math.round(GenAmp1).toString();
                let GenAmp2 = SimVar.GetSimVarValue("ELECTRICAL GENALT BUS AMPS:2", "amperes");
                this.DCAmpValueRight.textContent = Math.round(GenAmp2).toString();
                let GenVolt1 = SimVar.GetSimVarValue("ELECTRICAL GENALT BUS VOLTAGE:1", "volts");
                this.DCVoltValueLeft.textContent = Math.round(GenVolt1).toString();
                let GenVolt2 = SimVar.GetSimVarValue("ELECTRICAL GENALT BUS VOLTAGE:2", "volts");
                this.DCVoltValueRight.textContent = Math.round(GenVolt2).toString();
                let BatVolt = SimVar.GetSimVarValue("ELECTRICAL BATTERY VOLTAGE:1", "volts");
                this.BATVoltValue.textContent = Math.round(BatVolt).toString();
                let BatAmp = SimVar.GetSimVarValue("ELECTRICAL BATTERY LOAD:1", "amperes");
                BatAmp = BatAmp / BatVolt;
                this.BATAmpValue.textContent = Math.round(BatAmp).toString();
                this.BATTempValue.textContent = "26";

                let N2Eng1 = SimVar.GetSimVarValue("ENG N2 RPM:1", "percent");
                let HydPSI1 = N2Eng1 >= 20 ? 3000 : N2Eng1 * 150;
                this.HYDPSIValueLeft.textContent = Math.round(HydPSI1).toString();

                let N2Eng2 = SimVar.GetSimVarValue("ENG N2 RPM:2", "percent");
                let HydPSI2 = N2Eng2 >= 20 ? 3000 : N2Eng2 * 150;
                this.HYDPSIValueRight.textContent = Math.round(HydPSI2).toString();

                let PPHEng1 = SimVar.GetSimVarValue("L:CJ4 FUEL FLOW:1", "Pounds per hour");
                this.FUELPPHValueLeft.textContent = Math.round(WT_ConvertUnit.getFuelFlow(PPHEng1).Value);
                let PPHEng2 = SimVar.GetSimVarValue("L:CJ4 FUEL FLOW:2", "Pounds per hour");
                this.FUELPPHValueRight.textContent = Math.round(WT_ConvertUnit.getFuelFlow(PPHEng2).Value);

                this.FUELTempValueLeft.textContent = "--";
                this.FUELTempValueRight.textContent = "--";
            }
            else if (this.currentPage == 2) {
                let AilPct = (SimVar.GetSimVarValue("AILERON TRIM PCT", "percent over 100") + 1.0) * 0.5;
                let ail_x = this.AileronCursorX1 + (this.AileronCursorX2 - this.AileronCursorX1) * AilPct;
                this.AileronCursor.setAttribute("transform", "translate (" + ail_x + " " + this.AileronCursorY + ")");
                let RudPct = (SimVar.GetSimVarValue("RUDDER TRIM PCT", "percent over 100") + 1.0) * 0.5;
                let rud_x = this.RudderCursorX1 + (this.RudderCursorX2 - this.RudderCursorX1) * RudPct;
                this.RudderCursor.setAttribute("transform", "translate (" + rud_x + " " + this.RudderCursorY + ")");
                let ElevPct = (SimVar.GetSimVarValue("ELEVATOR TRIM PCT", "percent over 100") + 1.0) * 0.5;
                let elev_y = this.ElevatorCursorRY1 + (this.ElevatorCursorRY2 - this.ElevatorCursorRY1) * ElevPct;
                this.ElevatorCursorR.setAttribute("transform", "translate (" + this.ElevatorCursorRX + " " + elev_y + ")");
                this.ElevatorCursorL.setAttribute("transform", "translate (" + this.ElevatorCursorLX + " " + elev_y + ")");
                let ailRadians = (SimVar.GetSimVarValue("ELEVATOR TRIM POSITION", "radian"));
                this.AileronRadians.textContent = (ailRadians * 180 / Math.PI).toFixed(1).toString();
            }
        }
    }
}
registerInstrument("cj4-mfd-element", CJ4_MFD);<|MERGE_RESOLUTION|>--- conflicted
+++ resolved
@@ -732,7 +732,6 @@
             var startPosX = 155;
             var startPosY = 30;
             var titleText = document.createElementNS(Avionics.SVG.NS, "text");
-<<<<<<< HEAD
             titleText.textContent = "DC ELEC";
             titleText.setAttribute("x", startPosX.toString());
             titleText.setAttribute("y", startPosY.toString());
@@ -757,39 +756,12 @@
             lineLeft.setAttribute("y2", startPosY.toString());
             lineLeft.setAttribute("stroke", "var(--dark-grey)");
             lineLeft.setAttribute("stroke-width", "2");
-=======
-            diffAndSetText(titleText, "DC ELEC");
-            diffAndSetAttribute(titleText, "x", startPosX.toString());
-            diffAndSetAttribute(titleText, "y", startPosY.toString());
-            diffAndSetAttribute(titleText, "fill", "#cccac8");
-            diffAndSetAttribute(titleText, "font-size", "22");
-            diffAndSetAttribute(titleText, "font-family", "Roboto-Light");
-            diffAndSetAttribute(titleText, "text-anchor", "middle");
-            diffAndSetAttribute(titleText, "alignment-baseline", "central");
-            dcGroup.appendChild(titleText);
-            var lineLeft = document.createElementNS(Avionics.SVG.NS, "line");
-            diffAndSetAttribute(lineLeft, "x1", (startPosX - 110).toString());
-            diffAndSetAttribute(lineLeft, "y1", startPosY.toString());
-            diffAndSetAttribute(lineLeft, "x2", (startPosX - 50).toString());
-            diffAndSetAttribute(lineLeft, "y2", startPosY.toString());
-            diffAndSetAttribute(lineLeft, "stroke", "#52504d");
-            diffAndSetAttribute(lineLeft, "stroke-width", "2");
-            dcGroup.appendChild(lineLeft);
-            var lineLeft = document.createElementNS(Avionics.SVG.NS, "line");
-            diffAndSetAttribute(lineLeft, "x1", (startPosX + 50).toString());
-            diffAndSetAttribute(lineLeft, "y1", startPosY.toString());
-            diffAndSetAttribute(lineLeft, "x2", (startPosX + 110).toString());
-            diffAndSetAttribute(lineLeft, "y2", startPosY.toString());
-            diffAndSetAttribute(lineLeft, "stroke", "#52504d");
-            diffAndSetAttribute(lineLeft, "stroke-width", "2");
->>>>>>> 72be68a1
             dcGroup.appendChild(lineLeft);
             var rectMarginX = 40;
             var rectWidth = 60;
             var rectHeight = 30;
             startPosY += rectHeight;
             var titleText = document.createElementNS(Avionics.SVG.NS, "text");
-<<<<<<< HEAD
             titleText.textContent = "AMP";
             titleText.setAttribute("x", startPosX.toString());
             titleText.setAttribute("y", startPosY.toString());
@@ -798,16 +770,6 @@
             titleText.setAttribute("font-family", "Roboto-Light");
             titleText.setAttribute("text-anchor", "middle");
             titleText.setAttribute("alignment-baseline", "central");
-=======
-            diffAndSetText(titleText, "AMP");
-            diffAndSetAttribute(titleText, "x", startPosX.toString());
-            diffAndSetAttribute(titleText, "y", startPosY.toString());
-            diffAndSetAttribute(titleText, "fill", "#cccac8");
-            diffAndSetAttribute(titleText, "font-size", "22");
-            diffAndSetAttribute(titleText, "font-family", "Roboto-Light");
-            diffAndSetAttribute(titleText, "text-anchor", "middle");
-            diffAndSetAttribute(titleText, "alignment-baseline", "central");
->>>>>>> 72be68a1
             dcGroup.appendChild(titleText);
             this.DCAmpValueLeft = document.createElementNS(Avionics.SVG.NS, "text");
             this.DCAmpValueLeft.textContent = "0";
@@ -831,7 +793,6 @@
             dcGroup.appendChild(this.DCAmpValueRight);
             startPosY += rectHeight;
             var titleText = document.createElementNS(Avionics.SVG.NS, "text");
-<<<<<<< HEAD
             titleText.textContent = "VOLT";
             titleText.setAttribute("x", startPosX.toString());
             titleText.setAttribute("y", startPosY.toString());
@@ -840,16 +801,6 @@
             titleText.setAttribute("font-family", "Roboto-Light");
             titleText.setAttribute("text-anchor", "middle");
             titleText.setAttribute("alignment-baseline", "central");
-=======
-            diffAndSetText(titleText, "VOLT");
-            diffAndSetAttribute(titleText, "x", startPosX.toString());
-            diffAndSetAttribute(titleText, "y", startPosY.toString());
-            diffAndSetAttribute(titleText, "fill", "#cccac8");
-            diffAndSetAttribute(titleText, "font-size", "22");
-            diffAndSetAttribute(titleText, "font-family", "Roboto-Light");
-            diffAndSetAttribute(titleText, "text-anchor", "middle");
-            diffAndSetAttribute(titleText, "alignment-baseline", "central");
->>>>>>> 72be68a1
             dcGroup.appendChild(titleText);
             this.DCVoltValueLeft = document.createElementNS(Avionics.SVG.NS, "text");
             this.DCVoltValueLeft.textContent = "0";
@@ -879,7 +830,6 @@
             var startPosX = 400;
             var startPosY = 30;
             var titleText = document.createElementNS(Avionics.SVG.NS, "text");
-<<<<<<< HEAD
             titleText.textContent = "BATT";
             titleText.setAttribute("x", startPosX.toString());
             titleText.setAttribute("y", startPosY.toString());
@@ -904,32 +854,6 @@
             lineLeft.setAttribute("y2", startPosY.toString());
             lineLeft.setAttribute("stroke", "var(--dark-grey)");
             lineLeft.setAttribute("stroke-width", "2");
-=======
-            diffAndSetText(titleText, "BATT");
-            diffAndSetAttribute(titleText, "x", startPosX.toString());
-            diffAndSetAttribute(titleText, "y", startPosY.toString());
-            diffAndSetAttribute(titleText, "fill", "#cccac8");
-            diffAndSetAttribute(titleText, "font-size", "22");
-            diffAndSetAttribute(titleText, "font-family", "Roboto-Light");
-            diffAndSetAttribute(titleText, "text-anchor", "middle");
-            diffAndSetAttribute(titleText, "alignment-baseline", "central");
-            batteryGroup.appendChild(titleText);
-            var lineLeft = document.createElementNS(Avionics.SVG.NS, "line");
-            diffAndSetAttribute(lineLeft, "x1", (startPosX - 110).toString());
-            diffAndSetAttribute(lineLeft, "y1", startPosY.toString());
-            diffAndSetAttribute(lineLeft, "x2", (startPosX - 40).toString());
-            diffAndSetAttribute(lineLeft, "y2", startPosY.toString());
-            diffAndSetAttribute(lineLeft, "stroke", "#52504d");
-            diffAndSetAttribute(lineLeft, "stroke-width", "2");
-            batteryGroup.appendChild(lineLeft);
-            var lineLeft = document.createElementNS(Avionics.SVG.NS, "line");
-            diffAndSetAttribute(lineLeft, "x1", (startPosX + 40).toString());
-            diffAndSetAttribute(lineLeft, "y1", startPosY.toString());
-            diffAndSetAttribute(lineLeft, "x2", (startPosX + 110).toString());
-            diffAndSetAttribute(lineLeft, "y2", startPosY.toString());
-            diffAndSetAttribute(lineLeft, "stroke", "#52504d");
-            diffAndSetAttribute(lineLeft, "stroke-width", "2");
->>>>>>> 72be68a1
             batteryGroup.appendChild(lineLeft);
             var rectMarginX = 40;
             var rectWidth = 60;
@@ -937,7 +861,6 @@
             startPosX -= 35;
             startPosY += rectHeight;
             var titleText = document.createElementNS(Avionics.SVG.NS, "text");
-<<<<<<< HEAD
             titleText.textContent = "AMP";
             titleText.setAttribute("x", startPosX.toString());
             titleText.setAttribute("y", startPosY.toString());
@@ -946,16 +869,6 @@
             titleText.setAttribute("font-family", "Roboto-Light");
             titleText.setAttribute("text-anchor", "middle");
             titleText.setAttribute("alignment-baseline", "central");
-=======
-            diffAndSetText(titleText, "AMP");
-            diffAndSetAttribute(titleText, "x", startPosX.toString());
-            diffAndSetAttribute(titleText, "y", startPosY.toString());
-            diffAndSetAttribute(titleText, "fill", "#cccac8");
-            diffAndSetAttribute(titleText, "font-size", "22");
-            diffAndSetAttribute(titleText, "font-family", "Roboto-Light");
-            diffAndSetAttribute(titleText, "text-anchor", "middle");
-            diffAndSetAttribute(titleText, "alignment-baseline", "central");
->>>>>>> 72be68a1
             batteryGroup.appendChild(titleText);
             this.BATAmpValue = document.createElementNS(Avionics.SVG.NS, "text");
             this.BATAmpValue.textContent = "-7";
@@ -969,7 +882,6 @@
             batteryGroup.appendChild(this.BATAmpValue);
             startPosY += rectHeight;
             var titleText = document.createElementNS(Avionics.SVG.NS, "text");
-<<<<<<< HEAD
             titleText.textContent = "VOLT";
             titleText.setAttribute("x", startPosX.toString());
             titleText.setAttribute("y", startPosY.toString());
@@ -978,16 +890,6 @@
             titleText.setAttribute("font-family", "Roboto-Light");
             titleText.setAttribute("text-anchor", "middle");
             titleText.setAttribute("alignment-baseline", "central");
-=======
-            diffAndSetText(titleText, "VOLT");
-            diffAndSetAttribute(titleText, "x", startPosX.toString());
-            diffAndSetAttribute(titleText, "y", startPosY.toString());
-            diffAndSetAttribute(titleText, "fill", "#cccac8");
-            diffAndSetAttribute(titleText, "font-size", "22");
-            diffAndSetAttribute(titleText, "font-family", "Roboto-Light");
-            diffAndSetAttribute(titleText, "text-anchor", "middle");
-            diffAndSetAttribute(titleText, "alignment-baseline", "central");
->>>>>>> 72be68a1
             batteryGroup.appendChild(titleText);
             this.BATVoltValue = document.createElementNS(Avionics.SVG.NS, "text");
             this.BATVoltValue.textContent = "24";
@@ -1001,7 +903,6 @@
             batteryGroup.appendChild(this.BATVoltValue);
             startPosY += rectHeight;
             var titleText = document.createElementNS(Avionics.SVG.NS, "text");
-<<<<<<< HEAD
             titleText.textContent = "TEMP °C";
             titleText.setAttribute("x", startPosX.toString());
             titleText.setAttribute("y", startPosY.toString());
@@ -1010,16 +911,6 @@
             titleText.setAttribute("font-family", "Roboto-Light");
             titleText.setAttribute("text-anchor", "middle");
             titleText.setAttribute("alignment-baseline", "central");
-=======
-            diffAndSetText(titleText, "TEMP °C");
-            diffAndSetAttribute(titleText, "x", startPosX.toString());
-            diffAndSetAttribute(titleText, "y", startPosY.toString());
-            diffAndSetAttribute(titleText, "fill", "#cccac8");
-            diffAndSetAttribute(titleText, "font-size", "22");
-            diffAndSetAttribute(titleText, "font-family", "Roboto-Light");
-            diffAndSetAttribute(titleText, "text-anchor", "middle");
-            diffAndSetAttribute(titleText, "alignment-baseline", "central");
->>>>>>> 72be68a1
             batteryGroup.appendChild(titleText);
             this.BATTempValue = document.createElementNS(Avionics.SVG.NS, "text");
             this.BATTempValue.textContent = "0";
@@ -1039,7 +930,6 @@
             var startPosX = 620;
             var startPosY = 30;
             var titleText = document.createElementNS(Avionics.SVG.NS, "text");
-<<<<<<< HEAD
             titleText.textContent = "OXY PSI";
             titleText.setAttribute("x", startPosX.toString());
             titleText.setAttribute("y", startPosY.toString());
@@ -1064,32 +954,6 @@
             lineLeft.setAttribute("y2", startPosY.toString());
             lineLeft.setAttribute("stroke", "var(--dark-grey)");
             lineLeft.setAttribute("stroke-width", "2");
-=======
-            diffAndSetText(titleText, "OXY PSI");
-            diffAndSetAttribute(titleText, "x", startPosX.toString());
-            diffAndSetAttribute(titleText, "y", startPosY.toString());
-            diffAndSetAttribute(titleText, "fill", "#cccac8");
-            diffAndSetAttribute(titleText, "font-size", "22");
-            diffAndSetAttribute(titleText, "font-family", "Roboto-Light");
-            diffAndSetAttribute(titleText, "text-anchor", "middle");
-            diffAndSetAttribute(titleText, "alignment-baseline", "central");
-            oxyGroup.appendChild(titleText);
-            var lineLeft = document.createElementNS(Avionics.SVG.NS, "line");
-            diffAndSetAttribute(lineLeft, "x1", (startPosX - 80).toString());
-            diffAndSetAttribute(lineLeft, "y1", startPosY.toString());
-            diffAndSetAttribute(lineLeft, "x2", (startPosX - 50).toString());
-            diffAndSetAttribute(lineLeft, "y2", startPosY.toString());
-            diffAndSetAttribute(lineLeft, "stroke", "#52504d");
-            diffAndSetAttribute(lineLeft, "stroke-width", "2");
-            oxyGroup.appendChild(lineLeft);
-            var lineLeft = document.createElementNS(Avionics.SVG.NS, "line");
-            diffAndSetAttribute(lineLeft, "x1", (startPosX + 50).toString());
-            diffAndSetAttribute(lineLeft, "y1", startPosY.toString());
-            diffAndSetAttribute(lineLeft, "x2", (startPosX + 80).toString());
-            diffAndSetAttribute(lineLeft, "y2", startPosY.toString());
-            diffAndSetAttribute(lineLeft, "stroke", "#52504d");
-            diffAndSetAttribute(lineLeft, "stroke-width", "2");
->>>>>>> 72be68a1
             oxyGroup.appendChild(lineLeft);
             var gaugeStartX = startPosX + 20;
             var gaugeStartY = startPosY + 25;
@@ -1100,7 +964,6 @@
             this.OXYCursorY1 = 86;
             this.OXYCursorY2 = gaugeStartY;
             var rect = document.createElementNS(Avionics.SVG.NS, "rect");
-<<<<<<< HEAD
             rect.setAttribute("x", gaugeStartX.toString());
             rect.setAttribute("y", gaugeStartY.toString());
             rect.setAttribute("width", gaugeWidth.toString());
@@ -1113,27 +976,12 @@
             rect.setAttribute("width", gaugeWidth.toString());
             rect.setAttribute("height", (gaugeHeight * 0.25).toString());
             rect.setAttribute("fill", "var(--dark-orange)");
-=======
-            diffAndSetAttribute(rect, "x", gaugeStartX.toString());
-            diffAndSetAttribute(rect, "y", gaugeStartY.toString());
-            diffAndSetAttribute(rect, "width", gaugeWidth.toString());
-            diffAndSetAttribute(rect, "height", (gaugeHeight * 0.75).toString());
-            diffAndSetAttribute(rect, "fill", "#11d011");
-            oxyGroup.appendChild(rect);
-            var rect = document.createElementNS(Avionics.SVG.NS, "rect");
-            diffAndSetAttribute(rect, "x", gaugeStartX.toString());
-            diffAndSetAttribute(rect, "y", (gaugeStartY + gaugeHeight * 0.75).toString());
-            diffAndSetAttribute(rect, "width", gaugeWidth.toString());
-            diffAndSetAttribute(rect, "height", (gaugeHeight * 0.25).toString());
-            diffAndSetAttribute(rect, "fill", "darkorange");
->>>>>>> 72be68a1
             oxyGroup.appendChild(rect);
             var gradTexts = ["2400", "", "1200", "", "0"];
             var gradPercents = [0.0, 0.25, 0.5, 0.75, 1.0];
             var gradLength = [14, 10, 14, 10, 14];
             for (var i = 0; i < gradPercents.length; i++) {
                 var line = document.createElementNS(Avionics.SVG.NS, "line");
-<<<<<<< HEAD
                 line.setAttribute("x1", (gaugeStartX - gradLength[i]).toString());
                 line.setAttribute("y1", (gaugeStartY + gaugeHeight * gradPercents[i]).toString());
                 line.setAttribute("x2", gaugeStartX.toString());
@@ -1150,24 +998,6 @@
                 text.setAttribute("font-family", "Roboto-Light");
                 text.setAttribute("text-anchor", "end");
                 text.setAttribute("alignment-baseline", "central");
-=======
-                diffAndSetAttribute(line, "x1", (gaugeStartX - gradLength[i]).toString());
-                diffAndSetAttribute(line, "y1", (gaugeStartY + gaugeHeight * gradPercents[i]).toString());
-                diffAndSetAttribute(line, "x2", gaugeStartX.toString());
-                diffAndSetAttribute(line, "y2", (gaugeStartY + gaugeHeight * gradPercents[i]).toString());
-                diffAndSetAttribute(line, "stroke", (i == 4) ? "darkorange" : "#11d011");
-                diffAndSetAttribute(line, "stroke-width", "2");
-                oxyGroup.appendChild(line);
-                var text = document.createElementNS(Avionics.SVG.NS, "text");
-                diffAndSetText(text, gradTexts[i]);
-                diffAndSetAttribute(text, "x", (gaugeStartX - gradLength[i] - 10).toString());
-                diffAndSetAttribute(text, "y", (gaugeStartY + gaugeHeight * gradPercents[i]).toString());
-                diffAndSetAttribute(text, "fill", "#cccac8");
-                diffAndSetAttribute(text, "font-size", "22");
-                diffAndSetAttribute(text, "font-family", "Roboto-Light");
-                diffAndSetAttribute(text, "text-anchor", "end");
-                diffAndSetAttribute(text, "alignment-baseline", "central");
->>>>>>> 72be68a1
                 oxyGroup.appendChild(text);
             }
             this.OXYCursor = document.createElementNS(Avionics.SVG.NS, "path");
@@ -1183,7 +1013,6 @@
             var startPosX = 840;
             var startPosY = 30;
             var titleText = document.createElementNS(Avionics.SVG.NS, "text");
-<<<<<<< HEAD
             titleText.textContent = "HYD";
             titleText.setAttribute("x", startPosX.toString());
             titleText.setAttribute("y", startPosY.toString());
@@ -1208,39 +1037,12 @@
             lineLeft.setAttribute("y2", startPosY.toString());
             lineLeft.setAttribute("stroke", "var(--dark-grey)");
             lineLeft.setAttribute("stroke-width", "2");
-=======
-            diffAndSetText(titleText, "HYD");
-            diffAndSetAttribute(titleText, "x", startPosX.toString());
-            diffAndSetAttribute(titleText, "y", startPosY.toString());
-            diffAndSetAttribute(titleText, "fill", "#cccac8");
-            diffAndSetAttribute(titleText, "font-size", "22");
-            diffAndSetAttribute(titleText, "font-family", "Roboto-Light");
-            diffAndSetAttribute(titleText, "text-anchor", "middle");
-            diffAndSetAttribute(titleText, "alignment-baseline", "central");
-            hydroGroup.appendChild(titleText);
-            var lineLeft = document.createElementNS(Avionics.SVG.NS, "line");
-            diffAndSetAttribute(lineLeft, "x1", (startPosX - 110).toString());
-            diffAndSetAttribute(lineLeft, "y1", startPosY.toString());
-            diffAndSetAttribute(lineLeft, "x2", (startPosX - 40).toString());
-            diffAndSetAttribute(lineLeft, "y2", startPosY.toString());
-            diffAndSetAttribute(lineLeft, "stroke", "#52504d");
-            diffAndSetAttribute(lineLeft, "stroke-width", "2");
-            hydroGroup.appendChild(lineLeft);
-            var lineLeft = document.createElementNS(Avionics.SVG.NS, "line");
-            diffAndSetAttribute(lineLeft, "x1", (startPosX + 40).toString());
-            diffAndSetAttribute(lineLeft, "y1", startPosY.toString());
-            diffAndSetAttribute(lineLeft, "x2", (startPosX + 110).toString());
-            diffAndSetAttribute(lineLeft, "y2", startPosY.toString());
-            diffAndSetAttribute(lineLeft, "stroke", "#52504d");
-            diffAndSetAttribute(lineLeft, "stroke-width", "2");
->>>>>>> 72be68a1
             hydroGroup.appendChild(lineLeft);
             var rectMarginX = 40;
             var rectWidth = 60;
             var rectHeight = 30;
             startPosY += rectHeight;
             var titleText = document.createElementNS(Avionics.SVG.NS, "text");
-<<<<<<< HEAD
             titleText.textContent = "PSI";
             titleText.setAttribute("x", startPosX.toString());
             titleText.setAttribute("y", startPosY.toString());
@@ -1249,16 +1051,6 @@
             titleText.setAttribute("font-family", "Roboto-Light");
             titleText.setAttribute("text-anchor", "middle");
             titleText.setAttribute("alignment-baseline", "central");
-=======
-            diffAndSetText(titleText, "PSI");
-            diffAndSetAttribute(titleText, "x", startPosX.toString());
-            diffAndSetAttribute(titleText, "y", startPosY.toString());
-            diffAndSetAttribute(titleText, "fill", "#cccac8");
-            diffAndSetAttribute(titleText, "font-size", "22");
-            diffAndSetAttribute(titleText, "font-family", "Roboto-Light");
-            diffAndSetAttribute(titleText, "text-anchor", "middle");
-            diffAndSetAttribute(titleText, "alignment-baseline", "central");
->>>>>>> 72be68a1
             hydroGroup.appendChild(titleText);
             this.HYDPSIValueLeft = document.createElementNS(Avionics.SVG.NS, "text");
             this.HYDPSIValueLeft.textContent = "0";
@@ -1288,7 +1080,6 @@
             var startPosX = 840;
             var startPosY = 110;
             var titleText = document.createElementNS(Avionics.SVG.NS, "text");
-<<<<<<< HEAD
             titleText.textContent = "FUEL";
             titleText.setAttribute("x", startPosX.toString());
             titleText.setAttribute("y", startPosY.toString());
@@ -1313,39 +1104,12 @@
             lineLeft.setAttribute("y2", startPosY.toString());
             lineLeft.setAttribute("stroke", "var(--dark-grey)");
             lineLeft.setAttribute("stroke-width", "2");
-=======
-            diffAndSetText(titleText, "FUEL");
-            diffAndSetAttribute(titleText, "x", startPosX.toString());
-            diffAndSetAttribute(titleText, "y", startPosY.toString());
-            diffAndSetAttribute(titleText, "fill", "#cccac8");
-            diffAndSetAttribute(titleText, "font-size", "22");
-            diffAndSetAttribute(titleText, "font-family", "Roboto-Light");
-            diffAndSetAttribute(titleText, "text-anchor", "middle");
-            diffAndSetAttribute(titleText, "alignment-baseline", "central");
-            fuelGroup.appendChild(titleText);
-            var lineLeft = document.createElementNS(Avionics.SVG.NS, "line");
-            diffAndSetAttribute(lineLeft, "x1", (startPosX - 110).toString());
-            diffAndSetAttribute(lineLeft, "y1", startPosY.toString());
-            diffAndSetAttribute(lineLeft, "x2", (startPosX - 40).toString());
-            diffAndSetAttribute(lineLeft, "y2", startPosY.toString());
-            diffAndSetAttribute(lineLeft, "stroke", "#52504d");
-            diffAndSetAttribute(lineLeft, "stroke-width", "2");
-            fuelGroup.appendChild(lineLeft);
-            var lineLeft = document.createElementNS(Avionics.SVG.NS, "line");
-            diffAndSetAttribute(lineLeft, "x1", (startPosX + 40).toString());
-            diffAndSetAttribute(lineLeft, "y1", startPosY.toString());
-            diffAndSetAttribute(lineLeft, "x2", (startPosX + 110).toString());
-            diffAndSetAttribute(lineLeft, "y2", startPosY.toString());
-            diffAndSetAttribute(lineLeft, "stroke", "#52504d");
-            diffAndSetAttribute(lineLeft, "stroke-width", "2");
->>>>>>> 72be68a1
             fuelGroup.appendChild(lineLeft);
             var rectMarginX = 40;
             var rectWidth = 60;
             var rectHeight = 30;
             startPosY += rectHeight;
             var titleText = document.createElementNS(Avionics.SVG.NS, "text");
-<<<<<<< HEAD
             titleText.textContent = WT_ConvertUnit.isMetric() ? "KG/H" : "PPH";
             titleText.setAttribute("x", startPosX.toString());
             titleText.setAttribute("y", startPosY.toString());
@@ -1354,16 +1118,6 @@
             titleText.setAttribute("font-family", "Roboto-Light");
             titleText.setAttribute("text-anchor", "middle");
             titleText.setAttribute("alignment-baseline", "central");
-=======
-            diffAndSetText(titleText, WT_ConvertUnit.isMetric() ? "KG/H" : "PPH");
-            diffAndSetAttribute(titleText, "x", startPosX.toString());
-            diffAndSetAttribute(titleText, "y", startPosY.toString());
-            diffAndSetAttribute(titleText, "fill", "#cccac8");
-            diffAndSetAttribute(titleText, "font-size", "22");
-            diffAndSetAttribute(titleText, "font-family", "Roboto-Light");
-            diffAndSetAttribute(titleText, "text-anchor", "middle");
-            diffAndSetAttribute(titleText, "alignment-baseline", "central");
->>>>>>> 72be68a1
             fuelGroup.appendChild(titleText);
             this.FUELPPHValueLeft = document.createElementNS(Avionics.SVG.NS, "text");
             this.FUELPPHValueLeft.textContent = "0";
@@ -1387,7 +1141,6 @@
             fuelGroup.appendChild(this.FUELPPHValueRight);
             startPosY += rectHeight;
             var titleText = document.createElementNS(Avionics.SVG.NS, "text");
-<<<<<<< HEAD
             titleText.textContent = "°C";
             titleText.setAttribute("x", startPosX.toString());
             titleText.setAttribute("y", startPosY.toString());
@@ -1396,16 +1149,6 @@
             titleText.setAttribute("font-family", "Roboto-Light");
             titleText.setAttribute("text-anchor", "middle");
             titleText.setAttribute("alignment-baseline", "central");
-=======
-            diffAndSetText(titleText, "°C");
-            diffAndSetAttribute(titleText, "x", startPosX.toString());
-            diffAndSetAttribute(titleText, "y", startPosY.toString());
-            diffAndSetAttribute(titleText, "fill", "#cccac8");
-            diffAndSetAttribute(titleText, "font-size", "22");
-            diffAndSetAttribute(titleText, "font-family", "Roboto-Light");
-            diffAndSetAttribute(titleText, "text-anchor", "middle");
-            diffAndSetAttribute(titleText, "alignment-baseline", "central");
->>>>>>> 72be68a1
             fuelGroup.appendChild(titleText);
             this.FUELTempValueLeft = document.createElementNS(Avionics.SVG.NS, "text");
             this.FUELTempValueLeft.textContent = "15";
@@ -1449,7 +1192,6 @@
             var blockPosY = startPosY;
             var lineSize = 15;
             var line = document.createElementNS(Avionics.SVG.NS, "line");
-<<<<<<< HEAD
             line.setAttribute("x1", blockPosX.toString());
             line.setAttribute("y1", blockPosY.toString());
             line.setAttribute("x2", (blockPosX + lineSize).toString());
@@ -1464,27 +1206,10 @@
             line.setAttribute("y2", (blockPosY + lineSize).toString());
             line.setAttribute("stroke", "var(--dark-grey)");
             line.setAttribute("stroke-width", "2");
-=======
-            diffAndSetAttribute(line, "x1", blockPosX.toString());
-            diffAndSetAttribute(line, "y1", blockPosY.toString());
-            diffAndSetAttribute(line, "x2", (blockPosX + lineSize).toString());
-            diffAndSetAttribute(line, "y2", blockPosY.toString());
-            diffAndSetAttribute(line, "stroke", "#52504d");
-            diffAndSetAttribute(line, "stroke-width", "2");
-            trimGroup.appendChild(line);
-            var line = document.createElementNS(Avionics.SVG.NS, "line");
-            diffAndSetAttribute(line, "x1", blockPosX.toString());
-            diffAndSetAttribute(line, "y1", blockPosY.toString());
-            diffAndSetAttribute(line, "x2", blockPosX.toString());
-            diffAndSetAttribute(line, "y2", (blockPosY + lineSize).toString());
-            diffAndSetAttribute(line, "stroke", "#52504d");
-            diffAndSetAttribute(line, "stroke-width", "2");
->>>>>>> 72be68a1
             trimGroup.appendChild(line);
             var textStartY = blockPosY + lineSize + 15;
             var textSpacingY = 18;
             var text = document.createElementNS(Avionics.SVG.NS, "text");
-<<<<<<< HEAD
             text.textContent = "T";
             text.setAttribute("x", blockPosX.toString());
             text.setAttribute("y", (textStartY + textSpacingY * 0).toString());
@@ -1540,70 +1265,12 @@
             line.setAttribute("y2", (lineStartY + lineSize).toString());
             line.setAttribute("stroke", "var(--dark-grey)");
             line.setAttribute("stroke-width", "2");
-=======
-            diffAndSetText(text, "T");
-            diffAndSetAttribute(text, "x", blockPosX.toString());
-            diffAndSetAttribute(text, "y", (textStartY + textSpacingY * 0).toString());
-            diffAndSetAttribute(text, "fill", "#cccac8");
-            diffAndSetAttribute(text, "font-size", "22");
-            diffAndSetAttribute(text, "font-family", "Roboto-Light");
-            diffAndSetAttribute(text, "text-anchor", "middle");
-            diffAndSetAttribute(text, "alignment-baseline", "central");
-            trimGroup.appendChild(text);
-            var text = document.createElementNS(Avionics.SVG.NS, "text");
-            diffAndSetText(text, "R");
-            diffAndSetAttribute(text, "x", blockPosX.toString());
-            diffAndSetAttribute(text, "y", (textStartY + textSpacingY * 1).toString());
-            diffAndSetAttribute(text, "fill", "#cccac8");
-            diffAndSetAttribute(text, "font-size", "22");
-            diffAndSetAttribute(text, "font-family", "Roboto-Light");
-            diffAndSetAttribute(text, "text-anchor", "middle");
-            diffAndSetAttribute(text, "alignment-baseline", "central");
-            trimGroup.appendChild(text);
-            var text = document.createElementNS(Avionics.SVG.NS, "text");
-            diffAndSetText(text, "I");
-            diffAndSetAttribute(text, "x", blockPosX.toString());
-            diffAndSetAttribute(text, "y", (textStartY + textSpacingY * 2).toString());
-            diffAndSetAttribute(text, "fill", "#cccac8");
-            diffAndSetAttribute(text, "font-size", "22");
-            diffAndSetAttribute(text, "font-family", "Roboto-Light");
-            diffAndSetAttribute(text, "text-anchor", "middle");
-            diffAndSetAttribute(text, "alignment-baseline", "central");
-            trimGroup.appendChild(text);
-            var text = document.createElementNS(Avionics.SVG.NS, "text");
-            diffAndSetText(text, "M");
-            diffAndSetAttribute(text, "x", blockPosX.toString());
-            diffAndSetAttribute(text, "y", (textStartY + textSpacingY * 3).toString());
-            diffAndSetAttribute(text, "fill", "#cccac8");
-            diffAndSetAttribute(text, "font-size", "22");
-            diffAndSetAttribute(text, "font-family", "Roboto-Light");
-            diffAndSetAttribute(text, "text-anchor", "middle");
-            diffAndSetAttribute(text, "alignment-baseline", "central");
-            trimGroup.appendChild(text);
-            var lineStartY = (textStartY + textSpacingY * 3) + 15;
-            var line = document.createElementNS(Avionics.SVG.NS, "line");
-            diffAndSetAttribute(line, "x1", blockPosX.toString());
-            diffAndSetAttribute(line, "y1", lineStartY.toString());
-            diffAndSetAttribute(line, "x2", blockPosX.toString());
-            diffAndSetAttribute(line, "y2", (lineStartY + lineSize).toString());
-            diffAndSetAttribute(line, "stroke", "#52504d");
-            diffAndSetAttribute(line, "stroke-width", "2");
-            trimGroup.appendChild(line);
-            var line = document.createElementNS(Avionics.SVG.NS, "line");
-            diffAndSetAttribute(line, "x1", blockPosX.toString());
-            diffAndSetAttribute(line, "y1", (lineStartY + lineSize).toString());
-            diffAndSetAttribute(line, "x2", (blockPosX + lineSize).toString());
-            diffAndSetAttribute(line, "y2", (lineStartY + lineSize).toString());
-            diffAndSetAttribute(line, "stroke", "#52504d");
-            diffAndSetAttribute(line, "stroke-width", "2");
->>>>>>> 72be68a1
             trimGroup.appendChild(line);
 
             {
                 blockPosX = startPosX + 160;
                 blockPosY = startPosY + 25;
                 var text = document.createElementNS(Avionics.SVG.NS, "text");
-<<<<<<< HEAD
                 text.textContent = "AIL";
                 text.setAttribute("x", blockPosX.toString());
                 text.setAttribute("y", blockPosY.toString());
@@ -1612,22 +1279,11 @@
                 text.setAttribute("font-family", "Roboto-Light");
                 text.setAttribute("text-anchor", "middle");
                 text.setAttribute("alignment-baseline", "central");
-=======
-                diffAndSetText(text, "AIL");
-                diffAndSetAttribute(text, "x", blockPosX.toString());
-                diffAndSetAttribute(text, "y", blockPosY.toString());
-                diffAndSetAttribute(text, "fill", "#cccac8");
-                diffAndSetAttribute(text, "font-size", "22");
-                diffAndSetAttribute(text, "font-family", "Roboto-Light");
-                diffAndSetAttribute(text, "text-anchor", "middle");
-                diffAndSetAttribute(text, "alignment-baseline", "central");
->>>>>>> 72be68a1
                 trimGroup.appendChild(text);
                 blockPosY += 30;
                 var gaugeWidth = 120;
                 var gaugeHeight = 11;
                 var rect = document.createElementNS(Avionics.SVG.NS, "rect");
-<<<<<<< HEAD
                 rect.setAttribute("x", (blockPosX - gaugeWidth * 0.5).toString());
                 rect.setAttribute("y", blockPosY.toString());
                 rect.setAttribute("width", gaugeWidth.toString());
@@ -1669,49 +1325,6 @@
                 rect.setAttribute("width", (gaugeWidth * 0.15).toString());
                 rect.setAttribute("height", gaugeHeight.toString());
                 rect.setAttribute("fill", "var(--green)");
-=======
-                diffAndSetAttribute(rect, "x", (blockPosX - gaugeWidth * 0.5).toString());
-                diffAndSetAttribute(rect, "y", blockPosY.toString());
-                diffAndSetAttribute(rect, "width", gaugeWidth.toString());
-                diffAndSetAttribute(rect, "height", gaugeHeight.toString());
-                diffAndSetAttribute(rect, "fill", "black");
-                diffAndSetAttribute(rect, "stroke", "#52504d");
-                diffAndSetAttribute(rect, "stroke-width", "2");
-                trimGroup.appendChild(rect);
-                var text = document.createElementNS(Avionics.SVG.NS, "text");
-                diffAndSetText(text, "L");
-                diffAndSetAttribute(text, "x", (blockPosX - gaugeWidth * 0.5 - 10).toString());
-                diffAndSetAttribute(text, "y", (blockPosY + gaugeHeight * 0.5).toString());
-                diffAndSetAttribute(text, "fill", "#cccac8");
-                diffAndSetAttribute(text, "font-size", "22");
-                diffAndSetAttribute(text, "font-family", "Roboto-Light");
-                diffAndSetAttribute(text, "text-anchor", "end");
-                diffAndSetAttribute(text, "alignment-baseline", "central");
-                trimGroup.appendChild(text);
-                var text = document.createElementNS(Avionics.SVG.NS, "text");
-                diffAndSetText(text, "R");
-                diffAndSetAttribute(text, "x", (blockPosX + gaugeWidth * 0.5 + 10).toString());
-                diffAndSetAttribute(text, "y", (blockPosY + gaugeHeight * 0.5).toString());
-                diffAndSetAttribute(text, "fill", "#cccac8");
-                diffAndSetAttribute(text, "font-size", "22");
-                diffAndSetAttribute(text, "font-family", "Roboto-Light");
-                diffAndSetAttribute(text, "text-anchor", "start");
-                diffAndSetAttribute(text, "alignment-baseline", "central");
-                trimGroup.appendChild(text);
-                var rect = document.createElementNS(Avionics.SVG.NS, "rect");
-                diffAndSetAttribute(rect, "x", (blockPosX - gaugeWidth * 0.15).toString());
-                diffAndSetAttribute(rect, "y", blockPosY.toString());
-                diffAndSetAttribute(rect, "width", (gaugeWidth * 0.15).toString());
-                diffAndSetAttribute(rect, "height", gaugeHeight.toString());
-                diffAndSetAttribute(rect, "fill", "#11d011");
-                trimGroup.appendChild(rect);
-                var rect = document.createElementNS(Avionics.SVG.NS, "rect");
-                diffAndSetAttribute(rect, "x", blockPosX.toString());
-                diffAndSetAttribute(rect, "y", blockPosY.toString());
-                diffAndSetAttribute(rect, "width", (gaugeWidth * 0.15).toString());
-                diffAndSetAttribute(rect, "height", gaugeHeight.toString());
-                diffAndSetAttribute(rect, "fill", "#11d011");
->>>>>>> 72be68a1
                 trimGroup.appendChild(rect);
                 this.AileronCursorX1 = blockPosX - gaugeWidth * 0.5;
                 this.AileronCursorX2 = blockPosX + gaugeWidth * 0.5;
@@ -1730,7 +1343,6 @@
                 var gaugeWidth = 120;
                 var gaugeHeight = 11;
                 var rect = document.createElementNS(Avionics.SVG.NS, "rect");
-<<<<<<< HEAD
                 rect.setAttribute("x", (blockPosX - gaugeWidth * 0.5).toString());
                 rect.setAttribute("y", blockPosY.toString());
                 rect.setAttribute("width", gaugeWidth.toString());
@@ -1772,49 +1384,6 @@
                 rect.setAttribute("width", (gaugeWidth * 0.15).toString());
                 rect.setAttribute("height", gaugeHeight.toString());
                 rect.setAttribute("fill", "var(--green)");
-=======
-                diffAndSetAttribute(rect, "x", (blockPosX - gaugeWidth * 0.5).toString());
-                diffAndSetAttribute(rect, "y", blockPosY.toString());
-                diffAndSetAttribute(rect, "width", gaugeWidth.toString());
-                diffAndSetAttribute(rect, "height", gaugeHeight.toString());
-                diffAndSetAttribute(rect, "fill", "black");
-                diffAndSetAttribute(rect, "stroke", "#52504d");
-                diffAndSetAttribute(rect, "stroke-width", "2");
-                trimGroup.appendChild(rect);
-                var text = document.createElementNS(Avionics.SVG.NS, "text");
-                diffAndSetText(text, "L");
-                diffAndSetAttribute(text, "x", (blockPosX - gaugeWidth * 0.5 - 10).toString());
-                diffAndSetAttribute(text, "y", (blockPosY + gaugeHeight * 0.5).toString());
-                diffAndSetAttribute(text, "fill", "#cccac8");
-                diffAndSetAttribute(text, "font-size", "22");
-                diffAndSetAttribute(text, "font-family", "Roboto-Light");
-                diffAndSetAttribute(text, "text-anchor", "end");
-                diffAndSetAttribute(text, "alignment-baseline", "central");
-                trimGroup.appendChild(text);
-                var text = document.createElementNS(Avionics.SVG.NS, "text");
-                diffAndSetText(text, "R");
-                diffAndSetAttribute(text, "x", (blockPosX + gaugeWidth * 0.5 + 10).toString());
-                diffAndSetAttribute(text, "y", (blockPosY + gaugeHeight * 0.5).toString());
-                diffAndSetAttribute(text, "fill", "#cccac8");
-                diffAndSetAttribute(text, "font-size", "22");
-                diffAndSetAttribute(text, "font-family", "Roboto-Light");
-                diffAndSetAttribute(text, "text-anchor", "start");
-                diffAndSetAttribute(text, "alignment-baseline", "central");
-                trimGroup.appendChild(text);
-                var rect = document.createElementNS(Avionics.SVG.NS, "rect");
-                diffAndSetAttribute(rect, "x", (blockPosX - gaugeWidth * 0.15).toString());
-                diffAndSetAttribute(rect, "y", blockPosY.toString());
-                diffAndSetAttribute(rect, "width", (gaugeWidth * 0.15).toString());
-                diffAndSetAttribute(rect, "height", gaugeHeight.toString());
-                diffAndSetAttribute(rect, "fill", "#11d011");
-                trimGroup.appendChild(rect);
-                var rect = document.createElementNS(Avionics.SVG.NS, "rect");
-                diffAndSetAttribute(rect, "x", blockPosX.toString());
-                diffAndSetAttribute(rect, "y", blockPosY.toString());
-                diffAndSetAttribute(rect, "width", (gaugeWidth * 0.15).toString());
-                diffAndSetAttribute(rect, "height", gaugeHeight.toString());
-                diffAndSetAttribute(rect, "fill", "#11d011");
->>>>>>> 72be68a1
                 trimGroup.appendChild(rect);
                 this.RudderCursorX1 = blockPosX - gaugeWidth * 0.5;
                 this.RudderCursorX2 = blockPosX + gaugeWidth * 0.5;
@@ -1826,7 +1395,6 @@
                 trimGroup.appendChild(this.RudderCursor);
                 blockPosY += 30 + gaugeHeight;
                 var text = document.createElementNS(Avionics.SVG.NS, "text");
-<<<<<<< HEAD
                 text.textContent = "RUD";
                 text.setAttribute("x", blockPosX.toString());
                 text.setAttribute("y", blockPosY + 2);
@@ -1835,16 +1403,6 @@
                 text.setAttribute("font-family", "Roboto-Light");
                 text.setAttribute("text-anchor", "middle");
                 text.setAttribute("alignment-baseline", "central");
-=======
-                diffAndSetText(text, "RUD");
-                diffAndSetAttribute(text, "x", blockPosX.toString());
-                diffAndSetAttribute(text, "y", blockPosY + 2);
-                diffAndSetAttribute(text, "fill", "#cccac8");
-                diffAndSetAttribute(text, "font-size", "22");
-                diffAndSetAttribute(text, "font-family", "Roboto-Light");
-                diffAndSetAttribute(text, "text-anchor", "middle");
-                diffAndSetAttribute(text, "alignment-baseline", "central");
->>>>>>> 72be68a1
                 trimGroup.appendChild(text);
             }
 
@@ -1852,7 +1410,6 @@
                 blockPosX = startPosX + 280 + 110 + 180 + 120;
                 blockPosY = startPosY + 10;
                 var text = document.createElementNS(Avionics.SVG.NS, "text");
-<<<<<<< HEAD
                 text.textContent = "ELEV";
                 text.setAttribute("x", (blockPosX - 80).toString());
                 text.setAttribute("y", blockPosY.toString());
@@ -1861,16 +1418,6 @@
                 text.setAttribute("font-family", "Roboto-Light");
                 text.setAttribute("text-anchor", "middle");
                 text.setAttribute("alignment-baseline", "central");
-=======
-                diffAndSetText(text, "ELEV");
-                diffAndSetAttribute(text, "x", (blockPosX - 80).toString());
-                diffAndSetAttribute(text, "y", blockPosY.toString());
-                diffAndSetAttribute(text, "fill", "#cccac8");
-                diffAndSetAttribute(text, "font-size", "22");
-                diffAndSetAttribute(text, "font-family", "Roboto-Light");
-                diffAndSetAttribute(text, "text-anchor", "middle");
-                diffAndSetAttribute(text, "alignment-baseline", "central");
->>>>>>> 72be68a1
                 trimGroup.appendChild(text);
 
                 this.AileronRadians = document.createElementNS(Avionics.SVG.NS, "text");
@@ -1885,7 +1432,6 @@
                 trimGroup.appendChild(this.AileronRadians);
 
                 var text = document.createElementNS(Avionics.SVG.NS, "text");
-<<<<<<< HEAD
                 text.textContent = "ND";
                 text.setAttribute("x", (blockPosX + 6).toString());
                 text.setAttribute("y", blockPosY.toString());
@@ -1894,23 +1440,12 @@
                 text.setAttribute("font-family", "Roboto-Light");
                 text.setAttribute("text-anchor", "middle");
                 text.setAttribute("alignment-baseline", "central");
-=======
-                diffAndSetText(text, "ND");
-                diffAndSetAttribute(text, "x", (blockPosX + 6).toString());
-                diffAndSetAttribute(text, "y", blockPosY.toString());
-                diffAndSetAttribute(text, "fill", "#cccac8");
-                diffAndSetAttribute(text, "font-size", "22");
-                diffAndSetAttribute(text, "font-family", "Roboto-Light");
-                diffAndSetAttribute(text, "text-anchor", "middle");
-                diffAndSetAttribute(text, "alignment-baseline", "central");
->>>>>>> 72be68a1
                 trimGroup.appendChild(text);
                 var gaugeStartX = blockPosX;
                 var gaugeStartY = blockPosY + 19;
                 var gaugeWidth = 11;
                 var gaugeHeight = 85;
                 var rect = document.createElementNS(Avionics.SVG.NS, "rect");
-<<<<<<< HEAD
                 rect.setAttribute("x", gaugeStartX.toString());
                 rect.setAttribute("y", gaugeStartY.toString());
                 rect.setAttribute("width", gaugeWidth.toString());
@@ -1918,33 +1453,16 @@
                 rect.setAttribute("fill", "black");
                 rect.setAttribute("stroke", "var(--dark-grey)");
                 rect.setAttribute("stroke-width", "2");
-=======
-                diffAndSetAttribute(rect, "x", gaugeStartX.toString());
-                diffAndSetAttribute(rect, "y", gaugeStartY.toString());
-                diffAndSetAttribute(rect, "width", gaugeWidth.toString());
-                diffAndSetAttribute(rect, "height", gaugeHeight.toString());
-                diffAndSetAttribute(rect, "fill", "black");
-                diffAndSetAttribute(rect, "stroke", "#52504d");
-                diffAndSetAttribute(rect, "stroke-width", "2");
->>>>>>> 72be68a1
                 trimGroup.appendChild(rect);
                 var percent = (-Simplane.getTrimNeutral() + 1.0) * 0.5;
                 percent = Math.min(1, Math.max(0, percent));
                 var posY = ((gaugeStartY + gaugeHeight) - (gaugeHeight * percent)) - ((gaugeHeight * 0.18) / 2);
                 var rect = document.createElementNS(Avionics.SVG.NS, "rect");
-<<<<<<< HEAD
                 rect.setAttribute("x", gaugeStartX.toString());
                 rect.setAttribute("y", posY.toString());
                 rect.setAttribute("width", gaugeWidth.toString());
                 rect.setAttribute("height", (gaugeHeight * 0.25).toString());
                 rect.setAttribute("fill", "var(--green)");
-=======
-                diffAndSetAttribute(rect, "x", gaugeStartX.toString());
-                diffAndSetAttribute(rect, "y", posY.toString());
-                diffAndSetAttribute(rect, "width", gaugeWidth.toString());
-                diffAndSetAttribute(rect, "height", (gaugeHeight * 0.25).toString());
-                diffAndSetAttribute(rect, "fill", "#11d011");
->>>>>>> 72be68a1
                 trimGroup.appendChild(rect);
 
 
@@ -1989,7 +1507,6 @@
                 trimGroup.appendChild(this.ElevatorTextL);
 
                 var text = document.createElementNS(Avionics.SVG.NS, "text");
-<<<<<<< HEAD
                 text.textContent = "NU";
                 text.setAttribute("x", (blockPosX + 18).toString());
                 text.setAttribute("y", (gaugeStartY + gaugeHeight + 28).toString());
@@ -1998,16 +1515,6 @@
                 text.setAttribute("font-family", "Roboto-Light");
                 text.setAttribute("text-anchor", "end");
                 text.setAttribute("alignment-baseline", "bottom");
-=======
-                diffAndSetText(text, "NU");
-                diffAndSetAttribute(text, "x", (blockPosX + 18).toString());
-                diffAndSetAttribute(text, "y", (gaugeStartY + gaugeHeight + 28).toString());
-                diffAndSetAttribute(text, "fill", "#cccac8");
-                diffAndSetAttribute(text, "font-size", "22");
-                diffAndSetAttribute(text, "font-family", "Roboto-Light");
-                diffAndSetAttribute(text, "text-anchor", "end");
-                diffAndSetAttribute(text, "alignment-baseline", "bottom");
->>>>>>> 72be68a1
                 trimGroup.appendChild(text);
             }
         }
