--- conflicted
+++ resolved
@@ -16,11 +16,7 @@
         this.paxNumber = 0;
         this.cargoWeight = 0;
         this.basicOperatingWeight = 10280;
-<<<<<<< HEAD
-		this.GrossWeight = 10280;
-=======
-		this.grossWeight = 0;
->>>>>>> cf071735
+    		this.grossWeight = 10280;
         this.takeoffOat = "□□□";
         this.landingOat = "□□□";
         this.takeoffQnh = "□□.□□";
