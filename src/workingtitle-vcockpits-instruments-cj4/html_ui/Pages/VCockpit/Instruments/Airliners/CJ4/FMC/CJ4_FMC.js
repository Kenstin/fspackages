--- conflicted
+++ resolved
@@ -442,19 +442,11 @@
             const isHdgActive = SimVar.GetSimVarValue("L:WT_CJ4_HDG_ON", "number") == 1 ? true : false;
             const isNavActive = SimVar.GetSimVarValue("L:WT_CJ4_NAV_ON", "number") == 1 ? true : false;
             const isLnavActive = this.radioNav.getRADIONAVSource() == 1 ? true : false;
-<<<<<<< HEAD
-            if (isHdgActive && isNavActive) { //IF BOTH ON, SET BOTH OFF
-                SimVar.SetSimVarValue("L:WT_CJ4_HDG_ON", "number", 0);
-                SimVar.SetSimVarValue("L:WT_CJ4_NAV_ON", "number", 0);
-            }
-
-=======
             // if (isHdgActive && isNavActive) { //IF BOTH ON, SET BOTH OFF
             //     SimVar.SetSimVarValue("L:WT_CJ4_HDG_ON", "number", 0);
             //     SimVar.SetSimVarValue("L:WT_CJ4_NAV_ON", "number", 0);
             // }
-            
->>>>>>> 114cfc44
+
             //TODO: CASES FOR WHEN OTHER MODES ARE SET ACTIVE -- CAN BE REMOVED IF WE UPDATE XML FILES FOR NON WT NAV MODES
 
             if (isHdgActive) { //ACTIVATE DEFALT HEADING MODE INDEX 1
