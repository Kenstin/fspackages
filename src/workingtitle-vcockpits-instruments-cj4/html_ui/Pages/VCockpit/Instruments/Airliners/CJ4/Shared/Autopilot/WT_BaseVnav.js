--- conflicted
+++ resolved
@@ -816,11 +816,7 @@
         else if (this.flightplan.activeWaypointIndex > this._lastClimbIndex) {
             altitude = this.indicatedAltitude;
             if (currentSegment >= 0) {
-<<<<<<< HEAD
-                const fptaIdx = this._verticalFlightPlan.findIndex(x => (x.waypointFPTA !== undefined && !x.isClimb && x.waypointFPTA < altitude && x.indexInFlightPlan >= this.flightplan.activeWaypointIndex));
-=======
-                const fptaIdx = this._verticalFlightPlan.findIndex(x => (x.waypointFPTA !== undefined && !x.isClimb && x.waypointFPTA < altitude + 100));
->>>>>>> 410f0e07
+                const fptaIdx = this._verticalFlightPlan.findIndex(x => (x.waypointFPTA !== undefined && !x.isClimb && x.waypointFPTA < altitude + 100 && x.indexInFlightPlan >= this.flightplan.activeWaypointIndex));
                 if (fptaIdx > -1) {
                     const fptaSegment = this._verticalFlightPlan[fptaIdx].segment;
                     if (fptaSegment !== undefined) {
