--- conflicted
+++ resolved
@@ -401,7 +401,6 @@
                             const userWaypoint = await this.parseWaypointInput(value, scratchPadWaypointIndex);
                             if (userWaypoint) {
                                 this._fmc.ensureCurrentFlightPlanIsTemporary(() => {
-<<<<<<< HEAD
                                     this._fmc.flightPlanManager.addUserWaypoint(userWaypoint, selectedWpIndex, () => {
                                         let isDirectTo = (i == 1 && this._currentPage == 1);
                                         if (isDirectTo) {
@@ -416,27 +415,10 @@
                                                 this.resetAfterOp();
                                             });
                                         }
-=======
-                                    this._fmc.flightPlanManager.addUserWaypoint(userWaypoint, selectedWpIndex, (isSuccess) => {
-                                        let isDirectTo = (i == 1 && this._currentPage == 1);
-                                        if (isDirectTo) {
-                                            const activeIndex = this._fmc.flightPlanManager.getActiveWaypointIndex();
-                                            this._fmc.ensureCurrentFlightPlanIsTemporary(() => {
-                                                let wp = this._fmc.flightPlanManager.getWaypoint(activeIndex);
-                                                this._fmc.activateDirectToWaypoint(wp, () => {
-                                                    this._fmc._activatingDirectTo = true;
-                                                    this._fmc.refreshPageCallback = () => { this.resetAfterOp(); }; // TODO this seems annoying, but this is how stuff works in cj4_fmc right now
-                                                    this._fmc.onExecDefault();
-                                                });
-                                            });
-                                        } else
-                                            this.resetAfterOp();
->>>>>>> 77e35bbb
                                     });
                                 });
                             }
                             else {
-<<<<<<< HEAD
                                 this._fmc.ensureCurrentFlightPlanIsTemporary(() => {
                                     this._fmc.insertWaypoint(value, selectedWpIndex, (isSuccess) => {
                                         if (isSuccess) {
@@ -447,19 +429,6 @@
                                                     this._fmc.activateRoute(true, () => {
                                                         this.resetAfterOp();
                                                     });
-=======
-                                this._fmc.insertWaypoint(value, selectedWpIndex, (isSuccess) => {
-                                    if (isSuccess) {
-                                        let isDirectTo = (i == 1 && this._currentPage == 1);
-                                        if (isDirectTo) {
-                                            const activeIndex = this._fmc.flightPlanManager.getActiveWaypointIndex();
-                                            this._fmc.ensureCurrentFlightPlanIsTemporary(() => {
-                                                let wp = this._fmc.flightPlanManager.getWaypoint(activeIndex);
-                                                this._fmc.activateDirectToWaypoint(wp, () => {
-                                                    this._fmc._activatingDirectTo = true;
-                                                    this._fmc.refreshPageCallback = () => { this.resetAfterOp(); }; // TODO this seems annoying, but this is how stuff works in cj4_fmc right now
-                                                    this._fmc.onExecDefault();
->>>>>>> 77e35bbb
                                                 });
                                             } else {
                                                 this._fmc.activateRoute(false, () => {
