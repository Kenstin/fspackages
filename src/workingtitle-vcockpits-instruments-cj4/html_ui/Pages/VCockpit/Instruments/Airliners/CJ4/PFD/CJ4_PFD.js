class CJ4_PFD extends BaseAirliners {
    constructor() {
        super();
        this.isExtended = false;
        this.showTerrain = false;
        this.showWeather = false;
        this.mapDisplayMode = Jet_NDCompass_Display.ARC;
        this.previousMapDisplayMode = undefined;
        this.mapNavigationMode = Jet_NDCompass_Navigation.NAV;
        this.mapNavigationSource = 0;
        this.systemPage = CJ4_SystemPage.ANNUNCIATIONS;
        this.modeChangeTimer = -1;
        this.autoSwitchedToILS1 = false;
        this.radioSrc1 = "OFF";
        this.radioSrc2 = "OFF";
        this.initDuration = 7000;
    }
    get templateID() { return "CJ4_PFD"; }
    get IsGlassCockpit() { return true; }
    connectedCallback() {
        super.connectedCallback();
        this.radioNav.init(NavMode.TWO_SLOTS);
        this.horizon = new CJ4_HorizonContainer("Horizon", "PFD");
        this.systems = new CJ4_SystemContainer("System", "SystemInfos");
        this.map = new CJ4_MapContainer("Map", "NDMap");
        this.mapOverlay = new CJ4_MapOverlayContainer("Map", "NDMapOverlay");
        this.navBar = new CJ4_NavBarContainer("Nav", "NavBar");
        this.popup = new CJ4_PopupMenuContainer("Menu", "PopupMenu");
        this.addIndependentElementContainer(this.horizon);
        this.addIndependentElementContainer(this.systems);
        this.addIndependentElementContainer(this.map);
        this.addIndependentElementContainer(this.mapOverlay);
        this.addIndependentElementContainer(this.navBar);
        this.addIndependentElementContainer(this.popup);
        this.modeChangeMask = this.getChildById("ModeChangeMask");
        this.maxUpdateBudget = 12;
    }
    disconnectedCallback() {
        window.console.log("CJ4 PFD - destroyed");
        super.disconnectedCallback();
    }
    Init() {
        super.Init();
        this.radioNav.setRADIONAVSource(NavSource.GPS);
        SimVar.SetSimVarValue("L:WT_CJ4_VAP", "knots", 0);
        SimVar.SetSimVarValue("L:WT_CJ4_PFD1_AOA", "Number", 0);
        SimVar.SetSimVarValue("L:WT_CJ4_V1_SPEED", "knots", 0);
        SimVar.SetSimVarValue("L:WT_CJ4_VR_SPEED", "knots", 0);
        SimVar.SetSimVarValue("L:WT_CJ4_V2_SPEED", "knots", 0);
        SimVar.SetSimVarValue("L:WT_CJ4_VT_SPEED", "knots", 0);
        SimVar.SetSimVarValue("L:WT_CJ4_VREF_SPEED", "knots", 0);
        SimVar.SetSimVarValue("L:WT_CJ4_LNAV_MODE", "number", this.mapNavigationSource);
    }
    onUpdate(_deltaTime) {
        super.onUpdate(_deltaTime);
        this.reversionaryMode = false;
        if (document.body.hasAttribute("reversionary")) {
            var attr = document.body.getAttribute("reversionary");
            if (attr == "true") {
                this.reversionaryMode = true;
            }
        }
        if (this.allContainersReady()) {
            if (this.modeChangeMask && this.modeChangeTimer >= 0) {
                this.modeChangeTimer -= this.deltaTime / 1000;
                if (this.modeChangeTimer <= 0) {
                    this.modeChangeMask.style.display = "none";
                    this.modeChangeTimer = -1;
                }
            }
            let dict = this.popup.dictionary;
            if (dict.changed) {
                this.readDictionary(dict);
                dict.changed = false;
            }

            if (this.mapNavigationMode === Jet_NDCompass_Navigation.VOR) {
                const radioFix = this.radioNav.getVORBeacon(this.mapNavigationSource);
                if (radioFix.name && radioFix.name.indexOf("ILS") !== -1) {
                    this.mapNavigationMode = Jet_NDCompass_Navigation.ILS;
                }
            }

<<<<<<< HEAD

            // TODO: refactor VNAV alt to SVG          
            
            let isAltConstraint = (SimVar.GetSimVarValue("L:WT_CJ4_CONSTRAINT_ALTITUDE", "number") > 0);
            let vnavAltEl = document.getElementById("VnavAlt");
            vnavAltEl.style.display = isAltConstraint ? "" : "none";
            if (isAltConstraint) {
                vnavAltEl.textContent = SimVar.GetSimVarValue("L:WT_CJ4_CONSTRAINT_ALTITUDE", "number").toFixed(0);
            }
            
=======
>>>>>>> 3eb51080
            this.map.setMode(this.mapDisplayMode);
            this.mapOverlay.setMode(this.mapDisplayMode, this.mapNavigationMode, this.mapNavigationSource);

            //Hack to correct the map compass size until we separate it out
            //fully from the default shared code
            if (this.mapDisplayMode !== this.previousMapDisplayMode || this.mapNavigationSource !== this.previousMapNavigationSource) {
                const el = document.querySelector('#NDCompass svg');
                if (el) {
                    this.previousMapDisplayMode = this.mapDisplayMode;
                    this.previousMapNavigationSource = this.mapNavigationSource;

                    if (this.mapDisplayMode === Jet_NDCompass_Display.ROSE) {
                        el.setAttribute('width', '122%');
                        el.setAttribute('height', '122%');
                        el.style = 'transform: translate(-84px, -56px)';
                    }

                    if (this.mapDisplayMode === Jet_NDCompass_Display.ARC || this.mapDisplayMode === Jet_NDCompass_Display.PPOS) {
                        el.setAttribute('width', '108%');
                        el.setAttribute('height', '108%');
                        el.style = 'transform: translate(-30px, -18px)';
                    }
                }
                this.mapOverlay.infos.root.onDisplayChange(this.mapDisplayMode);
            }

            if (this.showTerrain) {
                this.map.showMap(true);

                if (this.mapDisplayMode === Jet_NDCompass_Display.ARC || this.mapDisplayMode === Jet_NDCompass_Display.ROSE) {
                    this.map.showRoute(false);
                    this.map.map.instrument.setAttribute('show-airplane', 'false');
                }
                else {
                    this.map.showRoute(true);
                    this.map.map.instrument.setAttribute('show-airplane', 'true');
                }

                this.map.showTerrain(true);
                this.mapOverlay.showTerrain(true);
            }
            else if (this.showWeather) {
                this.map.showMap(true);

                if (this.mapDisplayMode === Jet_NDCompass_Display.ARC || this.mapDisplayMode === Jet_NDCompass_Display.ROSE) {
                    this.map.showRoute(false);
                    this.map.map.instrument.setAttribute('show-airplane', 'false');
                }
                else {
                    this.map.showRoute(true);
                    this.map.map.instrument.setAttribute('show-airplane', 'true');
                }

                this.map.showWeather(true);
                this.mapOverlay.showWeather(true);
            }
            else {
                if (this.mapDisplayMode === Jet_NDCompass_Display.ARC || this.mapDisplayMode === Jet_NDCompass_Display.ROSE) {
                    this.map.showMap(false);
                    this.map.showRoute(false);

                    this.map.map.instrument.setAttribute('show-airplane', 'false');
                }
                else {
                    this.map.showMap(true);
                    this.map.showRoute(true);

                    this.map.map.instrument.setAttribute('show-airplane', 'true');
                }

                this.map.showTerrain(false);
                this.mapOverlay.showTerrain(false);
                this.map.showWeather(false);
                this.mapOverlay.showWeather(false);
            }
            if (this.isExtended) {
                this.map.setExtended(true);
                this.mapOverlay.setExtended(true);
                this.systems.show(this.systemPage);
                this.horizon.show(false);
            }
            else {
                this.map.setExtended(false);
                this.mapOverlay.setExtended(false);
                this.systems.show(CJ4_SystemPage.NONE);
                this.horizon.show(true);
            }
            this.mapOverlay.setRange(this.map.range);
        }

        const rangeSelectDisabled = WTDataStore.get('WT_CJ4_RANGE_SEL_DISABLED', 0);
        if (rangeSelectDisabled) {
            this.map.map.instrument.showAltitudeIntercept = false;
        }
        else {
            this.map.map.instrument.showAltitudeIntercept = true;
        }

        if (this.currFlightPlanManager.isActiveApproach() && this.currFlightPlanManager.getActiveWaypointIndex() != -1 && Simplane.getAutoPilotApproachType() == 4 && SimVar.GetSimVarValue("AUTOPILOT APPROACH ACTIVE", "boolean")) {
            if (this.radioNav.getRADIONAVSource() == NavSource.GPS) {
                this.radioNav.setRADIONAVSource(NavSource.VOR1);
                this.autoSwitchedToILS1 = true;
            }
        }
        else {
            if (this.autoSwitchedToILS1) {
                if (this.mapNavigationMode == Jet_NDCompass_Navigation.NAV) {
                    this.radioNav.setRADIONAVSource(NavSource.GPS);
                }
                else if (this.mapNavigationMode == Jet_NDCompass_Navigation.VOR && this.mapNavigationSource == 1) {
                    this.radioNav.setRADIONAVSource(NavSource.VOR1);
                }
                else if (this.mapNavigationMode == Jet_NDCompass_Navigation.VOR && this.mapNavigationSource == 2) {
                    this.radioNav.setRADIONAVSource(NavSource.VOR2);
                }
                this.autoSwitchedToILS1 = false;
            }
        }

        this.updateMachTransition();
    }
    onEvent(_event) {
        switch (_event) {
            case "Upr_Push_NAV":
                if (this.mapNavigationMode == Jet_NDCompass_Navigation.NAV) {
                    this.radioNav.setRADIONAVSource(NavSource.VOR1);
                    this.mapNavigationMode = Jet_NDCompass_Navigation.VOR;
                    this.mapNavigationSource = 1;

                    // const apOnGPS = SimVar.GetSimVarValue('GPS DRIVES NAV1', 'Bool');
                    // if (apOnGPS) {
                    //     SimVar.SetSimVarValue('K:TOGGLE_GPS_DRIVES_NAV1', 'number', 0)
                    //         .then(() => SimVar.SetSimVarValue('K:AP_NAV_SELECT_SET', 'number', 1));
                    // }
                    
                    //UPDATED FOR WT LNAV
                    // SimVar.SetSimVarValue("L:WT_CJ4_LNAV_MODE", "number", 0);
                    // if (SimVar.GetSimVarValue("L:WT_CJ4_NAV_ON", "number") == 1) {
                    //     if (SimVar.GetSimVarValue("AUTOPILOT NAV1 LOCK", "Boolean") == 0) {
                    //         SimVar.SetSimVarValue('K:AP_NAV1_HOLD', 'number', 1);
                    //     }
                    // }
                    // SimVar.SetSimVarValue('K:AP_NAV_SELECT_SET', 'number', 1);

                    this.onModeChanged();
                }
                else if ((this.mapNavigationMode == Jet_NDCompass_Navigation.VOR || this.mapNavigationMode == Jet_NDCompass_Navigation.ILS) && this.mapNavigationSource == 1) {
                    this.radioNav.setRADIONAVSource(NavSource.VOR2);
                    this.mapNavigationMode = Jet_NDCompass_Navigation.VOR;
                    this.mapNavigationSource = 2;

                    SimVar.SetSimVarValue('K:AP_NAV_SELECT_SET', 'number', 2);
                    this.onModeChanged();
                }
                else if ((this.mapNavigationMode == Jet_NDCompass_Navigation.VOR || this.mapNavigationMode == Jet_NDCompass_Navigation.ILS) && this.mapNavigationSource == 2) {
                    this.radioNav.setRADIONAVSource(NavSource.GPS);
                    this.mapNavigationMode = Jet_NDCompass_Navigation.NAV;
                    this.mapNavigationSource = 0;

                    // const apOnGPS = SimVar.GetSimVarValue('GPS DRIVES NAV1', 'Bool');
                    // if (!apOnGPS) {
                    //     SimVar.SetSimVarValue('K:TOGGLE_GPS_DRIVES_NAV1', 'number', 0)
                    // }

                    //UPDATED FOR WT LNAV
                    // SimVar.SetSimVarValue("L:WT_CJ4_LNAV_MODE", "number", 1);
                    // if (SimVar.GetSimVarValue("L:WT_CJ4_NAV_ON", "number") == 1) {
                    //     if (SimVar.GetSimVarValue("AUTOPILOT NAV1 LOCK", "Boolean") == 1) {
                    //         SimVar.SetSimVarValue('K:AP_NAV1_HOLD', 'number', 0);
                    //     }
                    // }
                    
                    this.onModeChanged();
                }
                break;
            case "Upr_Push_FRMT":
                if (this.mapDisplayMode == Jet_NDCompass_Display.ARC)
                    this.mapDisplayMode = Jet_NDCompass_Display.ROSE;

                else if (this.mapDisplayMode == Jet_NDCompass_Display.ROSE)
                    this.mapDisplayMode = Jet_NDCompass_Display.PPOS;

                else this.mapDisplayMode = Jet_NDCompass_Display.ARC;

                this.onModeChanged();
                break;
            case "Upr_Push_TERR_WX":
                if (this.showTerrain) {
                    this.showTerrain = false;
                    this.showWeather = true;
                }
                else if (this.showWeather) {
                    this.showTerrain = false;
                    this.showWeather = false;
                }
                else {
                    this.showTerrain = true;
                    this.showWeather = false;
                }
                this.onModeChanged();
                break;
            case "Upr_Push_TFC":
                this.map.toggleSymbol(CJ4_MapSymbol.TRAFFIC);
                break;
            case "Upr_RANGE_INC":
                this.map.rangeInc();
                break;
            case "Upr_RANGE_DEC":
                this.map.rangeDec();
                break;
            case "Upr_Push_PFD_MENU":
                this.fillDictionary(this.popup.dictionary);
                this.popup.setMode(CJ4_PopupMenu.PFD);
                break;
            case "Upr_Push_REFS_MENU":
                this.fillDictionary(this.popup.dictionary);
                this.popup.setMode(CJ4_PopupMenu.REFS);
                break;
            case "Upr_Push_ET":
                if (!this.mapOverlay._showET) {
                    this.mapOverlay._showET = true;
                    this.mapOverlay._chronoValue = 0;
                    this.mapOverlay._chronoStarted = true;
                }
                else if (this.mapOverlay._chronoStarted) {
                    this.mapOverlay._chronoStarted = false;
                }
                else {
                    this.mapOverlay._showET = false;
                }
                break;
        }
    }
    allContainersReady() {
        for (var i = 0; i < this.IndependentsElements.length; i++) {
            if (!this.IndependentsElements[i].isInitialized) {
                return false;
            }
        }
        return true;
    }
    onModeChanged() {
        SimVar.SetSimVarValue("L:CJ4_MAP_MODE", "number", this.mapDisplayMode);
        SimVar.SetSimVarValue("L:WT_CJ4_LNAV_MODE", "number", this.mapNavigationSource);
        SimVar.SetSimVarValue("L:FMC_UPDATE_CURRENT_PAGE", "number", 1);
        if (this.modeChangeMask) {
            this.modeChangeMask.style.display = "block";
            this.modeChangeTimer = 0.15;
        }
    }
    readDictionary(_dict) {
        let modeChanged = false;
        let format = _dict.get(CJ4_PopupMenu_Key.MAP_FORMAT);
        if (format == "ROSE") {
            if (this.mapDisplayMode != Jet_NDCompass_Display.ROSE) {
                this.mapDisplayMode = Jet_NDCompass_Display.ROSE;
                modeChanged = true;
            }
        }
        else if (format == "ARC") {
            if (this.mapDisplayMode != Jet_NDCompass_Display.ARC) {
                this.mapDisplayMode = Jet_NDCompass_Display.ARC;
                modeChanged = true;
            }
        }
        else if (format == "PPOS") {
            if (this.mapDisplayMode != Jet_NDCompass_Display.PPOS) {
                this.mapDisplayMode = Jet_NDCompass_Display.PPOS;
                modeChanged = true;
            }
        }
        let range = _dict.get(CJ4_PopupMenu_Key.MAP_RANGE);
        this.map.range = parseInt(range);
        let navSrc = _dict.get(CJ4_PopupMenu_Key.NAV_SRC);
        if (navSrc == "FMS1") {
            if (this.mapNavigationMode != Jet_NDCompass_Navigation.NAV) {
                this.mapNavigationMode = Jet_NDCompass_Navigation.NAV;
                this.mapNavigationSource = 0;
                this.radioNav.setRADIONAVSource(NavSource.GPS);
                modeChanged = true;
            }
        }
        else if (navSrc == "VOR1") {
            if (this.mapNavigationMode != Jet_NDCompass_Navigation.VOR || this.mapNavigationSource != 1) {
                this.mapNavigationMode = Jet_NDCompass_Navigation.VOR;
                this.mapNavigationSource = 1;
                this.radioNav.setRADIONAVSource(NavSource.VOR1);
                modeChanged = true;
            }
        }
        else if (navSrc == "VOR2") {
            if (this.mapNavigationMode != Jet_NDCompass_Navigation.VOR || this.mapNavigationSource != 2) {
                this.mapNavigationMode = Jet_NDCompass_Navigation.VOR;
                this.mapNavigationSource = 2;
                this.radioNav.setRADIONAVSource(NavSource.VOR2);
                modeChanged = true;
            }
        }
        let baroUnits = _dict.get(CJ4_PopupMenu_Key.UNITS_PRESS);
        SimVar.SetSimVarValue("L:XMLVAR_Baro_Selector_HPA_1", "Bool", (baroUnits == "HPA") ? 1 : 0);
        let mtrsOn = _dict.get(CJ4_PopupMenu_Key.UNITS_MTR_ALT);
        this.horizon.showMTRS((mtrsOn == "ON") ? true : false);
        let aoaSetting = _dict.get(CJ4_PopupMenu_Key.AOA);
        if (aoaSetting) {
            if (aoaSetting == "AUTO") {
                SimVar.SetSimVarValue("L:WT_CJ4_PFD1_AOA", "Number", 0);
            }
            else if (aoaSetting == "ON") {
                SimVar.SetSimVarValue("L:WT_CJ4_PFD1_AOA", "Number", 1);
            }
            else if (aoaSetting == "OFF") {
                SimVar.SetSimVarValue("L:WT_CJ4_PFD1_AOA", "Number", 2);
            }
        }
        let v1 = _dict.get(CJ4_PopupMenu_Key.VSPEED_V1);
        let vR = _dict.get(CJ4_PopupMenu_Key.VSPEED_VR);
        let v2 = _dict.get(CJ4_PopupMenu_Key.VSPEED_V2);
        let vT = _dict.get(CJ4_PopupMenu_Key.VSPEED_VT);
        let vRef = _dict.get(CJ4_PopupMenu_Key.VSPEED_VRF);
        let vApp = _dict.get(CJ4_PopupMenu_Key.VSPEED_VAP);
        if (parseInt(v1) != parseInt(SimVar.GetSimVarValue("L:WT_CJ4_V1_SPEED", "Knots"))) {
            SimVar.SetSimVarValue("L:WT_CJ4_V1_SPEED", "Knots", parseInt(v1));
            SimVar.SetSimVarValue("L:WT_CJ4_V1_FMCSET", "Bool", false);
        }
        if (parseInt(vR) != parseInt(SimVar.GetSimVarValue("L:WT_CJ4_VR_SPEED", "Knots"))) {
            SimVar.SetSimVarValue("L:WT_CJ4_VR_SPEED", "Knots", parseInt(vR));
            SimVar.SetSimVarValue("L:WT_CJ4_VR_FMCSET", "Bool", false);
        }
        if (parseInt(v2) != parseInt(SimVar.GetSimVarValue("L:WT_CJ4_V2_SPEED", "Knots"))) {
            SimVar.SetSimVarValue("L:WT_CJ4_V2_SPEED", "Knots", parseInt(v2));
            SimVar.SetSimVarValue("L:WT_CJ4_V2_FMCSET", "Bool", false);
        }
        if (parseInt(vT) != parseInt(SimVar.GetSimVarValue("L:WT_CJ4_VT_SPEED", "Knots"))) {
            SimVar.SetSimVarValue("L:WT_CJ4_VT_SPEED", "Knots", parseInt(vT));
            SimVar.SetSimVarValue("L:WT_CJ4_VT_FMCSET", "Bool", false);
        }
        if (parseInt(vRef) != parseInt(SimVar.GetSimVarValue("L:WT_CJ4_VREF_SPEED", "Knots"))) {
            SimVar.SetSimVarValue("L:WT_CJ4_VREF_SPEED", "Knots", parseInt(vRef));
            SimVar.SetSimVarValue("L:WT_CJ4_VRF_FMCSET", "Bool", false);
        }
        if (parseInt(vApp) != parseInt(SimVar.GetSimVarValue("L:WT_CJ4_VAP", "Knots"))) {
            SimVar.SetSimVarValue("L:WT_CJ4_VAP", "Knots", parseInt(vApp));
            SimVar.SetSimVarValue("L:WT_CJ4_VAP_FMCSET", "Bool", false);
        }
        this.radioSrc1 = _dict.get(CJ4_PopupMenu_Key.BRG_PTR1_SRC);
        this.radioSrc2 = _dict.get(CJ4_PopupMenu_Key.BRG_PTR2_SRC);

        if (this.radioSrc1 !== 'OFF') {
            if (this.radioSrc1 == "VOR1") {
                SimVar.SetSimVarValue('L:WT.CJ4.BearingPointerMode_1', 'number', 2);
            }
            else if (this.radioSrc1 == "ADF1") {
                SimVar.SetSimVarValue('L:WT.CJ4.BearingPointerMode_1', 'number', 3);
            }
            else {
                SimVar.SetSimVarValue('L:WT.CJ4.BearingPointerMode_1', 'number', 1);
            }
        }
        else {
            SimVar.SetSimVarValue('L:WT.CJ4.BearingPointerMode_1', 'number', 0);
        }

        if (this.radioSrc2 !== 'OFF') {
            if (this.radioSrc2 == "VOR2") {
                SimVar.SetSimVarValue('L:WT.CJ4.BearingPointerMode_2', 'number', 2);
            }
            else if (this.radioSrc2 == "ADF2") {
                SimVar.SetSimVarValue('L:WT.CJ4.BearingPointerMode_2', 'number', 3);
            }
            else {
                SimVar.SetSimVarValue('L:WT.CJ4.BearingPointerMode_2', 'number', 1);
            }
        }
        else {
            SimVar.SetSimVarValue('L:WT.CJ4.BearingPointerMode_2', 'number', 0);
        }

        if (modeChanged)
            this.onModeChanged();
    }
    fillDictionary(_dict) {
        if (this.mapDisplayMode == Jet_NDCompass_Display.ROSE)
            _dict.set(CJ4_PopupMenu_Key.MAP_FORMAT, "ROSE");
        else if (this.mapDisplayMode == Jet_NDCompass_Display.ARC)
            _dict.set(CJ4_PopupMenu_Key.MAP_FORMAT, "ARC");
        else if (this.mapDisplayMode == Jet_NDCompass_Display.PPOS)
            _dict.set(CJ4_PopupMenu_Key.MAP_FORMAT, "PPOS");
        _dict.set(CJ4_PopupMenu_Key.MAP_RANGE, this.map.range.toString());
        if (this.mapNavigationMode == Jet_NDCompass_Navigation.VOR && this.mapNavigationSource == 1)
            _dict.set(CJ4_PopupMenu_Key.NAV_SRC, "VOR1");
        else if (this.mapNavigationMode == Jet_NDCompass_Navigation.VOR && this.mapNavigationSource == 2)
            _dict.set(CJ4_PopupMenu_Key.NAV_SRC, "VOR2");
        else if (this.mapNavigationMode == Jet_NDCompass_Navigation.NAV)
            _dict.set(CJ4_PopupMenu_Key.NAV_SRC, "FMS1");
        let baroHPA = SimVar.GetSimVarValue("L:XMLVAR_Baro_Selector_HPA_1", "Bool");
        _dict.set(CJ4_PopupMenu_Key.UNITS_PRESS, (baroHPA) ? "HPA" : "IN");
        _dict.set(CJ4_PopupMenu_Key.UNITS_MTR_ALT, (this.horizon.isMTRSVisible()) ? "ON" : "OFF");
        let aoaSettingFill = SimVar.GetSimVarValue("L:WT_CJ4_PFD1_AOA", "Number").toFixed(0);
        if (aoaSettingFill) {
            if (aoaSettingFill == 0) {
                _dict.set(CJ4_PopupMenu_Key.AOA, "AUTO");
            }
            else if (aoaSettingFill == 1) {
                _dict.set(CJ4_PopupMenu_Key.AOA, "ON");
            }
            else if (aoaSettingFill == 2) {
                _dict.set(CJ4_PopupMenu_Key.AOA, "OFF");
            }
        }
        let v1 = SimVar.GetSimVarValue("L:WT_CJ4_V1_SPEED", "Knots").toFixed(0);
        let vR = SimVar.GetSimVarValue("L:WT_CJ4_VR_SPEED", "Knots").toFixed(0);
        let v2 = SimVar.GetSimVarValue("L:WT_CJ4_V2_SPEED", "Knots").toFixed(0);
        let vT = SimVar.GetSimVarValue("L:WT_CJ4_VT_SPEED", "Knots").toFixed(0);
        let vRef = SimVar.GetSimVarValue("L:WT_CJ4_VREF_SPEED", "Knots").toFixed(0);
        let vApp = SimVar.GetSimVarValue("L:WT_CJ4_VAP", "Knots").toFixed(0);
        _dict.set(CJ4_PopupMenu_Key.VSPEED_V1, v1);
        _dict.set(CJ4_PopupMenu_Key.VSPEED_VR, vR);
        _dict.set(CJ4_PopupMenu_Key.VSPEED_V2, v2);
        _dict.set(CJ4_PopupMenu_Key.VSPEED_VT, vT);
        _dict.set(CJ4_PopupMenu_Key.VSPEED_VRF, vRef);
        _dict.set(CJ4_PopupMenu_Key.VSPEED_VAP, vApp);
        _dict.set(CJ4_PopupMenu_Key.BRG_PTR1_SRC, this.radioSrc1);
        _dict.set(CJ4_PopupMenu_Key.BRG_VOR1_FREQ, this.radioNav.getVORActiveFrequency(1).toFixed(3));
        _dict.set(CJ4_PopupMenu_Key.BRG_ADF1_FREQ, this.radioNav.getADFActiveFrequency(1).toFixed(0));
        _dict.set(CJ4_PopupMenu_Key.BRG_PTR2_SRC, this.radioSrc2);
        _dict.set(CJ4_PopupMenu_Key.BRG_VOR2_FREQ, this.radioNav.getVORActiveFrequency(2).toFixed(3));
        _dict.set(CJ4_PopupMenu_Key.BRG_ADF2_FREQ, this.radioNav.getADFActiveFrequency(2).toFixed(0));
        _dict.changed = false;
    }
}
class CJ4_HorizonContainer extends NavSystemElementContainer {
    constructor(_name, _root) {
        super(_name, _root, null);
        this.isVisible = undefined;
        this.altimeter = new CJ4_Altimeter();
        this.element = new NavSystemElementGroup([
            new CJ4_Attitude(),
            new CJ4_VSpeed(),
            new CJ4_Airspeed(),
            this.altimeter,
            new CJ4_AOA(),
            new CJ4_APDisplay(),
            new CJ4_ILS()
        ]);
    }
    init() {
        super.init();
        this.root = this.gps.getChildById(this.htmlElemId);
        if (!this.root) {
            console.log("Root component expected!");
        }
    }
    show(_value) {
        if (this.isVisible != _value) {
            this.isVisible = _value;
            this.root.setAttribute("visible", (_value) ? "true" : "false");
        }
    }
    showMTRS(_val) {
        this.altimeter.showMTRS(_val);
    }
    isMTRSVisible() {
        return this.altimeter.isMTRSVisible();
    }
}
class CJ4_AOA extends NavSystemElement {
    init(root) {
        this.aoa = this.gps.getChildById("AOA");
        this.aoa.aircraft = Aircraft.CJ4;
        this.aoa.gps = this.gps;
    }
    onEnter() {
    }
    onUpdate(_deltaTime) {
        var angle = fastToFixed(Simplane.getAngleOfAttack(), 1);
        //AoA only visible when flaps 35
        this.aoa.setAttribute("angle", angle);
        let flap35Active = SimVar.GetSimVarValue("TRAILING EDGE FLAPS LEFT PERCENT", "Percent");
        let aoaActive = SimVar.GetSimVarValue("L:WT_CJ4_PFD1_AOA", "Number");
        if ((flap35Active == 100 && aoaActive !== 2) || aoaActive == 1) {
            this.aoa.style = "";
        }
        else {
            this.aoa.style = "display: none";
        }
    }
    onExit() {
    }
    onEvent(_event) {
    }
}
class CJ4_VSpeed extends NavSystemElement {
    init(root) {
        this.vsi = this.gps.getChildById("VSpeed");
        this.vsi.aircraft = Aircraft.CJ4;
        this.vsi.gps = this.gps;
    }
    onEnter() {
    }
    onUpdate(_deltaTime) {

        const fmaValues = JSON.parse(WTDataStore.get('CJ4_fmaValues', '{ }'));

        var vSpeed = Math.round(Simplane.getVerticalSpeed());
        this.vsi.setAttribute("vspeed", vSpeed.toString());

        if (Simplane.getAutoPilotVerticalSpeedHoldActive() && fmaValues.verticalMode !== 'VPATH') {
            let selVSpeed = Math.round(Simplane.getAutoPilotVerticalSpeedHoldValue());
            this.vsi.setAttribute("selected_vspeed", selVSpeed.toString());
            this.vsi.setAttribute("selected_vspeed_active", "true");
        }
        else {
            this.vsi.setAttribute("selected_vspeed_active", "false");
        }

        if (Simplane.getAutoPilotVerticalSpeedHoldActive() && fmaValues.verticalMode === 'VPATH') {
            let selVSpeed = Math.round(Simplane.getAutoPilotVerticalSpeedHoldValue());
            this.vsi.setAttribute("vnav_vspeed", selVSpeed.toString());
            this.vsi.setAttribute("vnav_vspeed_active", "true");
        }
        else {
            this.vsi.setAttribute("vnav_vspeed_active", "false");
        }
    }
    onExit() {
    }
    onEvent(_event) {
    }
}
class CJ4_Airspeed extends NavSystemElement {
    constructor() {
        super();
    }
    init(root) {
        this.airspeed = this.gps.getChildById("Airspeed");
        this.airspeed.aircraft = Aircraft.CJ4;
        this.airspeed.gps = this.gps;
    }
    onEnter() {
    }
    onUpdate(_deltaTime) {
        this.airspeed.update(_deltaTime);
    }
    onExit() {
    }
    onEvent(_event) {
    }
}
class CJ4_Altimeter extends NavSystemElement {
    constructor() {
        super();
    }
    init(root) {
        this.altimeter = this.gps.getChildById("Altimeter");
        this.altimeter.aircraft = Aircraft.CJ4;
        this.altimeter.gps = this.gps;
    }
    onEnter() {
    }
    onUpdate(_deltaTime) {
        this.altimeter.update(_deltaTime);
    }
    onExit() {
    }
    onEvent(_event) {
        switch (_event) {
            case "BARO_INC":
                SimVar.SetSimVarValue("K:KOHLSMAN_INC", "number", 1);
                break;
            case "BARO_DEC":
                SimVar.SetSimVarValue("K:KOHLSMAN_DEC", "number", 1);
                break;
            case "MTRS_ON":
                this.altimeter.showMTRS(true);
                break;
            case "MTRS_OFF":
                this.altimeter.showMTRS(false);
                break;
        }
    }
    showMTRS(_val) {
        this.altimeter.showMTRS(_val);
    }
    isMTRSVisible() {
        return this.altimeter.isMTRSVisible();
    }
}
class CJ4_Attitude extends NavSystemElement {
    init(root) {
        this.svg = this.gps.getChildById("Horizon");
        this.svg.aircraft = Aircraft.CJ4;
        this.svg.gps = this.gps;
    }
    onEnter() {
    }
    onUpdate(_deltaTime) {
        var xyz = Simplane.getOrientationAxis();
        if (xyz) {
            this.svg.setAttribute("horizon", (xyz.pitch / Math.PI * 180).toString());
            this.svg.setAttribute("pitch", (xyz.pitch / Math.PI * 180).toString());
            this.svg.setAttribute("bank", (xyz.bank / Math.PI * 180).toString());
        }
        this.svg.setAttribute("slip_skid", Simplane.getInclinometer().toString());
        this.svg.setAttribute("radio_altitude", Simplane.getAltitudeAboveGround().toString());
        this.svg.setAttribute("flight_director-active", SimVar.GetSimVarValue("AUTOPILOT FLIGHT DIRECTOR ACTIVE", "Bool") ? "true" : "false");
        this.svg.setAttribute("flight_director-pitch", SimVar.GetSimVarValue("AUTOPILOT FLIGHT DIRECTOR PITCH", "degree"));
        this.svg.setAttribute("flight_director-bank", SimVar.GetSimVarValue("AUTOPILOT FLIGHT DIRECTOR BANK", "degree"));
    }
    onExit() {
    }
    onEvent(_event) {
    }
}
class CJ4_APDisplay extends NavSystemElement {
    constructor() {
        super(...arguments);
        this.altimeterIndex = 0;
    }
    init(root) {
        this.AP_LateralActive = this.gps.getChildById("AP_LateralActive");
        this.AP_LateralArmed = this.gps.getChildById("AP_LateralArmed");
        this.AP_Status = this.gps.getChildById("AP_Status");
        this.AP_VerticalActive = this.gps.getChildById("AP_VerticalActive");
        this.AP_ModeReference = this.gps.getChildById("AP_ModeReference");
        this.AP_Armed = this.gps.getChildById("AP_Armed");
        this.AP_YDStatus = this.gps.getChildById("AP_YDStatus");
        if (this.gps.instrumentXmlConfig) {
            let altimeterIndexElems = this.gps.instrumentXmlConfig.getElementsByTagName("AltimeterIndex");
            if (altimeterIndexElems.length > 0) {
                this.altimeterIndex = parseInt(altimeterIndexElems[0].textContent) + 1;
            }
        }
        SimVar.SetSimVarValue("K:AP_ALT_VAR_SET_ENGLISH", "feet", 10000);
    }
    onEnter() {
    }
    onUpdate(_deltaTime) {
        //NEW SIMPLIFIED CODE FOR SETTING FMA MODES

        //SET AP & YD VALUES
        const apMasterActive = SimVar.GetSimVarValue("AUTOPILOT MASTER", "Bool") == 1;
        const ydActive = SimVar.GetSimVarValue("AUTOPILOT YAW DAMPER", "Boolean") == 1;
        const flightDirector = SimVar.GetSimVarValue("AUTOPILOT FLIGHT DIRECTOR ACTIVE", "Boolean") == 1;

        Avionics.Utils.diffAndSet(this.AP_Status, apMasterActive ? "AP" : "");
        if (apMasterActive && !ydActive) {
            SimVar.SetSimVarValue("K:YAW_DAMPER_TOGGLE", "number", 1);
        }
        if (apMasterActive) {
            Avionics.Utils.diffAndSet(this.AP_YDStatus, "");
        } else {
            Avionics.Utils.diffAndSet(this.AP_YDStatus, ydActive ? "YD" : "");
        }

        //SET OTHER VALUES OR BLANK IF AP/FD INACTIVE
        if (flightDirector || apMasterActive) {
            //GET DATA FROM DATASTORE SET BY AP UPDATE METHOD
            const fmaValues = WTDataStore.get('CJ4_fmaValues', 'none');
            if (fmaValues != "none") {
                const parsedFmaValues = JSON.parse(fmaValues);
                const lateralMode = parsedFmaValues.lateralMode;
                const lateralArmed = parsedFmaValues.lateralArmed;
                const verticalMode = parsedFmaValues.verticalMode;
                const verticalArmed1 = parsedFmaValues.verticalArmed1;
                const verticalArmed2 = parsedFmaValues.verticalArmed2;

                //ACTIVE VERTICAL
                if (verticalMode == "VS" || verticalMode == "VVS") {
                    let vsDisplay = "<span>" + verticalMode + "</span> ";
                    let verticalHoldVar = SimVar.GetSimVarValue("AUTOPILOT VERTICAL HOLD VAR", "feet per minute");
                    vsDisplay += "<span style=\"color: #0599fc;\">" + fastToFixed(verticalHoldVar, 0) + "</span>";
                    if (verticalHoldVar > 0) {
                        vsDisplay += "<span style=\"font-size: 17px; color: #0599fc;\">↑</span>";
                    }
                    else if (verticalHoldVar < 0) {
                        vsDisplay += "<span style=\"font-size: 17px; color: #0599fc;\">↓</span>";
                    }
                    Avionics.Utils.diffAndSet(this.AP_VerticalActive, vsDisplay);
                    Avionics.Utils.diffAndSet(this.AP_ModeReference, "");
                }
                else if (verticalMode == "FLC" || verticalMode == "VFLC") {
                    Avionics.Utils.diffAndSet(this.AP_VerticalActive, verticalMode);
                    if (Simplane.getAutoPilotMachModeActive()) {
                        Avionics.Utils.diffAndSet(this.AP_ModeReference, "M" + fastToFixed(SimVar.GetSimVarValue("AUTOPILOT MACH HOLD VAR", "mach"), 2));
                    }
                    else {
                        Avionics.Utils.diffAndSet(this.AP_ModeReference, fastToFixed(SimVar.GetSimVarValue("AUTOPILOT AIRSPEED HOLD VAR", "knots"), 0) + "KT");
                    }
                }
                else {
                    Avionics.Utils.diffAndSet(this.AP_VerticalActive, verticalMode);
                    Avionics.Utils.diffAndSet(this.AP_ModeReference, "");
                }

                const verticalArmed = verticalArmed2 ? verticalArmed1 + " " + verticalArmed2 : verticalArmed1 ? verticalArmed1 : "";
                Avionics.Utils.diffAndSet(this.AP_Armed, verticalArmed);
                //Avionics.Utils.diffAndSet(this.AP_Armed, verticalArmed1 ? verticalArmed1 : "");


                //LATERAL ACTIVE
                Avionics.Utils.diffAndSet(this.AP_LateralActive, lateralMode);

                //LATERAL ARMED
                Avionics.Utils.diffAndSet(this.AP_LateralArmed, lateralArmed); //LATERAL ARMED
            }
        }
        else {
            Avionics.Utils.diffAndSet(this.AP_VerticalActive, ""); //VETICAL MODE
            Avionics.Utils.diffAndSet(this.AP_ModeReference, ""); //VERTICAL MODE VAL (if needed)
            Avionics.Utils.diffAndSet(this.AP_Armed, ""); //VERTICAL ARMED
            Avionics.Utils.diffAndSet(this.AP_LateralActive, ""); //LATERAL ACTIVE
            Avionics.Utils.diffAndSet(this.AP_LateralArmed, ""); //LATERAL ARMED
        }
    }
    onExit() {
    }
    onEvent(_event) {
    }
}
class CJ4_ILS extends NavSystemElement {
    init(root) {
        this.ils = this.gps.getChildById("ILS");
        this.ils.aircraft = Aircraft.CJ4;
        this.ils.gps = this.gps;
    }
    onEnter() {
    }
    onUpdate(_deltaTime) {
        if (this.ils) {
            let showIls = false;
            let localizer = this.gps.radioNav.getBestILSBeacon(false);
            if (localizer.id != 0) {
                showIls = true;
            }
            this.ils.showLocalizer(showIls);
            this.ils.showGlideslope(showIls);
            this.ils.update(_deltaTime);
        }
    }
    onExit() {
    }
    onEvent(_event) {
    }
}
registerInstrument("cj4-pfd-element", CJ4_PFD);
//# sourceMappingURL=CJ4_PFD.js.map<|MERGE_RESOLUTION|>--- conflicted
+++ resolved
@@ -81,7 +81,6 @@
                 }
             }
 
-<<<<<<< HEAD
 
             // TODO: refactor VNAV alt to SVG          
             
@@ -92,8 +91,6 @@
                 vnavAltEl.textContent = SimVar.GetSimVarValue("L:WT_CJ4_CONSTRAINT_ALTITUDE", "number").toFixed(0);
             }
             
-=======
->>>>>>> 3eb51080
             this.map.setMode(this.mapDisplayMode);
             this.mapOverlay.setMode(this.mapDisplayMode, this.mapNavigationMode, this.mapNavigationSource);
 
