class CJ4_PFD extends BaseAirliners {
    constructor() {
        super();
        this.isExtended = false;
        this.showTerrain = false;
        this.showWeather = false;
        this.mapDisplayMode = Jet_NDCompass_Display.ARC;
        this.previousMapDisplayMode = undefined;
        this.mapNavigationMode = Jet_NDCompass_Navigation.NAV;
        this.mapNavigationSource = 0;
        this.systemPage = CJ4_SystemPage.ANNUNCIATIONS;
        this.modeChangeTimer = -1;
        this.radioSrc1 = "OFF";
        this.radioSrc2 = "OFF";
        this.initDuration = 7000;
    }
    get templateID() { return "CJ4_PFD"; }
    get IsGlassCockpit() { return true; }
    connectedCallback() {
        super.connectedCallback();
        this.radioNav.init(NavMode.TWO_SLOTS);
        this.horizon = new CJ4_HorizonContainer("Horizon", "PFD");
        this.systems = new CJ4_SystemContainer("System", "SystemInfos");
        this.map = new CJ4_MapContainer("Map", "NDMap");
        this.mapOverlay = new CJ4_MapOverlayContainer("Map", "NDMapOverlay");
        this.navBar = new CJ4_NavBarContainer("Nav", "NavBar");
        this.popup = new CJ4_PopupMenuContainer("Menu", "PopupMenu");
        this.addIndependentElementContainer(this.horizon);
        this.addIndependentElementContainer(this.systems);
        this.addIndependentElementContainer(this.map);
        this.addIndependentElementContainer(this.mapOverlay);
        this.addIndependentElementContainer(this.navBar);
        this.addIndependentElementContainer(this.popup);
        this.modeChangeMask = this.getChildById("ModeChangeMask");
        this.maxUpdateBudget = 12;
    }
    disconnectedCallback() {
        window.console.log("CJ4 PFD - destroyed");
        super.disconnectedCallback();
    }
    Init() {
        super.Init();
        this.radioNav.setRADIONAVSource(NavSource.GPS);
        SimVar.SetSimVarValue("L:WT_CJ4_VAP", "knots", 0);
        SimVar.SetSimVarValue("L:WT_CJ4_PFD1_AOA", "Number", 0);
        SimVar.SetSimVarValue("L:WT_CJ4_V1_SPEED", "knots", 0);
        SimVar.SetSimVarValue("L:WT_CJ4_VR_SPEED", "knots", 0);
        SimVar.SetSimVarValue("L:WT_CJ4_V2_SPEED", "knots", 0);
        SimVar.SetSimVarValue("L:WT_CJ4_VT_SPEED", "knots", 0);
        SimVar.SetSimVarValue("L:WT_CJ4_VREF_SPEED", "knots", 0);
    }
    Update() {
        super.Update();
        this.reversionaryMode = false;
        if (document.body.hasAttribute("reversionary")) {
            var attr = document.body.getAttribute("reversionary");
            if (attr == "true") {
                this.reversionaryMode = true;
            }
        }
        if (this.allContainersReady()) {
            if (this.modeChangeMask && this.modeChangeTimer >= 0) {
                this.modeChangeTimer -= this.deltaTime / 1000;
                if (this.modeChangeTimer <= 0) {
                    this.modeChangeMask.style.display = "none";
                    this.modeChangeTimer = -1;
                }
            }
            let dict = this.popup.dictionary;
            if (dict.changed) {
                this.readDictionary(dict);
                dict.changed = false;
            }
            this.map.setMode(this.mapDisplayMode);
            this.mapOverlay.setMode(this.mapDisplayMode, this.mapNavigationMode, this.mapNavigationSource);

            //Hack to correct the map compass size until we separate it out
            //fully from the default shared code
            if (this.mapDisplayMode !== this.previousMapDisplayMode || this.mapNavigationSource !== this.previousMapNavigationSource) {
                const el = document.querySelector('#NDCompass svg');
                if (el) {
                    this.previousMapDisplayMode = this.mapDisplayMode;
                    this.previousMapNavigationSource = this.mapNavigationSource;

                    if (this.mapDisplayMode === Jet_NDCompass_Display.ROSE) {
                        el.setAttribute('width', '122%');
                        el.setAttribute('height', '122%');
                        el.style = 'transform: translate(-84px, -56px)';
                    }

                    if (this.mapDisplayMode === Jet_NDCompass_Display.ARC) {
                        el.setAttribute('width', '108%');
                        el.setAttribute('height', '108%');
                        el.style = 'transform: translate(-30px, -18px)';
                    }
                }
                this.mapOverlay.infos.root.onDisplayChange(this.mapDisplayMode);
            }

            if (this.showTerrain) {
                this.map.showTerrain(true);
                this.mapOverlay.showTerrain(true);
            }
            else if (this.showWeather) {
                this.map.showWeather(true);
                this.mapOverlay.showWeather(true);
            }
            else {
                this.map.showTerrain(false);
                this.mapOverlay.showTerrain(false);
                this.map.showWeather(false);
                this.mapOverlay.showWeather(false);
            }
            if (this.isExtended) {
                this.map.setExtended(true);
                this.mapOverlay.setExtended(true);
                this.systems.show(this.systemPage);
                this.horizon.show(false);
            }
            else {
                this.map.setExtended(false);
                this.mapOverlay.setExtended(false);
                this.systems.show(CJ4_SystemPage.NONE);
                this.horizon.show(true);
            }
            this.mapOverlay.setRange(this.map.range);
        }
        this.updateMachTransition();
    }
    onEvent(_event) {
        switch (_event) {
            case "Upr_Push_NAV":
                if (this.mapNavigationMode == Jet_NDCompass_Navigation.NAV) {
                    this.radioNav.setRADIONAVSource(NavSource.VOR1);
                    this.mapNavigationMode = Jet_NDCompass_Navigation.VOR;
                    this.mapNavigationSource = 1;

                    const apOnGPS = SimVar.GetSimVarValue('GPS DRIVES NAV1', 'Bool');
                    if (apOnGPS) {
                        SimVar.SetSimVarValue('K:TOGGLE_GPS_DRIVES_NAV1', 'number', 0)
                            .then(() => SimVar.SetSimVarValue('K:AP_NAV_SELECT_SET', 'number', 1));
                    }

                    this.onModeChanged();
                }
                else if (this.mapNavigationMode == Jet_NDCompass_Navigation.VOR && this.mapNavigationSource == 1) {
                    this.radioNav.setRADIONAVSource(NavSource.VOR2);
                    this.mapNavigationMode = Jet_NDCompass_Navigation.VOR;
                    this.mapNavigationSource = 2;

                    SimVar.SetSimVarValue('K:AP_NAV_SELECT_SET', 'number', 2);
                    this.onModeChanged();
                }
                else if (this.mapNavigationMode == Jet_NDCompass_Navigation.VOR && this.mapNavigationSource == 2) {
                    this.radioNav.setRADIONAVSource(NavSource.GPS);
                    this.mapNavigationMode = Jet_NDCompass_Navigation.NAV;
                    this.mapNavigationSource = 0;

                    const apOnGPS = SimVar.GetSimVarValue('GPS DRIVES NAV1', 'Bool');
                    if (!apOnGPS) {
                        SimVar.SetSimVarValue('K:TOGGLE_GPS_DRIVES_NAV1', 'number', 0)
                    }

                    this.onModeChanged();
                }
                break;
            case "Upr_Push_FRMT":
                if (this.mapDisplayMode == Jet_NDCompass_Display.ARC)
                    this.mapDisplayMode = Jet_NDCompass_Display.ROSE;
                else
                    this.mapDisplayMode = Jet_NDCompass_Display.ARC;
                this.onModeChanged();
                break;
            case "Upr_Push_TERR_WX":
                if (this.showTerrain) {
                    this.showTerrain = false;
                    this.showWeather = true;
                }
                else if (this.showWeather) {
                    this.showTerrain = false;
                    this.showWeather = false;
                }
                else {
                    this.showTerrain = true;
                    this.showWeather = false;
                }
                this.onModeChanged();
                break;
            case "Upr_Push_TFC":
                this.map.toggleSymbol(CJ4_MapSymbol.TRAFFIC);
                break;
            case "Upr_RANGE_INC":
                this.map.rangeInc();
                break;
            case "Upr_RANGE_DEC":
                this.map.rangeDec();
                break;
            case "Upr_Push_PFD_MENU":
                this.fillDictionary(this.popup.dictionary);
                this.popup.setMode(CJ4_PopupMenu.PFD);
                break;
            case "Upr_Push_REFS_MENU":
                this.fillDictionary(this.popup.dictionary);
                this.popup.setMode(CJ4_PopupMenu.REFS);
                break;
            case "Upr_Push_ET":
                if (!this.mapOverlay._showET) {
                    this.mapOverlay._showET = true;
                    this.mapOverlay._chronoValue = 0;
                    this.mapOverlay._chronoStarted = true;
                }
                else if (this.mapOverlay._chronoStarted) {
                    this.mapOverlay._chronoStarted = false;
                }
                else {
                    this.mapOverlay._showET = false;
                }
                break;
        }
    }
    allContainersReady() {
        for (var i = 0; i < this.IndependentsElements.length; i++) {
            if (!this.IndependentsElements[i].isInitialized) {
                return false;
            }
        }
        return true;
    }
    onModeChanged() {
        SimVar.SetSimVarValue("L:CJ4_MAP_MODE", "number", this.mapDisplayMode);
        SimVar.SetSimVarValue("L:FMC_UPDATE_CURRENT_PAGE", "number", 1);
        if (this.modeChangeMask) {
            this.modeChangeMask.style.display = "block";
            this.modeChangeTimer = 0.15;
        }
    }
    readDictionary(_dict) {
        let modeChanged = false;
        let format = _dict.get(CJ4_PopupMenu_Key.MAP_FORMAT);
        if (format == "ROSE") {
            if (this.mapDisplayMode != Jet_NDCompass_Display.ROSE) {
                this.mapDisplayMode = Jet_NDCompass_Display.ROSE;
                modeChanged = true;
            }
        }
        else if (format == "ARC" || format == "PPOS") {
            if (this.mapDisplayMode != Jet_NDCompass_Display.ARC) {
                this.mapDisplayMode = Jet_NDCompass_Display.ARC;
                modeChanged = true;
            }
        }
        let range = _dict.get(CJ4_PopupMenu_Key.MAP_RANGE);
        this.map.range = parseInt(range);
        let navSrc = _dict.get(CJ4_PopupMenu_Key.NAV_SRC);
        if (navSrc == "FMS1") {
            if (this.mapNavigationMode != Jet_NDCompass_Navigation.NAV) {
                this.mapNavigationMode = Jet_NDCompass_Navigation.NAV;
                this.mapNavigationSource = 0;
                this.radioNav.setRADIONAVSource(NavSource.GPS);
                modeChanged = true;
            }
        }
        else if (navSrc == "VOR1") {
            if (this.mapNavigationMode != Jet_NDCompass_Navigation.VOR || this.mapNavigationSource != 1) {
                this.mapNavigationMode = Jet_NDCompass_Navigation.VOR;
                this.mapNavigationSource = 1;
                this.radioNav.setRADIONAVSource(NavSource.VOR1);
                modeChanged = true;
            }
        }
        else if (navSrc == "VOR2") {
            if (this.mapNavigationMode != Jet_NDCompass_Navigation.VOR || this.mapNavigationSource != 2) {
                this.mapNavigationMode = Jet_NDCompass_Navigation.VOR;
                this.mapNavigationSource = 2;
                this.radioNav.setRADIONAVSource(NavSource.VOR2);
                modeChanged = true;
            }
        }
        let baroUnits = _dict.get(CJ4_PopupMenu_Key.UNITS_PRESS);
        SimVar.SetSimVarValue("L:XMLVAR_Baro_Selector_HPA_1", "Bool", (baroUnits == "HPA") ? 1 : 0);
        let mtrsOn = _dict.get(CJ4_PopupMenu_Key.UNITS_MTR_ALT);
        this.horizon.showMTRS((mtrsOn == "ON") ? true : false);
        let aoaSetting = _dict.get(CJ4_PopupMenu_Key.AOA);
        if (aoaSetting) {
            if (aoaSetting == "AUTO") {
                SimVar.SetSimVarValue("L:WT_CJ4_PFD1_AOA", "Number", 0);
            }
            else if (aoaSetting == "ON") {
                SimVar.SetSimVarValue("L:WT_CJ4_PFD1_AOA", "Number", 1);
            }
            else if (aoaSetting == "OFF") {
                SimVar.SetSimVarValue("L:WT_CJ4_PFD1_AOA", "Number", 2);
            }
        }
        let v1 = _dict.get(CJ4_PopupMenu_Key.VSPEED_V1);
        let vR = _dict.get(CJ4_PopupMenu_Key.VSPEED_VR);
        let v2 = _dict.get(CJ4_PopupMenu_Key.VSPEED_V2);
        let vT = _dict.get(CJ4_PopupMenu_Key.VSPEED_VT);
        let vRef = _dict.get(CJ4_PopupMenu_Key.VSPEED_VRF);
        let vApp = _dict.get(CJ4_PopupMenu_Key.VSPEED_VAP);
        if (parseInt(v1) != parseInt(SimVar.GetSimVarValue("L:WT_CJ4_V1_SPEED", "Knots"))) {
            SimVar.SetSimVarValue("L:WT_CJ4_V1_SPEED", "Knots", parseInt(v1));
            SimVar.SetSimVarValue("L:WT_CJ4_V1_FMCSET", "Bool", false);
        }
        if (parseInt(vR) != parseInt(SimVar.GetSimVarValue("L:WT_CJ4_VR_SPEED", "Knots"))) {
            SimVar.SetSimVarValue("L:WT_CJ4_VR_SPEED", "Knots", parseInt(vR));
            SimVar.SetSimVarValue("L:WT_CJ4_VR_FMCSET", "Bool", false);
        }
        if (parseInt(v2) != parseInt(SimVar.GetSimVarValue("L:WT_CJ4_V2_SPEED", "Knots"))) {
            SimVar.SetSimVarValue("L:WT_CJ4_V2_SPEED", "Knots", parseInt(v2));
            SimVar.SetSimVarValue("L:WT_CJ4_V2_FMCSET", "Bool", false);
        }
        if (parseInt(vT) != parseInt(SimVar.GetSimVarValue("L:WT_CJ4_VT_SPEED", "Knots"))) {
            SimVar.SetSimVarValue("L:WT_CJ4_VT_SPEED", "Knots", parseInt(vT));
            SimVar.SetSimVarValue("L:WT_CJ4_VT_FMCSET", "Bool", false);
        }
        if (parseInt(vRef) != parseInt(SimVar.GetSimVarValue("L:WT_CJ4_VREF_SPEED", "Knots"))) {
            SimVar.SetSimVarValue("L:WT_CJ4_VREF_SPEED", "Knots", parseInt(vRef));
            SimVar.SetSimVarValue("L:WT_CJ4_VRF_FMCSET", "Bool", false);
        }
        if (parseInt(vApp) != parseInt(SimVar.GetSimVarValue("L:WT_CJ4_VAP", "Knots"))) {
            SimVar.SetSimVarValue("L:WT_CJ4_VAP", "Knots", parseInt(vApp));
            SimVar.SetSimVarValue("L:WT_CJ4_VAP_FMCSET", "Bool", false);
        }
        this.radioSrc1 = _dict.get(CJ4_PopupMenu_Key.BRG_PTR1_SRC);
        this.radioSrc2 = _dict.get(CJ4_PopupMenu_Key.BRG_PTR2_SRC);

        if (this.radioSrc1 !== 'OFF') {
            if (this.radioSrc1 == "VOR1") {
                SimVar.SetSimVarValue('L:WT.CJ4.BearingPointerMode_1', 'number', 2);
            }
            else if (this.radioSrc1 == "ADF1") {
                SimVar.SetSimVarValue('L:WT.CJ4.BearingPointerMode_1', 'number', 3);
            }
            else {
                SimVar.SetSimVarValue('L:WT.CJ4.BearingPointerMode_1', 'number', 1);
            }
        }
        else {
            SimVar.SetSimVarValue('L:WT.CJ4.BearingPointerMode_1', 'number', 0);
        }

        if (this.radioSrc2 !== 'OFF') {
            if (this.radioSrc2 == "VOR2") {
                SimVar.SetSimVarValue('L:WT.CJ4.BearingPointerMode_2', 'number', 2);
            }
            else if (this.radioSrc2 == "ADF2") {
                SimVar.SetSimVarValue('L:WT.CJ4.BearingPointerMode_2', 'number', 3);
            }
            else {
                SimVar.SetSimVarValue('L:WT.CJ4.BearingPointerMode_2', 'number', 1);
            }
        }
        else {
            SimVar.SetSimVarValue('L:WT.CJ4.BearingPointerMode_2', 'number', 0);
        }

        if (modeChanged)
            this.onModeChanged();
    }
    fillDictionary(_dict) {
        if (this.mapDisplayMode == Jet_NDCompass_Display.ROSE)
            _dict.set(CJ4_PopupMenu_Key.MAP_FORMAT, "ROSE");
        else if (this.mapDisplayMode == Jet_NDCompass_Display.ARC)
            _dict.set(CJ4_PopupMenu_Key.MAP_FORMAT, "ARC");
        _dict.set(CJ4_PopupMenu_Key.MAP_RANGE, this.map.range.toString());
        if (this.mapNavigationMode == Jet_NDCompass_Navigation.VOR && this.mapNavigationSource == 1)
            _dict.set(CJ4_PopupMenu_Key.NAV_SRC, "VOR1");
        else if (this.mapNavigationMode == Jet_NDCompass_Navigation.VOR && this.mapNavigationSource == 2)
            _dict.set(CJ4_PopupMenu_Key.NAV_SRC, "VOR2");
        else if (this.mapNavigationMode == Jet_NDCompass_Navigation.NAV)
            _dict.set(CJ4_PopupMenu_Key.NAV_SRC, "FMS1");
        let baroHPA = SimVar.GetSimVarValue("L:XMLVAR_Baro_Selector_HPA_1", "Bool");
        _dict.set(CJ4_PopupMenu_Key.UNITS_PRESS, (baroHPA) ? "HPA" : "IN");
        _dict.set(CJ4_PopupMenu_Key.UNITS_MTR_ALT, (this.horizon.isMTRSVisible()) ? "ON" : "OFF");
        let aoaSettingFill = SimVar.GetSimVarValue("L:WT_CJ4_PFD1_AOA", "Number").toFixed(0);
        if (aoaSettingFill) {
            if (aoaSettingFill == 0) {
                _dict.set(CJ4_PopupMenu_Key.AOA, "AUTO");
            }
            else if (aoaSettingFill == 1) {
                _dict.set(CJ4_PopupMenu_Key.AOA, "ON");
            }
            else if (aoaSettingFill == 2) {
                _dict.set(CJ4_PopupMenu_Key.AOA, "OFF");
            }
        }
        let v1 = SimVar.GetSimVarValue("L:WT_CJ4_V1_SPEED", "Knots").toFixed(0);
        let vR = SimVar.GetSimVarValue("L:WT_CJ4_VR_SPEED", "Knots").toFixed(0);
        let v2 = SimVar.GetSimVarValue("L:WT_CJ4_V2_SPEED", "Knots").toFixed(0);
        let vT = SimVar.GetSimVarValue("L:WT_CJ4_VT_SPEED", "Knots").toFixed(0);
        let vRef = SimVar.GetSimVarValue("L:WT_CJ4_VREF_SPEED", "Knots").toFixed(0);
        let vApp = SimVar.GetSimVarValue("L:WT_CJ4_VAP", "Knots").toFixed(0);
        _dict.set(CJ4_PopupMenu_Key.VSPEED_V1, v1);
        _dict.set(CJ4_PopupMenu_Key.VSPEED_VR, vR);
        _dict.set(CJ4_PopupMenu_Key.VSPEED_V2, v2);
        _dict.set(CJ4_PopupMenu_Key.VSPEED_VT, vT);
        _dict.set(CJ4_PopupMenu_Key.VSPEED_VRF, vRef);
        _dict.set(CJ4_PopupMenu_Key.VSPEED_VAP, vApp);
        _dict.set(CJ4_PopupMenu_Key.BRG_PTR1_SRC, this.radioSrc1);
        _dict.set(CJ4_PopupMenu_Key.BRG_VOR1_FREQ, this.radioNav.getVORActiveFrequency(1).toFixed(3));
        _dict.set(CJ4_PopupMenu_Key.BRG_ADF1_FREQ, this.radioNav.getADFActiveFrequency(1).toFixed(0));
        _dict.set(CJ4_PopupMenu_Key.BRG_PTR2_SRC, this.radioSrc2);
        _dict.set(CJ4_PopupMenu_Key.BRG_VOR2_FREQ, this.radioNav.getVORActiveFrequency(2).toFixed(3));
        _dict.set(CJ4_PopupMenu_Key.BRG_ADF2_FREQ, this.radioNav.getADFActiveFrequency(2).toFixed(0));
        _dict.changed = false;
    }
}
class CJ4_HorizonContainer extends NavSystemElementContainer {
    constructor(_name, _root) {
        super(_name, _root, null);
        this.isVisible = undefined;
        this.altimeter = new CJ4_Altimeter();
        this.element = new NavSystemElementGroup([
            new CJ4_Attitude(),
            new CJ4_VSpeed(),
            new CJ4_Airspeed(),
            this.altimeter,
            new CJ4_AOA(),
            new CJ4_APDisplay(),
            new CJ4_ILS()
        ]);
    }
    init() {
        super.init();
        this.root = this.gps.getChildById(this.htmlElemId);
        if (!this.root) {
            console.log("Root component expected!");
        }
    }
    show(_value) {
        if (this.isVisible != _value) {
            this.isVisible = _value;
            this.root.setAttribute("visible", (_value) ? "true" : "false");
        }
    }
    showMTRS(_val) {
        this.altimeter.showMTRS(_val);
    }
    isMTRSVisible() {
        return this.altimeter.isMTRSVisible();
    }
}
class CJ4_AOA extends NavSystemElement {
    init(root) {
        this.aoa = this.gps.getChildById("AOA");
        this.aoa.aircraft = Aircraft.CJ4;
        this.aoa.gps = this.gps;
    }
    onEnter() {
    }
    onUpdate(_deltaTime) {
        var angle = fastToFixed(Simplane.getAngleOfAttack(), 1);
        //AoA only visible when flaps 35
        this.aoa.setAttribute("angle", angle);
        let flap35Active = SimVar.GetSimVarValue("TRAILING EDGE FLAPS LEFT PERCENT", "Percent");
        let aoaActive = SimVar.GetSimVarValue("L:WT_CJ4_PFD1_AOA", "Number");
<<<<<<< HEAD
        //console.log("AOA: " + SimVar.GetSimVarValue("L:WT_CJ4_PFD1_AOA", "Number"));
=======
        // console.log("AOA: " + SimVar.GetSimVarValue("L:WT_CJ4_PFD1_AOA", "Number"));
>>>>>>> ebe743cd
        if ((flap35Active == 100 && aoaActive !== 2) || aoaActive == 1) {
            this.aoa.style = "";
        }
        else {
            this.aoa.style = "display: none";
        }
    }
    onExit() {
    }
    onEvent(_event) {
    }
}
class CJ4_VSpeed extends NavSystemElement {
    init(root) {
        this.vsi = this.gps.getChildById("VSpeed");
        this.vsi.aircraft = Aircraft.CJ4;
        this.vsi.gps = this.gps;
    }
    onEnter() {
    }
    onUpdate(_deltaTime) {
        var vSpeed = Math.round(Simplane.getVerticalSpeed());
        this.vsi.setAttribute("vspeed", vSpeed.toString());
        if (Simplane.getAutoPilotVerticalSpeedHoldActive()) {
            var selVSpeed = Math.round(Simplane.getAutoPilotVerticalSpeedHoldValue());
            this.vsi.setAttribute("selected_vspeed", selVSpeed.toString());
            this.vsi.setAttribute("selected_vspeed_active", "true");
        }
        else {
            this.vsi.setAttribute("selected_vspeed_active", "false");
        }
    }
    onExit() {
    }
    onEvent(_event) {
    }
}
class CJ4_Airspeed extends NavSystemElement {
    constructor() {
        super();
    }
    init(root) {
        this.airspeed = this.gps.getChildById("Airspeed");
        this.airspeed.aircraft = Aircraft.CJ4;
        this.airspeed.gps = this.gps;
    }
    onEnter() {
    }
    onUpdate(_deltaTime) {
        this.airspeed.update(_deltaTime);
    }
    onExit() {
    }
    onEvent(_event) {
    }
}
class CJ4_Altimeter extends NavSystemElement {
    constructor() {
        super();
    }
    init(root) {
        this.altimeter = this.gps.getChildById("Altimeter");
        this.altimeter.aircraft = Aircraft.CJ4;
        this.altimeter.gps = this.gps;
    }
    onEnter() {
    }
    onUpdate(_deltaTime) {
        this.altimeter.update(_deltaTime);
    }
    onExit() {
    }
    onEvent(_event) {
        switch (_event) {
            case "BARO_INC":
                SimVar.SetSimVarValue("K:KOHLSMAN_INC", "number", 1);
                break;
            case "BARO_DEC":
                SimVar.SetSimVarValue("K:KOHLSMAN_DEC", "number", 1);
                break;
            case "MTRS_ON":
                this.altimeter.showMTRS(true);
                break;
            case "MTRS_OFF":
                this.altimeter.showMTRS(false);
                break;
        }
    }
    showMTRS(_val) {
        this.altimeter.showMTRS(_val);
    }
    isMTRSVisible() {
        return this.altimeter.isMTRSVisible();
    }
}
class CJ4_Attitude extends NavSystemElement {
    init(root) {
        this.svg = this.gps.getChildById("Horizon");
        this.svg.aircraft = Aircraft.CJ4;
        this.svg.gps = this.gps;
    }
    onEnter() {
    }
    onUpdate(_deltaTime) {
        var xyz = Simplane.getOrientationAxis();
        if (xyz) {
            this.svg.setAttribute("horizon", (xyz.pitch / Math.PI * 180).toString());
            this.svg.setAttribute("pitch", (xyz.pitch / Math.PI * 180).toString());
            this.svg.setAttribute("bank", (xyz.bank / Math.PI * 180).toString());
        }
        this.svg.setAttribute("slip_skid", Simplane.getInclinometer().toString());
        this.svg.setAttribute("radio_altitude", Simplane.getAltitudeAboveGround().toString());
        this.svg.setAttribute("flight_director-active", SimVar.GetSimVarValue("AUTOPILOT FLIGHT DIRECTOR ACTIVE", "Bool") ? "true" : "false");
        this.svg.setAttribute("flight_director-pitch", SimVar.GetSimVarValue("AUTOPILOT FLIGHT DIRECTOR PITCH", "degree"));
        this.svg.setAttribute("flight_director-bank", SimVar.GetSimVarValue("AUTOPILOT FLIGHT DIRECTOR BANK", "degree"));
    }
    onExit() {
    }
    onEvent(_event) {
    }
}
class CJ4_APDisplay extends NavSystemElement {
    constructor() {
        super(...arguments);
        this.altimeterIndex = 0;
    }
    init(root) {
        this.AP_LateralActive = this.gps.getChildById("AP_LateralActive");
        this.AP_LateralArmed = this.gps.getChildById("AP_LateralArmed");
        this.AP_Status = this.gps.getChildById("AP_Status");
        this.AP_VerticalActive = this.gps.getChildById("AP_VerticalActive");
        this.AP_ModeReference = this.gps.getChildById("AP_ModeReference");
        this.AP_Armed = this.gps.getChildById("AP_Armed");
        this.AP_YDStatus = this.gps.getChildById("AP_YDStatus");
        if (this.gps.instrumentXmlConfig) {
            let altimeterIndexElems = this.gps.instrumentXmlConfig.getElementsByTagName("AltimeterIndex");
            if (altimeterIndexElems.length > 0) {
                this.altimeterIndex = parseInt(altimeterIndexElems[0].textContent) + 1;
            }
        }
        SimVar.SetSimVarValue("K:AP_ALT_VAR_SET_ENGLISH", "feet", 10000);
    }
    onEnter() {
    }
    onUpdate(_deltaTime) {
        Avionics.Utils.diffAndSet(this.AP_Status, SimVar.GetSimVarValue("AUTOPILOT MASTER", "Bool") ? "AP" : "");
        if (SimVar.GetSimVarValue("AUTOPILOT GLIDESLOPE ACTIVE", "Boolean")) {
            Avionics.Utils.diffAndSet(this.AP_VerticalActive, "GS");
            Avionics.Utils.diffAndSet(this.AP_ModeReference, "");
        }
        else if (SimVar.GetSimVarValue("L:XMLVAR_VNAVButtonValue", "boolean")) {
            Avionics.Utils.diffAndSet(this.AP_VerticalActive, "VNAV");
            Avionics.Utils.diffAndSet(this.AP_ModeReference, "");
        }
        else if (SimVar.GetSimVarValue("AUTOPILOT PITCH HOLD", "Boolean")) {
            Avionics.Utils.diffAndSet(this.AP_VerticalActive, "PIT");
            Avionics.Utils.diffAndSet(this.AP_ModeReference, "");
        }
        else if (SimVar.GetSimVarValue("AUTOPILOT FLIGHT LEVEL CHANGE", "Boolean")) {
            Avionics.Utils.diffAndSet(this.AP_VerticalActive, "FLC");
            if (Simplane.getAutoPilotMachModeActive()) {
                Avionics.Utils.diffAndSet(this.AP_ModeReference, "M" + fastToFixed(SimVar.GetSimVarValue("AUTOPILOT MACH HOLD VAR", "mach"), 2));
            }
            else {
                Avionics.Utils.diffAndSet(this.AP_ModeReference, fastToFixed(SimVar.GetSimVarValue("AUTOPILOT AIRSPEED HOLD VAR", "knots"), 0) + "KT");
            }
        }
        else if (SimVar.GetSimVarValue("AUTOPILOT MACH HOLD", "Boolean")) {
            Avionics.Utils.diffAndSet(this.AP_VerticalActive, "FLC");
            Avionics.Utils.diffAndSet(this.AP_ModeReference, "M" + fastToFixed(SimVar.GetSimVarValue("AUTOPILOT MACH HOLD VAR", "mach"), 2));
        }
        else if (SimVar.GetSimVarValue("AUTOPILOT ALTITUDE LOCK", "Boolean")) {
            if (SimVar.GetSimVarValue("AUTOPILOT ALTITUDE ARM", "Boolean")) {
                Avionics.Utils.diffAndSet(this.AP_VerticalActive, "ALTS");
            }
            else {
                let delta = Math.abs(Simplane.getAltitude() - Simplane.getAutoPilotAltitudeLockValue("feets"));
                if (delta < 50) {
                    Avionics.Utils.diffAndSet(this.AP_VerticalActive, "ALT CAP");
                }
                else {
                    Avionics.Utils.diffAndSet(this.AP_VerticalActive, "ALT");
                }
            }
            Avionics.Utils.diffAndSet(this.AP_ModeReference, fastToFixed(SimVar.GetSimVarValue("AUTOPILOT ALTITUDE LOCK VAR:3", "feet"), 0) + "FT");
        }
        else if (SimVar.GetSimVarValue("AUTOPILOT VERTICAL HOLD", "Boolean")) {
            let vsDisplay = "<span>VS</span> ";
            let verticalHoldVar = SimVar.GetSimVarValue("AUTOPILOT VERTICAL HOLD VAR", "feet per minute");
            vsDisplay += "<span style=\"color: #0599fc;\">" + fastToFixed(verticalHoldVar, 0) + "</span>";
            if (verticalHoldVar > 0) {
                vsDisplay += "<span style=\"font-size: 17px; color: #0599fc;\">↑</span>";
            }
            else if (verticalHoldVar < 0) {
                vsDisplay += "<span style=\"font-size: 17px; color: #0599fc;\">↓</span>";
            }
            Avionics.Utils.diffAndSet(this.AP_VerticalActive, vsDisplay);
            Avionics.Utils.diffAndSet(this.AP_ModeReference, "");
        }
        else {
            Avionics.Utils.diffAndSet(this.AP_VerticalActive, "");
            Avionics.Utils.diffAndSet(this.AP_ModeReference, "");
        }
        if (SimVar.GetSimVarValue("AUTOPILOT ALTITUDE ARM", "Boolean")) {
            Avionics.Utils.diffAndSet(this.AP_Armed, "ALT");
        }
        else if (SimVar.GetSimVarValue("AUTOPILOT GLIDESLOPE ARM", "Boolean")) {
            Avionics.Utils.diffAndSet(this.AP_Armed, "GS");
        }
        else if (SimVar.GetSimVarValue("AUTOPILOT VERTICAL HOLD", "Boolean")) {
            Avionics.Utils.diffAndSet(this.AP_Armed, "ALTS");
        }
        else {
            Avionics.Utils.diffAndSet(this.AP_Armed, "");
        }
        if (SimVar.GetSimVarValue("AUTOPILOT HEADING LOCK", "Boolean")) {
            Avionics.Utils.diffAndSet(this.AP_LateralActive, "HDG");
        }
        else if (SimVar.GetSimVarValue("AUTOPILOT NAV1 LOCK", "Boolean")) {
            if (SimVar.GetSimVarValue("GPS DRIVES NAV1", "Boolean")) {
                Avionics.Utils.diffAndSet(this.AP_LateralActive, "LNV1");
            }
            else {
                if (SimVar.GetSimVarValue("NAV HAS LOCALIZER:" + SimVar.GetSimVarValue("AUTOPILOT NAV SELECTED", "Number"), "Boolean")) {
                    Avionics.Utils.diffAndSet(this.AP_LateralActive, "LOC");
                }
                else {
                    Avionics.Utils.diffAndSet(this.AP_LateralActive, "VOR");
                }
            }
        }
        else if (SimVar.GetSimVarValue("AUTOPILOT BACKCOURSE HOLD", "Boolean")) {
            Avionics.Utils.diffAndSet(this.AP_LateralActive, "BC");
        }
        else if (SimVar.GetSimVarValue("AUTOPILOT APPROACH HOLD", "Boolean")) {
            if (SimVar.GetSimVarValue("GPS DRIVES NAV1", "Boolean")) {
                Avionics.Utils.diffAndSet(this.AP_LateralActive, "LNV1");
            }
            else {
                if (SimVar.GetSimVarValue("NAV HAS LOCALIZER:" + SimVar.GetSimVarValue("AUTOPILOT NAV SELECTED", "Number"), "Boolean")) {
                    Avionics.Utils.diffAndSet(this.AP_LateralActive, "LOC");
                }
                else {
                    Avionics.Utils.diffAndSet(this.AP_LateralActive, "VOR");
                }
            }
        }
        else if (SimVar.GetSimVarValue("AUTOPILOT WING LEVELER", "Boolean")) {
            Avionics.Utils.diffAndSet(this.AP_LateralActive, "LVL");
        }
        else if (SimVar.GetSimVarValue("AUTOPILOT BANK HOLD", "Boolean")) {
            Avionics.Utils.diffAndSet(this.AP_LateralActive, "ROL");
        }
        else {
            Avionics.Utils.diffAndSet(this.AP_LateralActive, "");
        }
        if (SimVar.GetSimVarValue("AUTOPILOT HEADING LOCK", "Bool") || SimVar.GetSimVarValue("AUTOPILOT WING LEVELER", "Bool")) {
            if (SimVar.GetSimVarValue("AUTOPILOT NAV1 LOCK", "Boolean")) {
                if (SimVar.GetSimVarValue("GPS DRIVES NAV1", "Boolean")) {
                    Avionics.Utils.diffAndSet(this.AP_LateralArmed, "FMS");
                }
                else {
                    if (SimVar.GetSimVarValue("NAV HAS LOCALIZER:" + SimVar.GetSimVarValue("AUTOPILOT NAV SELECTED", "Number"), "Boolean")) {
                        Avionics.Utils.diffAndSet(this.AP_LateralArmed, "LOC");
                    }
                    else {
                        Avionics.Utils.diffAndSet(this.AP_LateralArmed, "VOR");
                    }
                }
            }
            else if (SimVar.GetSimVarValue("AUTOPILOT BACKCOURSE HOLD", "Boolean")) {
                Avionics.Utils.diffAndSet(this.AP_LateralArmed, "BC");
            }
            else if (SimVar.GetSimVarValue("AUTOPILOT APPROACH HOLD", "Boolean")) {
                if (SimVar.GetSimVarValue("GPS DRIVES NAV1", "Boolean")) {
                    Avionics.Utils.diffAndSet(this.AP_LateralArmed, "FMS");
                }
                else {
                    if (SimVar.GetSimVarValue("NAV HAS LOCALIZER:" + SimVar.GetSimVarValue("AUTOPILOT NAV SELECTED", "Number"), "Boolean")) {
                        Avionics.Utils.diffAndSet(this.AP_LateralArmed, "LOC");
                    }
                    else {
                        Avionics.Utils.diffAndSet(this.AP_LateralArmed, "VOR");
                    }
                }
            }
            else {
                Avionics.Utils.diffAndSet(this.AP_LateralArmed, "");
            }
        }
        else {
            Avionics.Utils.diffAndSet(this.AP_LateralArmed, "");
        }
        if (SimVar.GetSimVarValue("AUTOPILOT YAW DAMPER", "Boolean")) {
            Avionics.Utils.diffAndSet(this.AP_YDStatus, "YD");
        }
        else {
            Avionics.Utils.diffAndSet(this.AP_YDStatus, "");
        }
    }
    onExit() {
    }
    onEvent(_event) {
    }
}
class CJ4_ILS extends NavSystemElement {
    init(root) {
        this.ils = this.gps.getChildById("ILS");
        this.ils.aircraft = Aircraft.CJ4;
        this.ils.gps = this.gps;
    }
    onEnter() {
    }
    onUpdate(_deltaTime) {
        if (this.ils) {
            let showIls = false;
            let localizer = this.gps.radioNav.getBestILSBeacon(false);
            if (localizer.id != 0) {
                showIls = true;
            }
            this.ils.showLocalizer(showIls);
            this.ils.showGlideslope(showIls);
            this.ils.update(_deltaTime);
        }
    }
    onExit() {
    }
    onEvent(_event) {
    }
}
registerInstrument("cj4-pfd-element", CJ4_PFD);
//# sourceMappingURL=CJ4_PFD.js.map<|MERGE_RESOLUTION|>--- conflicted
+++ resolved
@@ -455,11 +455,6 @@
         this.aoa.setAttribute("angle", angle);
         let flap35Active = SimVar.GetSimVarValue("TRAILING EDGE FLAPS LEFT PERCENT", "Percent");
         let aoaActive = SimVar.GetSimVarValue("L:WT_CJ4_PFD1_AOA", "Number");
-<<<<<<< HEAD
-        //console.log("AOA: " + SimVar.GetSimVarValue("L:WT_CJ4_PFD1_AOA", "Number"));
-=======
-        // console.log("AOA: " + SimVar.GetSimVarValue("L:WT_CJ4_PFD1_AOA", "Number"));
->>>>>>> ebe743cd
         if ((flap35Active == 100 && aoaActive !== 2) || aoaActive == 1) {
             this.aoa.style = "";
         }
