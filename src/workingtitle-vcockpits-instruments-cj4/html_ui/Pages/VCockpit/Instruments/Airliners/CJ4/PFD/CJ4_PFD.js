--- conflicted
+++ resolved
@@ -252,17 +252,10 @@
                     this.mapNavigationMode = Jet_NDCompass_Navigation.NAV;
                     this.mapNavigationSource = 0;
 
-<<<<<<< HEAD
                     // const apOnGPS = SimVar.GetSimVarValue('GPS DRIVES NAV1', 'Bool');
                     // if (!apOnGPS) {
                     //     SimVar.SetSimVarValue('K:TOGGLE_GPS_DRIVES_NAV1', 'number', 0)
                     // }
-=======
-                    const apOnGPS = SimVar.GetSimVarValue('GPS DRIVES NAV1', 'Bool');
-                    if (!apOnGPS) {
-                        SimVar.SetSimVarValue('K:TOGGLE_GPS_DRIVES_NAV1', 'number', 0);
-                    }
->>>>>>> 348bb47b
 
                     //UPDATED FOR WT LNAV
                     // SimVar.SetSimVarValue("L:WT_CJ4_LNAV_MODE", "number", 1);
