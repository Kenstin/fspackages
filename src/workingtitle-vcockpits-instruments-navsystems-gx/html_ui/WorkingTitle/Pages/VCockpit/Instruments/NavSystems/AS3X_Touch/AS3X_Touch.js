class AS3X_Touch extends NavSystemTouch {
    constructor() {
        super();
        this.m_isSplit = true;
        this.lastPageIndex = NaN;
        this.lastPageGroup = "";
        this.displayMode = "Splitted";
        this.engineDisplayed = true;
        this.handleReversionaryMode = false;
        this.tactileOnly = false;
        this.initDuration = 4000;
    }
    get templateID() { return "AS3X_Touch"; }
    connectedCallback() {
        super.connectedCallback();
        this.mainDisplay = this.getChildById("MainDisplay");
        this.pfd = this.getChildById("PFD");
        this.mfd = this.getChildById("MFD");
        this.mainMfd = this.getChildById("MainMFD");
        this.pagesContainer = this.getChildById("PagesContainer");
        this.currentPageName = this.getChildById("currentPageName");
        this.pageList = this.getChildById("pageList");
        this.mfdBottomBar = this.getChildById("MFD_BottomBar");
        this.botLineTimer = this.getChildById("botLine_Timer");
        this.botLineOat = this.getChildById("botLine_Oat");
        this.botLineLocalTime = this.getChildById("botLine_LocalTime");
        this.leftInnerKnobText = this.getChildById("LeftInnerKnobText");
        this.leftOuterKnobText = this.getChildById("LeftOuterKnobText");
        this.rightInnerKnobText = this.getChildById("RightInnerKnobText");
        this.rightOuterKnobText = this.getChildById("RightOuterKnobText");
        this.mfdMapElement = this.getChildById("Map_Elements");
        this.mfdMapMapElement = this.mfdMapElement.getElementsByTagName("map-instrument")[0];
        this.addIndependentElementContainer(new NavSystemElementContainer("Warnings", "Warnings", new PFD_Warnings()));
        this.mainMap = new AS3X_Touch_Map("MainMap");
        this.addIndependentElementContainer(new NavSystemElementContainer("MainMap", "Map_Elements", this.mainMap));
        this.topBar = new AS3X_Touch_TopBar();
        this.addIndependentElementContainer(new NavSystemElementContainer("TopBar", "TopBar", this.topBar));
        this.transponderWindow = new NavSystemElementContainer("Transponder", "XPDR", new AS3X_Touch_Transponder());
        this.transponderWindow.setGPS(this);
        this.directToWindow = new NavSystemElementContainer("DirectTo", "DirectTo", new AS3X_Touch_DirectTo());
        this.directToWindow.setGPS(this);
        this.insertBeforWaypointWindow = new NavSystemElementContainer("insertBeforeWaypointWindow", "insertBeforeWaypointWindow", new AS3X_Touch_InsertBeforeWaypoint());
        this.insertBeforWaypointWindow.setGPS(this);
        this.audioPanelWindow = new NavSystemElementContainer("AudioPanel", "AudioPanel", new AS3X_Touch_AudioPanel());
        this.audioPanelWindow.setGPS(this);
        this.departureSelection = new NavSystemElementContainer("DepartureSelection", "DepartureSelection", new AS3X_Touch_DepartureSelection());
        this.departureSelection.setGPS(this);
        this.arrivalSelection = new NavSystemElementContainer("ArrivalSelection", "ArrivalSelection", new AS3X_Touch_ArrivalSelection());
        this.arrivalSelection.setGPS(this);
        this.approachSelection = new NavSystemElementContainer("ApproachSelection", "ApproachSelection", new AS3X_Touch_ApproachSelection());
        this.approachSelection.setGPS(this);
        this.frequencyKeyboard = new NavSystemElementContainer("frequencyKeyboard", "frequencyKeyboard", new AS3X_Touch_FrequencyKeyboard());
        this.frequencyKeyboard.setGPS(this);
        this.pfdMenu = new NavSystemElementContainer("PFD menu", "PFD_Menu", new AS3X_Touch_PFD_Menu());
        this.pfdMenu.setGPS(this);
        this.pageMenu = new NavSystemElementContainer("Page menu", "PageMenu", new AS3X_Touch_PageMenu());
        this.pageMenu.setGPS(this);
        this.mapMenu = new NavSystemElementContainer("Map menu", "MapMenu", new AS3X_Touch_MapMenu());
        this.mapMenu.setGPS(this);
<<<<<<< HEAD
        this.afcsMenu = new NavSystemElementContainer("AFCS Menu", "AFCS_Menu", new AS3X_Touch_AFCSMenu());
        this.afcsMenu.setGPS(this);
=======
>>>>>>> a9851412
        this.fullKeyboard = new NavSystemElementContainer("Full Keyboard", "fullKeyboard", new AS3X_Touch_FullKeyboard());
        this.fullKeyboard.setGPS(this);
        this.duplicateWaypointSelection = new NavSystemElementContainer("Waypoint Duplicates", "WaypointDuplicateWindow", new AS3X_Touch_DuplicateWaypointSelection());
        this.duplicateWaypointSelection.setGPS(this);
        this.pageGroups = [
            new AS3X_Touch_PageGroup("MFD", this, [
                new AS3X_Touch_NavSystemPage("Map", "Map", new AS3X_Touch_MapContainer("Map"), "Map", "/Pages/VCockpit/Instruments/NavSystems/Shared/Images/TSC/Icons/ICON_MAP_SMALL_1.png",
                    () => { if(this.displayMode == 'MFD' || this.m_isSplit) this.switchToPopUpPage(this.mapMenu)}),
                new AS3X_Touch_NavSystemPage("Active FPL", "FPL", new NavSystemElementGroup([
                    new NavSystemTouch_ActiveFPL(true),
                    new AS3X_Touch_MapContainer("Afpl_Map")
                ]), "FPL", "/Pages/VCockpit/Instruments/NavSystems/Shared/Images/TSC/Icons/ICON_MAP_FLIGHT_PLAN_MED_1.png",
                    null,
                    null,  // should we disable nexrad when in shrunken-window mode?
                    null), // not sure, but if so, these callback hooks can do it.
                new AS3X_Touch_NavSystemPage("Procedures", "Procedures", new AS3X_Touch_Procedures(), "Proc", "/Pages/VCockpit/Instruments/NavSystems/Shared/Images/TSC/Icons/ICON_MAP_PROCEDURES_1.png")
            ], [
                new AS3X_Touch_MenuButton("Direct-To", "", this.switchToPopUpPage.bind(this, this.directToWindow), true),
                new AS3X_Touch_MenuButton("Nearest", "", this.SwitchToPageGroupMenu.bind(this, "NRST"), true),
                new AS3X_Touch_MenuButton("Com 1 Frequency", "", this.openFrequencyKeyboard.bind(this, "COM 1 Standby", 118, 136.99, "COM ACTIVE FREQUENCY:1", "COM STANDBY FREQUENCY:1", this.setCom1Freq.bind(this), "COM SPACING MODE:1"), false),
                new AS3X_Touch_MenuButton("Com 2 Frequency", "", this.openFrequencyKeyboard.bind(this, "COM 2 Standby", 118, 136.99, "COM ACTIVE FREQUENCY:2", "COM STANDBY FREQUENCY:2", this.setCom2Freq.bind(this), "COM SPACING MODE:2"), false),
                new AS3X_Touch_MenuButton("Nav 1 Frequency", "", this.openFrequencyKeyboard.bind(this, "NAV 1 Standby", 108, 117.95, "NAV ACTIVE FREQUENCY:1", "NAV STANDBY FREQUENCY:1", this.setNav1Freq.bind(this), ""), false),
                new AS3X_Touch_MenuButton("Nav 2 Frequency", "", this.openFrequencyKeyboard.bind(this, "NAV 2 Standby", 108, 117.95, "NAV ACTIVE FREQUENCY:2", "NAV STANDBY FREQUENCY:2", this.setNav2Freq.bind(this), ""), false),
            ]),
            new AS3X_Touch_PageGroup("NRST", this, [
                new AS3X_Touch_NavSystemPage("Nearest Airport", "NearestAirport", new AS3X_Touch_NRST_Airport(), "Apt", "/Pages/VCockpit/Instruments/NavSystems/Shared/Images/TSC/Icons/ICON_MAP_AIRPORT.png"),
                new AS3X_Touch_NavSystemPage("Nearest VOR", "NearestVOR", new AS3X_Touch_NRST_VOR(), "VOR", "/Pages/VCockpit/Instruments/NavSystems/Shared/Images/TSC/Icons/ICON_MAP_VOR_2.png"),
                new AS3X_Touch_NavSystemPage("Nearest NDB", "NearestNDB", new AS3X_Touch_NRST_NDB(), "NDB", "/Pages/VCockpit/Instruments/NavSystems/Shared/Images/TSC/Icons/ICON_MAP_NDB.png"),
                new AS3X_Touch_NavSystemPage("Nearest Int", "NearestIntersection", new AS3X_Touch_NRST_Intersection(), "INT", "/Pages/VCockpit/Instruments/NavSystems/Shared/Images/TSC/Icons/ICON_MAP_INT.png"),
            ], [
                new AS3X_Touch_MenuButton("Main Menu", "", this.SwitchToPageGroupMenu.bind(this, "MFD"), true),
            ])
        ];
        if (SimVar.GetSimVarValue("COM SPACING MODE:1", "Enum") != 1) {
            SimVar.SetSimVarValue("K:COM_1_SPACING_MODE_SWITCH", "number", 0);
        }
        if (SimVar.GetSimVarValue("COM SPACING MODE:2", "Enum") != 1) {
            SimVar.SetSimVarValue("K:COM_2_SPACING_MODE_SWITCH", "number", 0);
        }
        this.pageNames = [];
        for (let i = 0; i < this.pageGroups[0].pages.length; i++) {
            let pageElem = document.createElement("div");
            pageElem.className = "page";
            pageElem.textContent = this.pageGroups[0].pages[i].shortName;
            this.pageNames.push(pageElem);
            this.pageList.appendChild(pageElem);
        }
        this.makeButton(this.mfdBottomBar, this.switchToPopUpPage.bind(this, this.pageMenu));
        this.makeButton(this.getChildById("Compass"), function () {
            if (this.popUpElement == this.pfdMenu) {
                this.closePopUpElement();
            }
            else {
                this.switchToPopUpPage(this.pfdMenu);
            }
        }.bind(this));
        this.makeButton(this.getChildById("AutopilotInfos"), function () {
            if (this.popUpElement == this.afcsMenu) {
                this.closePopUpElement();
            }
            else {
                this.switchToPopUpPage(this.afcsMenu);
            }
        }.bind(this));
        this.maxUpdateBudget = 12;
        this.autoPitotHeat = false;
    }
    parseXMLConfig() {
        super.parseXMLConfig();
        if (this.instrumentXmlConfig) {
            let displayModeConfig = this.instrumentXmlConfig.getElementsByTagName("DisplayMode");
            if (displayModeConfig.length > 0) {
                this.displayMode = displayModeConfig[0].textContent;
            }
            let reversionaryMode = null;
            reversionaryMode = this.instrumentXmlConfig.getElementsByTagName("ReversionaryMode")[0];
            if (reversionaryMode && reversionaryMode.textContent == "True") {
                this.handleReversionaryMode = true;
            }
            let tactileOnly = null;
            tactileOnly = this.instrumentXmlConfig.getElementsByTagName("TactileOnly")[0];
            if (tactileOnly && tactileOnly.textContent == "True") {
                this.tactileOnly = true;
                this.getChildById("LeftKnobInfos").style.display = "None";
                this.getChildById("RightKnobInfos").style.display = "None";
            }
            let autoPitotHeat = this.instrumentXmlConfig.getElementsByTagName("AutoPitotHeat")[0];
            if (autoPitotHeat && autoPitotHeat.textContent == "True") {
                this.autoPitotHeat = true;
                this.pitotOnTime = null;
                this.pitotHeating = false;
            }
        }
        switch (this.displayMode) {
            case "PFD":
                this.mainMfd.style.display = "None";
                this.pfdContainer = new AS3X_Touch_PFD();
                this.addIndependentElementContainer(this.pfdContainer);
                this.addIndependentElementContainer(new NavSystemElementContainer("EngineInfos", "EngineInfos", new GlassCockpit_XMLEngine()));
                this.getChildById("EngineInfos").style.display = "None";
                this.mainDisplay.setAttribute("state", "FullNoEngine");
                this.mfd.setAttribute("state", "HideNoEngine");
                this.engineDisplayed = false;
                this.m_isSplit = false;
                let pfdMaps = this.getElementsByClassName("PFDMap");
                for (let i = 0; i < pfdMaps.length; i++) {
                    pfdMaps[i].setAttribute("show-bing-map", "true");
                }
                break;
            case "MFD":
                this.pfd.style.display = "None";
                this.pfdContainer = null;
                this.mainMap = new AS3X_Touch_MFD_Main();
                this.addIndependentElementContainer(this.mainMap);
                this.addIndependentElementContainer(new NavSystemElementContainer("EngineInfos", "EngineInfos", new GlassCockpit_XMLEngine()));
                this.mainDisplay.setAttribute("state", "Full");
                this.mfd.setAttribute("state", "Hide");
                this.engineDisplayed = true;
                this.m_isSplit = false;
                let mfdMaps = this.getElementsByClassName("MFDMap");
                for (let i = 0; i < mfdMaps.length; i++) {
                    mfdMaps[i].setAttribute("show-bing-map", "true");
                }
                break;
            case "Splitted":
                this.mainMfd.style.display = "None";
                this.pfdContainer = new AS3X_Touch_PFD();
                this.addIndependentElementContainer(this.pfdContainer);
                this.addIndependentElementContainer(new NavSystemElementContainer("EngineInfos", "EngineInfos", new GlassCockpit_XMLEngine()));
                this.engineDisplayed = true;
                this.m_isSplit = true;
                let splitMaps = this.getElementsByClassName("SplitMap");
                for (let i = 0; i < splitMaps.length; i++) {
                    splitMaps[i].setAttribute("show-bing-map", "true");
                }
                break;
        }
        this.updateKnobsLabels();
        this.topBar.updateFullSplitButton();
    }
    disconnectedCallback() {
        super.disconnectedCallback();
    }

    onUpdate(_deltaTime) {
        super.onUpdate(_deltaTime);
        if (this.autoPitotHeat) {
            let temp = SimVar.GetSimVarValue("AMBIENT TEMPERATURE", "celsius");
            let pitotHeat = SimVar.GetSimVarValue("PITOT HEAT", "bool");
            let rpm = SimVar.GetSimVarValue("GENERAL ENG RPM:1", "rpm");
            if (temp <= 7 && rpm > 0) {
                if (!pitotHeat) {
                    SimVar.SetSimVarValue("K:PITOT_HEAT_ON", "bool", true);
                    SimVar.SetSimVarValue("L:G3X_Pitot_Heating", "bool", true);
                    this.pitotOnTime = SimVar.GetSimVarValue("E:ABSOLUTE TIME", "seconds");
                } else {
                    let now = SimVar.GetSimVarValue("E:ABSOLUTE TIME", "seconds");
                    if (now - this.pitotOnTime > 10 + (7 - temp) / 3) {
                        SimVar.SetSimVarValue("L:G3X_Pitot_Heating", "bool", false);
                    };
                }
            } else if (pitotHeat && (temp > 7 || rpm <= 0)) {
                SimVar.SetSimVarValue("K:PITOT_HEAT_OFF", "bool", true);
            }
        }
        if (this.handleReversionaryMode && this.displayMode == "PFD") {
            let reversionary = false;
            if (document.body.hasAttribute("reversionary")) {
                var attr = document.body.getAttribute("reversionary");
                if (attr == "true") {
                    reversionary = true;
                }
            }
            if (reversionary && !this.reversionaryMode) {
                this.reversionaryMode = true;
                this.engineDisplayed = true;
                this.getChildById("EngineInfos").style.display = "";
                this.mainDisplay.setAttribute("state", "Half");
                this.mfd.setAttribute("state", "Half");
                this.m_isSplit = true;
                this.updateKnobsLabels();
                this.topBar.updateFullSplitButton();
            }
            else if (!reversionary && this.reversionaryMode) {
                this.reversionaryMode = false;
                this.engineDisplayed = false;
                this.getChildById("EngineInfos").style.display = "None";
                this.mainDisplay.setAttribute("state", "FullNoEngine");
                this.mfd.setAttribute("state", "HideNoEngine");
                this.m_isSplit = false;
                this.updateKnobsLabels();
                this.topBar.updateFullSplitButton();
            }
        }
        if (this.lastPageIndex != this.getCurrentPageGroup().pageIndex || this.getCurrentPageGroup().name != this.lastPageGroup) {
            if (!isNaN(this.lastPageIndex)) {
                this.pageNames[this.lastPageIndex].setAttribute("state", "");
            }
            this.lastPageIndex = this.getCurrentPageGroup().pageIndex;
            this.lastPageGroup = this.getCurrentPageGroup().name;
            this.currentPageName.textContent = this.getCurrentPageGroup().pages[this.lastPageIndex].name;
            this.pageNames[this.lastPageIndex].setAttribute("state", "Selected");
        }
        Avionics.Utils.diffAndSet(this.botLineTimer, this.pfdMenu.element.getTimerValue());
        Avionics.Utils.diffAndSet(this.botLineOat, fastToFixed(SimVar.GetSimVarValue("AMBIENT TEMPERATURE", "Celsius"), 0) + "°C");
        let time = SimVar.GetSimVarValue("E:LOCAL TIME", "seconds");
        let seconds = Math.floor(time % 60);
        let minutes = Math.floor((time / 60) % 60);
        let hours = Math.floor(Math.min(time / 3600, 99));
        Avionics.Utils.diffAndSet(this.botLineLocalTime, (hours < 10 ? "0" : "") + hours + (minutes < 10 ? ":0" : ":") + minutes + (seconds < 10 ? ":0" : ":") + seconds);
    }
    updateKnobsLabels() {
        if (this.displayMode == "MFD") {
            Avionics.Utils.diffAndSet(this.leftInnerKnobText, "Zoom Map");
            this.leftInnerKnobCB = this.zoomMapMain_CB.bind(this);
            Avionics.Utils.diffAndSet(this.leftOuterKnobText, "");
            this.leftOuterKnobCB = this.zoomMapMain_CB.bind(this);
        }
        else {
            Avionics.Utils.diffAndSet(this.leftInnerKnobText, "Heading");
            this.leftInnerKnobCB = this.heading_CB.bind(this);
            Avionics.Utils.diffAndSet(this.leftOuterKnobText, "Altitude");
            this.leftOuterKnobCB = this.altitude_CB.bind(this);
        }
        if (this.isSplit()) {
            Avionics.Utils.diffAndSet(this.rightInnerKnobText, "Zoom Map");
            this.rightInnerKnobCB = this.zoomMap_CB.bind(this);
            Avionics.Utils.diffAndSet(this.rightOuterKnobText, "Select Page");
            this.rightOuterKnobCB = this.selectPage_CB.bind(this);
        }
        else {
            if (this.displayMode == "MFD") {
                Avionics.Utils.diffAndSet(this.rightInnerKnobText, "Zoom Map");
                this.rightInnerKnobCB = this.zoomMapMain_CB.bind(this);
                Avionics.Utils.diffAndSet(this.rightOuterKnobText, "");
                this.rightOuterKnobCB = this.zoomMapMain_CB.bind(this);
            }
            else {
                Avionics.Utils.diffAndSet(this.rightInnerKnobText, "Course");
                this.rightInnerKnobCB = this.crs_CB.bind(this);
                Avionics.Utils.diffAndSet(this.rightOuterKnobText, "Baro");
                this.rightOuterKnobCB = this.baro_CB.bind(this);
            }
        }
    }
    openFrequencyKeyboard(_title, _minFreq, _maxFreq, _activeSimVar, _StbySimVar, _endCallBack, _frequencySpacingModeSimvar) {
        this.frequencyKeyboard.getElementOfType(NavSystemTouch_FrequencyKeyboard).setContext(_title, _minFreq, _maxFreq, _activeSimVar, _StbySimVar, _endCallBack, this.getCurrentPage(), _frequencySpacingModeSimvar);
        this.switchToPopUpPage(this.frequencyKeyboard);
    }
    getFullKeyboard() {
        return this.fullKeyboard;
    }
    setCom1Freq(_newFreq, swap) {
        SimVar.SetSimVarValue("K:COM_STBY_RADIO_SET_HZ", "Hz", _newFreq);
        if (swap) {
            SimVar.SetSimVarValue("K:COM_STBY_RADIO_SWAP", "Bool", 1);
        }
    }
    setCom2Freq(_newFreq, swap) {
        SimVar.SetSimVarValue("K:COM2_RADIO_SET_HZ", "Hz", _newFreq);
        if (swap) {
            SimVar.SetSimVarValue("K:COM2_RADIO_SWAP", "Bool", 2);
        }
    }
    setNav1Freq(_newFreq, swap) {
        SimVar.SetSimVarValue("K:NAV1_STBY_SET_HZ", "Hz", _newFreq);
        if (swap) {
            SimVar.SetSimVarValue("K:NAV1_RADIO_SWAP", "Bool", 1);
        }
    }
    setNav2Freq(_newFreq, swap) {
        SimVar.SetSimVarValue("K:NAV2_STBY_SET_HZ", "Hz", _newFreq);
        if (swap) {
            SimVar.SetSimVarValue("K:NAV2_RADIO_SWAP", "Bool", 1);
        }
    }
    heading_CB(_inc) {
        if (_inc) {
            SimVar.SetSimVarValue("K:HEADING_BUG_INC", "number", 0);
        }
        else {
            SimVar.SetSimVarValue("K:HEADING_BUG_DEC", "number", 0);
        }
    }
    altitude_CB(_inc) {
        if (_inc) {
            SimVar.SetSimVarValue("K:AP_ALT_VAR_INC", "number", 0);
        }
        else {
            SimVar.SetSimVarValue("K:AP_ALT_VAR_DEC", "number", 0);
        }
    }
    baro_CB(_inc) {
        if (_inc) {
            SimVar.SetSimVarValue("K:KOHLSMAN_INC", "number", 1);
        }
        else {
            SimVar.SetSimVarValue("K:KOHLSMAN_DEC", "number", 1);
        }
    }
    crs_CB(_inc) {
        let cdiSrc = SimVar.GetSimVarValue("GPS DRIVES NAV1", "Bool") ? 3 : SimVar.GetSimVarValue("AUTOPILOT NAV SELECTED", "Number");
        if (_inc) {
            if (cdiSrc == 1) {
                SimVar.SetSimVarValue("K:VOR1_OBI_INC", "number", 0);
            }
            else if (cdiSrc == 2) {
                SimVar.SetSimVarValue("K:VOR2_OBI_INC", "number", 0);
            }
        }
        else {
            if (cdiSrc == 1) {
                SimVar.SetSimVarValue("K:VOR1_OBI_DEC", "number", 0);
            }
            else if (cdiSrc == 2) {
                SimVar.SetSimVarValue("K:VOR2_OBI_DEC", "number", 0);
            }
        }
    }
    zoomMap_CB(_inc) {
        if (_inc) {
            this.mfdMapMapElement.onEvent("RANGE_INC");
        }
        else {
            this.mfdMapMapElement.onEvent("RANGE_DEC");
        }
    }
    zoomMapMain_CB(_inc) {
        if (_inc) {
            this.mainMap.onEvent("RANGE_INC");
        }
        else {
            this.mainMap.onEvent("RANGE_DEC");
        }
    }
    selectPage_CB(_inc) {
        if (_inc) {
            this.computeEvent("NavigationSmallInc");
        }
        else {
            this.computeEvent("NavigationSmallDec");
        }
    }
    computeEvent(_event) {
        super.computeEvent(_event);
        switch (_event) {
            case "Menu_Push":
                if (this.displayMode != "MFD" && !this.m_isSplit) {
                    // we're in full PFD mode, if we don't have a popup open show the PFD menu
                    if (!this.popUpElement) {
                        this.switchToPopUpPage(this.pfdMenu);
                    }
                }

                break;
            case "Back_Push":
                if (this.popUpElement) {
                    this.closePopUpElement();
                }
                else {
                    this.SwitchToMenuName("MFD");
                    this.computeEvent("Master_Caution_Push");
                    this.computeEvent("Master_Warning_Push");
                }
                break;
            case "NRST_Push":
                if (this.popUpElement) {
                    this.closePopUpElement();
                }
                if (this.getCurrentPageGroup().name == "NRST") {
                    this.SwitchToMenuName("MFD");
                }
                else {
                    this.SwitchToMenuName("NRST");
                }
                break;
            case "DirectTo_Push":
                if (this.popUpElement == this.directToWindow) {
                    this.closePopUpElement();
                }
                else {
                    if (this.popUpElement) {
                        this.closePopUpElement;
                    }
                    this.switchToPopUpPage(this.directToWindow);
                }
                break;
            case "Knob_Inner_L_INC":
                this.leftInnerKnobCB(true);
                break;
            case "Knob_Inner_L_DEC":
                this.leftInnerKnobCB(false);
                break;
            case "Knob_Inner_R_INC":
                this.rightInnerKnobCB(true);
                break;
            case "Knob_Inner_R_DEC":
                this.rightInnerKnobCB(false);
                break;
            case "Knob_Outer_L_INC":
                this.leftOuterKnobCB(true);
                break;
            case "Knob_Outer_L_DEC":
                this.leftOuterKnobCB(false);
                break;
            case "Knob_Outer_R_INC":
                this.rightOuterKnobCB(true);
                break;
            case "Knob_Outer_R_DEC":
                this.rightOuterKnobCB(false);
                break;
        }
    }
    switchToPopUpPage(_pageContainer, _PopUpCloseCallback = null) {
        super.switchToPopUpPage(_pageContainer, _PopUpCloseCallback);
        if (!this.m_isSplit) {
            Avionics.Utils.diffAndSetAttribute(this.mainDisplay, "state", this.engineDisplayed ? "Half" : "HalfNoEngine");
            Avionics.Utils.diffAndSetAttribute(this.mfd, "state", this.engineDisplayed ? "Half" : "HalfNoEngine");
        }
    }
    closePopUpElement() {
        super.closePopUpElement();
        if (!this.m_isSplit) {
            Avionics.Utils.diffAndSetAttribute(this.mainDisplay, "state", this.engineDisplayed ? "Full" : "FullNoEngine");
            Avionics.Utils.diffAndSetAttribute(this.mfd, "state", this.engineDisplayed ? "Hide" : "HideNoEngine");
        }
    }
    switchHalfFull() {
        this.m_isSplit = !this.m_isSplit;
        Avionics.Utils.diffAndSetAttribute(this.mainDisplay, "state", this.m_isSplit || this.popUpElement != null ? this.engineDisplayed ? "Half" : "HalfNoEngine" : this.engineDisplayed ? "Full" : "FullNoEngine");
        Avionics.Utils.diffAndSetAttribute(this.mfd, "state", this.m_isSplit || this.popUpElement != null ? this.engineDisplayed ? "Half" : "HalfNoEngine" : this.engineDisplayed ? "Hide" : "HideNoEngine");
        this.updateKnobsLabels();
        this.topBar.updateFullSplitButton();
    }
    isSplit() {
        return this.m_isSplit;
    }
    forceSplit(_split) {
        if (_split != this.m_isSplit) {
            this.switchHalfFull();
        }
    }
    SwitchToMenuName(_name) {
        super.SwitchToMenuName(_name);
        if (!this.m_isSplit && _name != "MFD") {
            Avionics.Utils.diffAndSetAttribute(this.mainDisplay, "state", this.engineDisplayed ? "Half" : "HalfNoEngine");
            Avionics.Utils.diffAndSetAttribute(this.mfd, "state", this.engineDisplayed ? "Half" : "HalfNoEngine");
        }
        else if (!this.m_isSplit) {
            Avionics.Utils.diffAndSetAttribute(this.mainDisplay, "state", this.engineDisplayed ? "Full" : "FullNoEngine");
            Avionics.Utils.diffAndSetAttribute(this.mfd, "state", this.engineDisplayed ? "Hide" : "HideNoEngine");
        }
        this.updatePageList();
    }
    SwitchToPageName(_menu, _page) {
        super.SwitchToPageName(_menu, _page);
        this.updatePageList();
    }
    updatePageList() {
        for (let i = 0; i < this.pageGroups[this.currentPageGroupIndex].pages.length; i++) {
            if (i >= this.pageNames.length) {
                let pageElem = document.createElement("div");
                pageElem.className = "page";
                this.pageNames.push(pageElem);
                this.pageList.appendChild(pageElem);
            }
            else {
                this.pageNames[i].style.display = "block";
            }
            this.pageNames[i].textContent = this.pageGroups[this.currentPageGroupIndex].pages[i].shortName;
        }
        for (let i = this.pageGroups[this.currentPageGroupIndex].pages.length; i < this.pageNames.length; i++) {
            this.pageNames[i].style.display = "none";
        }
    }
    SwitchToPageGroupMenu(_menu) {
        this.closePopUpElement();
        this.SwitchToMenuName(_menu);
        this.switchToPopUpPage(this.pageMenu);
    }
}
class AS3X_Touch_PFD extends NavSystemElementContainer {
    constructor() {
        super("PFD", "PFD", null);
        this.attitude = new PFD_Attitude();
        this.attitude.setSyntheticVisionEnabled(true);
        this.mapInstrument = new MapInstrumentElement();
        this.windData = new AS3X_Touch_WindData();
        this.annunciations = new AS3X_Touch_Annunciations();
        this.element = new NavSystemElementGroup([
            new PFD_Altimeter(),
            new PFD_Airspeed(),
            new PFD_Compass(),
            this.windData,
            this.attitude,
            this.mapInstrument,
            this.annunciations,
            new AS3X_Touch_elevatorTrim(),
            new PFD_RadarAltitude(),
            new PFD_AutopilotDisplay()
        ]);
        this.mapInstrument.setGPS(this.gps);
    }
    init() {
        super.init();
        this.attitude.svg.setAttribute("background", "false");
        this.windData.mode = 1;
        this.gps.makeButton(this.gps.getChildById("Annunciations"), () => {
            this.gps.computeEvent("Master_Caution_Push");
            this.gps.computeEvent("Master Warning Push");
        })
    }
}
class AS3X_Touch_MFD_Main extends NavSystemElementContainer {
    constructor() {
        super("MainMFD", "MainMFD", null);
        this.element = new AS3X_Touch_Map("MainMFDMap");
    }
}
class AS3X_Touch_WindData extends PFD_WindData {
    init(root) {
        super.init(root);
        this.svg = root.querySelector("glasscockpit-wind-data");
    }
}
class AS3X_Touch_Annunciations extends Cabin_Annunciations {
    onUpdate(_deltaTime) {
        super.onUpdate(_deltaTime);
        // Hide ourselves if we have no messages to avoid an empty black box
        let hideMe = true;
        for (var i = 0; i < this.allMessages.length; i++) {
            if (this.allMessages[i].Visible) {
                hideMe = false;
                break;
            }
        }
        if (hideMe) {
            this.annunciations.setAttribute("state", "Hidden");
        }
    }
}
class AS3X_Touch_TopBar extends NavSystemElement {
    constructor() {
        super(...arguments);
        this.isIdent = false;
    }
    init(root) {
        this.comActiveFreq = this.gps.getChildById("com_active");
        this.comActiveIdent = this.gps.getChildById("com_active_ident");
        this.comStbyFreq = this.gps.getChildById("com_standby");
        this.comStbyIdent = this.gps.getChildById("com_standby_ident");
        this.xpdrMode = this.gps.getChildById("xpdr_mode");
        this.xpdrCode = this.gps.getChildById("xpdr_code");
        this.audioButton = this.gps.getChildById("audio_btn");
        this.wpt = this.gps.getChildById("wpt");
        this.brg = this.gps.getChildById("brg");
        this.dist = this.gps.getChildById("dist");
        this.ete = this.gps.getChildById("ete");
        this.gs = this.gps.getChildById("gs");
        this.trk = this.gps.getChildById("trk");
        this.xpdrButton = this.gps.getChildById("xpdr_btn");
        this.identButton = this.gps.getChildById("ident_btn");
        this.identButton_Status = this.identButton.getElementsByClassName("statusBar")[0];
        this.comActiveButton = this.gps.getChildById("com_active_btn");
        this.comStandbyButton = this.gps.getChildById("com_standby_btn");
        this.fullSplitButon = this.gps.getChildById("full_split_switch_button");
        this.fullSplitButon_title = this.fullSplitButon.getElementsByClassName("title")[0];
        this.gps.makeButton(this.xpdrButton, this.SwitchOrClosePopup.bind(this, this.gps.transponderWindow));
        this.gps.makeButton(this.identButton, this.ident.bind(this));
        this.gps.makeButton(this.audioButton, this.SwitchOrClosePopup.bind(this, this.gps.audioPanelWindow));
        this.gps.makeButton(this.comActiveButton, SimVar.SetSimVarValue.bind(this, "K:COM_STBY_RADIO_SWAP", "number", 1));
        this.gps.makeButton(this.comStandbyButton, this.gps.openFrequencyKeyboard.bind(this.gps, "COM 1 Standby", 118, 136.99, "COM ACTIVE FREQUENCY:1", "COM STANDBY FREQUENCY:1", this.gps.setCom1Freq.bind(this.gps), "COM SPACING MODE:1"));
        this.gps.makeButton(this.fullSplitButon, this.switchFullSplit.bind(this));
        this.updateFullSplitButton();
    }
    SwitchOrClosePopup(_popuPage) {
        if (this.gps.popUpElement == _popuPage) {
            this.gps.closePopUpElement();
        }
        else {
            this.gps.switchToPopUpPage(_popuPage);
        }
    }
    onEnter() {
    }
    onUpdate(_deltaTime) {
        Avionics.Utils.diffAndSet(this.comActiveFreq, SimVar.GetSimVarValue("COM ACTIVE FREQUENCY:1", "MHz").toFixed(3));
        Avionics.Utils.diffAndSet(this.comStbyFreq, SimVar.GetSimVarValue("COM STANDBY FREQUENCY:1", "MHz").toFixed(3));
        Avionics.Utils.diffAndSet(this.comActiveIdent, SimVar.GetSimVarValue("HSI STATION IDENT", "string"));
        Avionics.Utils.diffAndSet(this.xpdrCode, ("0000" + SimVar.GetSimVarValue("TRANSPONDER CODE:1", "number")).slice(-4));
        let xpdrState = SimVar.GetSimVarValue("TRANSPONDER STATE:1", "number");
        switch (xpdrState) {
            case 0:
                Avionics.Utils.diffAndSet(this.xpdrMode, "OFF");
                SimVar.SetSimVarValue("TRANSPONDER STATE:1", "number", 1);
                break;
            case 1:
                Avionics.Utils.diffAndSet(this.xpdrMode, "STBY");
                break;
            case 2:
                Avionics.Utils.diffAndSet(this.xpdrMode, "TEST");
                break;
            case 3:
                Avionics.Utils.diffAndSet(this.xpdrMode, "ON");
                break;
            case 4:
                Avionics.Utils.diffAndSet(this.xpdrMode, "ALT");
                break;
        }
        let nextWaypoint = this.gps.currFlightPlanManager.getActiveWaypoint(false, true);
        if (nextWaypoint) {
            Avionics.Utils.diffAndSet(this.wpt, nextWaypoint.ident);
            Avionics.Utils.diffAndSet(this.brg, fastToFixed(this.gps.currFlightPlanManager.getBearingToActiveWaypoint(), 0) + "°m");
            Avionics.Utils.diffAndSet(this.dist, this.gps.currFlightPlanManager.getDistanceToActiveWaypoint().toFixed(1) + "nm");
            var ete = this.gps.currFlightPlanManager.getETEToActiveWaypoint();
            Avionics.Utils.diffAndSet(this.ete, ete >= 60 * 60 ? Math.floor(ete / 3600) + "+" + ((ete % 3600 / 60) < 10 ? "0" : "") + Math.floor(ete % 3600 / 60) : Math.floor(ete / 60) + ":" + (ete % 60 < 10 ? "0" : "") + ete % 60);
        }
        else {
            Avionics.Utils.diffAndSet(this.wpt, "____");
            Avionics.Utils.diffAndSet(this.brg, "___°m");
            Avionics.Utils.diffAndSet(this.dist, "__._nm");
            Avionics.Utils.diffAndSet(this.ete, "__:__");
        }
        Avionics.Utils.diffAndSet(this.gs, SimVar.GetSimVarValue("GPS GROUND SPEED", "knots").toFixed(1) + "kt");
        Avionics.Utils.diffAndSet(this.trk, fastToFixed(SimVar.GetSimVarValue("GPS GROUND MAGNETIC TRACK", "degrees"), 0) + "°m");
        if (this.isIdent) {
            if (Date.now() - this.identStartTime > 17000 || SimVar.GetSimVarValue("TRANSPONDER STATE:1", "number") < 3) {
                this.isIdent = false;
                this.identButton_Status.setAttribute("state", "Inactive");
            }
        }
    }
    onExit() {
    }
    onEvent(_event) {
    }
    switchFullSplit() {
        this.gps.switchHalfFull();
    }
    updateFullSplitButton() {
        if (this.fullSplitButon_title) {
            this.fullSplitButon_title.innerText = this.gps.isSplit() ? "Full" : "Split";
        }
    }
    ident() {
        if (SimVar.GetSimVarValue("TRANSPONDER STATE:1", "number") > 2) {
            this.isIdent = true;
            this.identStartTime = Date.now();
            this.identButton_Status.setAttribute("state", "Active");
        }
    }
}
class AS3X_Touch_Transponder extends NavSystemTouch_Transponder {
    init(root) {
        super.init(root);
        this.cancelTouch = this.gps.getChildById("transponder_Cancel");
        this.enterTouch = this.gps.getChildById("transponder_Enter");
        this.gps.makeButton(this.cancelTouch, this.cancelCode.bind(this));
        this.gps.makeButton(this.enterTouch, this.validateCode.bind(this));
    }
}
class AS3X_Touch_MapContainer extends NavSystemElement {
    constructor(_containerId) {
        super();
        this.containerId = _containerId;
    }
    init(root) {
        this.mapContainerElement = this.gps.getChildById(this.containerId);
    }
    onEnter() {
        this.mapContainerElement.appendChild(this.gps.mfdMapElement);
        this.gps.mfdMapMapElement.resize();
    }
    onUpdate(_deltaTime) {
    }
    onExit() {
    }
    onEvent(_event) {
    }
}
class AS3X_Touch_Map extends MapInstrumentElement {
    constructor(_mapId) {
        super();
        this.mapId = _mapId;
    }
    init(root) {
        super.init(root);
        this.instrument.zoomRanges = [0.5, 1, 2, 3, 5, 10, 15, 20, 35, 50, 100, 150, 200, 500, 1000, 1500, 2000];
        this.instrument.rotationHandler = this;
        this.mapPlus = root.querySelector(".mapPlus");
        this.mapLess = root.querySelector(".mapLess");
        this.mapCenter = root.querySelector(".mapCenter");
        this.mapOrientation = root.querySelector("#MapOrientation");
        this.gps.makeButton(this.mapPlus, this.instrument.onEvent.bind(this.instrument, "RANGE_DEC"));
        this.gps.makeButton(this.mapLess, this.instrument.onEvent.bind(this.instrument, "RANGE_INC"));
        this.gps.makeButton(this.mapCenter, this.centerOnPlane.bind(this));
        this.instrument.addEventListener("mousedown", this.moveMode.bind(this));
        this.instrument.supportMouseWheel(false);
        this.instrument.offsetPlaneInHdgTrk = true;
        this.loadSavedMapWeather();
        this.loadSavedTopoState();
        this._autoRange = false;
        this._lastAutoRangeDistance = 0;
        this._orientation = WTDataStore.get(`Map.${this._mapId}.Orientation`, AS3X_Touch_Map.ORIENTATION_TRK_UP);
        this._rotationDisabled = false;
    }
    get orientation() {
        return this._orientation
    }
    set orientation(orientation) {
        this._orientation = orientation;
        WTDataStore.set(`Map.${this._mapId}.Orientation`, orientation);
        switch (orientation) {
            case AS3X_Touch_Map.ORIENTATION_TRK_UP:
                Avionics.Utils.diffAndSet(this.instrument.mapOrientationElement, "TRACK UP")
                break;
            case AS3X_Touch_Map.ORIENTATION_DTK_UP:
                Avionics.Utils.diffAndSet(this.instrument.mapOrientationElement, "DTK UP")
                break;
            default:
                Avionics.Utils.diffAndSet(this.instrument.mapOrientationElement, "NORTH UP")
        }
    }
    get rotationDisabled() {
        return AS3X_Touch_DirectTo._rotationDisabled
    }
    set rotationDisabled(disabled) {
        this._rotationDisabled = disabled;
    }
    getRotation() {
        if (this._rotationDisabled) {
            return 0;
        }

        switch (this._orientation) {
            case AS3X_Touch_Map.ORIENTATION_TRK_UP: return -SimVar.GetSimVarValue("GPS GROUND TRUE TRACK", "degree");
            case AS3X_Touch_Map.ORIENTATION_DTK_UP: return -(SimVar.GetSimVarValue("GPS WP DESIRED TRACK", "degree") + SimVar.GetSimVarValue("MAGVAR", "degree"));
        }
        return 0;
    }
    onUpdate(_deltaTime) {
        super.onUpdate(_deltaTime);
        if (this._autoRange) {
            this.doAutoRange();
        }
        if (this.nexradOn) {
            this.updateWeather();
        }
    }
    moveMode() {
        this.instrument.setAttribute("bing-mode", "vfr");
        this.mapCenter.setAttribute("state", "Active");
    }
    centerOnPlane() {
        this.instrument.setCenteredOnPlane();
        this.mapCenter.setAttribute("state", "Inactive");
    }
    getMapOrientation() {
        return SimVar.GetSimVarValue(`L:G3X_Map_${this.mapId}_Orient`, "number");
    }
    loadSavedMapWeather() {
        let state = WTDataStore.get(`Map.${this._mapId}.Weather`, false);
        this.setMapWeather(state);
    }
    setMapWeather(state) {
        WTDataStore.set(`Map.${this._mapId}.Weather`, state);
        this.nexradOn = state;
        this.updateWeather();
    }
    getMapWeather() {
        return this.nexradOn;
    }
    loadSavedTopoState() {
        let state = WTDataStore.get(`Map.${this._mapId}.Topo`, false)
        this.setIsolines(state);
    }
    setIsolines(state) {
        if (this.getIsolines() != state) {
            this.toggleIsolines();
        }
        WTDataStore.set(`Map.${this._mapId}.Topo`, state);
    }
    getRangeText() {
        return this.instrument.zoomRanges[this.instrument.getZoom()];
    }
    setAutoRange(state) {
        this._autoRange = state;
    }
    getAutoRange() {
        return this._autoRange;
    }
    doAutoRange() {
        let wptDistance = SimVar.GetSimVarValue("GPS WP DISTANCE", "nautical mile");
        // For efficiency, don't compute the full thing if we haven't moved much
        if (Math.abs(wptDistance - this._lastAutoRangeDistance) < 0.5) {
            return;
        }
        let ranges = this.instrument.zoomRanges;
        let currentRangeIdx = this.instrument.getZoom();
        let newIdx = 0
        for (let i = 1; ranges[i-1] <= wptDistance * 2; i++) {
            newIdx = i
        }
        if (currentRangeIdx != newIdx) {
            this.instrument.setZoom(newIdx);
        }
        this._lastAutoRangeDistance = wptDistance;
    }
    onEvent(_event) {
        console.log(_event);

        switch (_event) {
            case "RANGE_INC":
            case "RANGE_DEC":
                this.setAutoRange(false);
                this.instrument.onEvent(_event);
                break;
        }
    }

}
class AS3X_Touch_PageMenu_Button {
}
class AS3X_Touch_Popup extends NavSystemElement {
    init(root) {
        this.root = root;
    }
    onEnter() {
        this.root.setAttribute("state", "Active");
    }
    onUpdate() {
        super.onUpdate();
    }
    onExit() {
        this.root.setAttribute("state", "Inactive");
    }
    onEvent(_event) {
    }
}
class AS3X_Touch_MapMenu extends AS3X_Touch_Popup {
    init(root) {
        super.init(root);
        this._map = this.gps.mainMap;
        this.northUp = this.gps.getChildById("MapMenu_Orient_North");
        this.trkUp = this.gps.getChildById("MapMenu_Orient_Track");
        this.dtkUp = this.gps.getChildById("MapMenu_Orient_Dtk");
        this.weather = this.gps.getChildById("MapMenu_Weather");
        this.topo = this.gps.getChildById("MapMenu_Topo");
        this.titleRange = this.gps.getChildById("MapMenu_Title_Range");
        this.rangeInc = this.gps.getChildById("MapMenu_Range_Inc");
        this.rangeDec = this.gps.getChildById("MapMenu_Range_Dec");
        this.rangeAuto = this.gps.getChildById("MapMenu_Range_Auto");
        this.gps.makeButton(this.northUp, () => { this._map.orientation = AS3X_Touch_Map.ORIENTATION_NORTH_UP });
        this.gps.makeButton(this.trkUp, () => { this._map.orientation = AS3X_Touch_Map.ORIENTATION_TRK_UP });
        this.gps.makeButton(this.dtkUp, () => { this._map.orientation = AS3X_Touch_Map.ORIENTATION_DTK_UP });
        this.gps.makeButton(this.weather, () => { this._map.setMapWeather(!this._map.getMapWeather()) });
        this.gps.makeButton(this.topo, () => { this._map.setIsolines(!this._map.getIsolines()) });
        this.gps.makeButton(this.rangeDec, () => this.gps.computeEvent("RANGE_DEC"));
        this.gps.makeButton(this.rangeInc, () => this.gps.computeEvent("RANGE_INC"));
        this.gps.makeButton(this.rangeAuto, () => {
            this._map.setAutoRange(!this._map.getAutoRange());
        })
    }
    onUpdate() {
        Avionics.Utils.diffAndSetAttribute(this.northUp, "state", this._map.orientation == AS3X_Touch_Map.ORIENTATION_NORTH_UP ? "Active" : "")
        Avionics.Utils.diffAndSetAttribute(this.trkUp, "state", this._map.orientation == AS3X_Touch_Map.ORIENTATION_TRK_UP ? "Active" : "")
        Avionics.Utils.diffAndSetAttribute(this.dtkUp, "state", this._map.orientation == AS3X_Touch_Map.ORIENTATION_DTK_UP ? "Active" : "")
        Avionics.Utils.diffAndSetAttribute(this.weather, "state", this._map.getMapWeather() ? "Active" : "");
        Avionics.Utils.diffAndSetAttribute(this.topo, "state", this._map.getIsolines() ? "Active" : "");
        Avionics.Utils.diffAndSet(this.titleRange, `(${this._map.getRangeText()}nm)`);
        Avionics.Utils.diffAndSetAttribute(this.rangeAuto, "state", this._map.getAutoRange() ? "Active" : "");
    }
}
class AS3X_Touch_AFCSMenu extends AS3X_Touch_Popup {
    init(root) {
        super.init(root);
        this.MasterButton = this.gps.getChildById("AFCS_AP_Master");
        this.FdButton = this.gps.getChildById("AFCS_FD_Button");
        this.YdButton = this.gps.getChildById("AFCS_YD_Button");
        this.LvlButton = this.gps.getChildById("AFCS_LVL_Button");
        this.HdgButton = this.gps.getChildById("AFCS_HDG_Button");
        this.NavButton = this.gps.getChildById("AFCS_NAV_Button");
        this.ApprButton = this.gps.getChildById("AFCS_APPR_Button");
        this.IasButton = this.gps.getChildById("AFCS_IAS_Button");
        this.AltButton = this.gps.getChildById("AFCS_ALT_Button");
        this.VsButton = this.gps.getChildById("AFCS_VS_Button");
        this.UpButton = this.gps.getChildById("AFCS_UP_Button");
        this.DnButton = this.gps.getChildById("AFCS_DN_Button");
        this.gps.makeButton(this.MasterButton, () => {this.buttonToggle("K:AP_MASTER")});
        this.gps.makeButton(this.FdButton, () => {this.buttonToggle("K:TOGGLE_FLIGHT_DIRECTOR")});
        this.gps.makeButton(this.YdButton, () => {this.buttonToggle("K:YAW_DAMPER_TOGGLE")});
        this.gps.makeButton(this.LvlButton, () => {this.buttonToggle("K:AP_WING_LEVELER")});
        this.gps.makeButton(this.HdgButton, () => {this.buttonToggle("K:AP_HDG_HOLD")});
        this.gps.makeButton(this.NavButton, () => {this.buttonToggle("K:AP_NAV1_HOLD")});
        this.gps.makeButton(this.ApprButton, () => {this.buttonToggle("K:AP_APR_HOLD")});
        this.gps.makeButton(this.IasButton, () => {this.buttonToggle("K:FLIGHT_LEVEL_CHANGE")});
        this.gps.makeButton(this.AltButton, () => {this.buttonToggle("K:AP_ALT_HOLD")});
        this.gps.makeButton(this.VsButton, () => {this.buttonToggle("K:AP_VS_HOLD")});
        this.gps.makeButton(this.UpButton, () => {this.buttonUpDn("UP")});
        this.gps.makeButton(this.DnButton, () => {this.buttonUpDn("DN")});
    }
    onUpdate() {
        this.MasterButton.setAttribute("state", (SimVar.GetSimVarValue("AUTOPILOT MASTER", "Bool") ? "Active" : ""));
        this.FdButton.setAttribute("state", (SimVar.GetSimVarValue("AUTOPILOT FLIGHT DIRECTOR ACTIVE", "Bool") ? "Active" : ""));
        this.YdButton.setAttribute("state", (SimVar.GetSimVarValue("AUTOPILOT YAW DAMPER", "Bool") ? "Active" : ""));
        this.LvlButton.setAttribute("state", (SimVar.GetSimVarValue("AUTOPILOT WING LEVELER", "Bool") ? "Active" : ""));
        this.HdgButton.setAttribute("state", (SimVar.GetSimVarValue("AUTOPILOT HEADING LOCK", "Bool") ? "Active" : ""));
        this.NavButton.setAttribute("state", (SimVar.GetSimVarValue("AUTOPILOT NAV1 LOCK", "Bool") ? "Active" : ""));
        this.ApprButton.setAttribute("state", (SimVar.GetSimVarValue("AUTOPILOT APPROACH HOLD", "Bool") ? "Active" : ""));
        this.IasButton.setAttribute("state", (SimVar.GetSimVarValue("AUTOPILOT FLIGHT LEVEL CHANGE", "Bool") ? "Active" : ""));
        this.AltButton.setAttribute("state", (SimVar.GetSimVarValue("AUTOPILOT ALTITUDE LOCK", "Bool") ? "Active" : ""));
        this.VsButton.setAttribute("state", (SimVar.GetSimVarValue("AUTOPILOT VERTICAL HOLD", "Bool") ? "Active" : ""));
    }
    buttonToggle(simvar) {
        SimVar.SetSimVarValue(simvar, "number", 0)
    }
    buttonUpDn(dir) {
        if (SimVar.GetSimVarValue("A:AUTOPILOT VERTICAL HOLD", "bool")) {
            var cmds = { "UP": "K:AP_VS_VAR_INC", "DN": "K:AP_VS_VAR_DEC" }
        } else if (SimVar.GetSimVarValue("A:AUTOPILOT FLIGHT LEVEL CHANGE", "bool")) {
            var cmds = { "UP": "K:AP_SPD_VAR_DEC", "DN": "K:AP_SPD_VAR_INC" }
        } else if (SimVar.GetSimVarValue("A:AUTOPILOT PITCH HOLD", "bool")) {
            var cmds = { "UP": "K:PITCH_REF_INC_UP", "DN": "K:PITCH_REF_INC_DN" }
        } else {
            var cmds = {}
        }
        if (dir in cmds) this.buttonToggle(cmds[dir]);
    }
}
class AS3X_Touch_PageMenu extends AS3X_Touch_Popup {
    init(root) {
        super.init(root);
        this.buttons = [];
        this.menuElements = root.getElementsByClassName("menuElements")[0];
    }
    onEnter() {
        super.onEnter();
        let pageGroup = this.gps.getCurrentPageGroup();
        for (let i = 0; i < (pageGroup.pages.length + pageGroup.additionalMenuButtons.length); i++) {
            if (i >= this.buttons.length) {
                let button = new AS3X_Touch_PageMenu_Button();
                this.buttons.push(button);
                button.base = document.createElement("div");
                button.base.setAttribute("class", "gradientButton");
                button.image = document.createElement("img");
                button.image.setAttribute("class", "img");
                button.title = document.createElement("div");
                button.title.setAttribute("class", "title");
                button.base.appendChild(button.image);
                button.base.appendChild(button.title);
                this.menuElements.appendChild(button.base);
                this.gps.makeButton(button.base, this.switchToPage.bind(this, i));
            }
            else {
                this.buttons[i].base.style.display = "";
            }
            if (i < pageGroup.pages.length) {
                this.buttons[i].image.setAttribute("src", pageGroup.pages[i].imagePath);
                this.buttons[i].title.textContent = pageGroup.pages[i].name;
            }
            else {
                if (pageGroup.additionalMenuButtons[i - pageGroup.pages.length].fullTactileOnly && !this.gps.tactileOnly) {
                    this.buttons[i].base.style.display = "none";
                }
                else {
                    this.buttons[i].image.setAttribute("src", pageGroup.additionalMenuButtons[i - pageGroup.pages.length].imagePath);
                    this.buttons[i].title.textContent = pageGroup.additionalMenuButtons[i - pageGroup.pages.length].name;
                }
            }
        }
        for (let i = pageGroup.pages.length + pageGroup.additionalMenuButtons.length; i < this.buttons.length; i++) {
            this.buttons[i].base.style.display = "none";
        }
    }
    switchToPage(i) {
        let pageGroup = this.gps.getCurrentPageGroup();
        if (i < pageGroup.pages.length) {
            this.gps.closePopUpElement();
            this.gps.getCurrentPageGroup().goToPage(this.gps.getCurrentPageGroup().pages[i].name);
            this.gps.forceSplit(true);
        }
        else {
            pageGroup.additionalMenuButtons[i - pageGroup.pages.length].callback();
        }
    }
    onUpdate() {
    }
}
class AS3X_Touch_FullKeyboard extends NavSystemTouch_FullKeyboard {
    init(_root) {
        super.init(_root);
        this.cancelButton = this.gps.getChildById("FK_Cancel");
        this.enterButton = this.gps.getChildById("FK_Enter");
        this.gps.makeButton(this.cancelButton, this.cancel.bind(this));
        this.gps.makeButton(this.enterButton, this.validate.bind(this));
    }
    setContext(_endCallback, _types = "AVNW") {
        super.setContext(_endCallback, _types);
        this.lastPopUp = this.gps.popUpElement;
    }
    cancel() {
        this.gps.closePopUpElement();
    }
    validate() {
        let nbMatched = SimVar.GetSimVarValue("C:fs9gps:IcaoSearchMatchedIcaosNumber", "number", this.gps.instrumentIdentifier);
        if (nbMatched > 1) {
            this.gps.duplicateWaypointSelection.element.setContext(this.endCallback, this.lastPopUp);
            this.gps.closePopUpElement();
            this.gps.switchToPopUpPage(this.gps.duplicateWaypointSelection);
        }
        else {
            this.endCallback(SimVar.GetSimVarValue("C:fs9gps:IcaoSearchCurrentIcao", "string", this.gps.instrumentIdentifier));
            this.gps.closePopUpElement();
            if (this.lastPopUp) {
                this.gps.switchToPopUpPage(this.lastPopUp);
            }
        }
        return true;
    }
}
class AS3X_Touch_DuplicateWaypointSelection extends NavSystemTouch_DuplicateWaypointSelection {
    constructor() {
        super(...arguments);
        this.lastPopup = null;
    }
    setContext(_endCallback, _lastPopUp = null) {
        super.setContext(_endCallback);
        this.lastPopup = _lastPopUp;
    }
    onButtonClick(_index) {
        super.onButtonClick(_index);
        this.gps.closePopUpElement();
        if (this.lastPopup) {
            this.gps.switchToPopUpPage(this.lastPopup);
        }
    }
}
class AS3X_Touch_elevatorTrim extends NavSystemElement {
    init(root) {
        this.element = root.getElementsByTagName("glasscockpit-elevator-trim")[0];
    }
    onEnter() {
    }
    onUpdate(_deltaTime) {
        this.element.setAttribute("trim", (SimVar.GetSimVarValue("ELEVATOR TRIM PCT", "percent") / 100).toString());
    }
    onExit() {
    }
    onEvent(_event) {
    }
}
class AS3X_Touch_MenuButton {
    constructor(_name, _imagePath, _callback, _fullTactileOnly = false) {
        this.fullTactileOnly = false;
        this.imagePath = _imagePath;
        this.name = _name;
        this.callback = _callback;
        this.fullTactileOnly = _fullTactileOnly;
    }
}
class AS3X_Touch_PageGroup extends NavSystemPageGroup {
    constructor(_name, _gps, _pages, _additionalButtons = []) {
        super(_name, _gps, _pages);
        this.additionalMenuButtons = [];
        this.additionalMenuButtons = _additionalButtons;
    }
}
class AS3X_Touch_NavSystemPage extends NavSystemPage {
    constructor(_name, _htmlElemId, _element, _shortName, _imagePath, _menuCb, _enterCb, _exitCb) {
        super(_name, _htmlElemId, _element);
        this.shortName = _shortName;
        this.imagePath = _imagePath;
        this._menuCb = _menuCb;
        this._enterCb = _enterCb;
        this._exitCb = _exitCb;

    }
    onEvent(_event) {
        if (_event == 'Menu_Push' && this._menuCb) {
            this._menuCb();
        }
    }
    onEnter() {
        super.onEnter();
        if (this._enterCb) this._enterCb();
    }
    onExit() {
        super.onExit();
        if (this._exitCb) this._exitCb();
    }
}
class AS3X_Touch_DirectTo extends NavSystemTouch_DirectTo {
    init(_root) {
        super.init(_root);
        this.window = _root;
    }
    onEnter() {
        super.onEnter();
        this.window.setAttribute("state", "Active");
    }
    onExit() {
        super.onExit();
        this.window.setAttribute("state", "Inactive");
    }
    openKeyboard() {
        this.gps.fullKeyboard.getElementOfType(AS3X_Touch_FullKeyboard).setContext(this.endKeyboard.bind(this));
        this.gps.switchToPopUpPage(this.gps.fullKeyboard);
    }
    back() {
        this.gps.closePopUpElement();
    }
}
class AS3X_Touch_PFD_Menu extends NavSystemElement {
    constructor() {
        super(...arguments);
        this.timerStartTime = -1;
        this.isTimerOn = false;
        this.pauseTime = 0;
    }
    init(root) {
        this.window = root;
        this.windData = this.gps.pfdContainer.windData;
        this.cdiSource = this.gps.getChildById("cdi_source_Button");
        this.leftBearing = this.gps.getChildById("left_bearing_button");
        this.rightBearing = this.gps.getChildById("right_bearing_button");
        this.timerStartStop = this.gps.getChildById("timer_startStop_button");
        this.timerReset = this.gps.getChildById("timer_reset_button");
        this.cdiSource_value = this.cdiSource.getElementsByClassName("mainText")[0];
        this.leftBearing_value = this.leftBearing.getElementsByClassName("mainText")[0];
        this.rightBearing_value = this.rightBearing.getElementsByClassName("mainText")[0];
        this.timerStartStop_value = this.timerStartStop.getElementsByClassName("value")[0];
        this.timerStartStop_action = this.timerStartStop.getElementsByClassName("topTitle")[0];
        this.timerReset_value = this.timerReset.getElementsByClassName("mainText")[0];
        this.windMode = this.gps.getChildById("wind_mode_button");
        this.windMode_value = this.windMode.getElementsByClassName("value")[0];
        this.hsi = this.gps.getChildById("Compass");
        this.gps.makeButton(this.cdiSource, this.gps.computeEvent.bind(this.gps, "SoftKey_CDI"));
        this.gps.makeButton(this.leftBearing, this.gps.computeEvent.bind(this.gps, "SoftKeys_PFD_BRG1"));
        this.gps.makeButton(this.rightBearing, this.gps.computeEvent.bind(this.gps, "SoftKeys_PFD_BRG2"));
        this.gps.makeButton(this.timerStartStop, this.timer_Toggle.bind(this));
        this.gps.makeButton(this.timerReset, this.timer_Reset.bind(this));
        this.gps.makeButton(this.comActiveButton, SimVar.SetSimVarValue.bind(this, "K:COM_STBY_RADIO_SWAP", "number", 1));
        this.gps.makeButton(this.windMode, this.setWindMode.bind(this));

    }
    onEnter() {
        this.window.setAttribute("state", "Active");
    }
    onUpdate(_deltaTime) {
        Avionics.Utils.diffAndSet(this.cdiSource_value, this.hsi.getAttribute("nav_source"));
        if (this.hsi && this.hsi.getAttribute("show_bearing1") == "true") {
            Avionics.Utils.diffAndSet(this.leftBearing_value, this.hsi.getAttribute("bearing1_source"));
        }
        else {
            Avionics.Utils.diffAndSet(this.leftBearing_value, "Off");
        }
        if (this.hsi && this.hsi.getAttribute("show_bearing2") == "true") {
            Avionics.Utils.diffAndSet(this.rightBearing_value, this.hsi.getAttribute("bearing2_source"));
        }
        else {
            Avionics.Utils.diffAndSet(this.rightBearing_value, "Off");
        }
        Avionics.Utils.diffAndSet(this.timerStartStop_value, this.getTimerValue());
    }
    getTimerValue() {
        if (this.timerStartTime == -1) {
            return "00:00:00";
        }
        else {
            let time;
            if (this.isTimerOn) {
                time = SimVar.GetSimVarValue("E:ABSOLUTE TIME", "Seconds") - this.timerStartTime;
            }
            else {
                time = this.pauseTime - this.timerStartTime;
            }
            let seconds = Math.floor(time % 60);
            let minutes = Math.floor((time / 60) % 60);
            let hours = Math.floor(Math.min(time / 3600, 99));
            return (hours < 10 ? "0" : "") + hours + (minutes < 10 ? ":0" : ":") + minutes + (seconds < 10 ? ":0" : ":") + seconds;
        }
    }
    onExit() {
        this.window.setAttribute("state", "Inactive");
    }
    onEvent(_event) {
    }
    timer_Toggle() {
        if (this.isTimerOn) {
            this.isTimerOn = false;
            this.timerStartStop_action.textContent = "Start";
            this.pauseTime = SimVar.GetSimVarValue("E:ABSOLUTE TIME", "Seconds");
        }
        else {
            if (this.timerStartTime == -1) {
                this.timerStartTime = SimVar.GetSimVarValue("E:ABSOLUTE TIME", "Seconds");
            }
            else {
                this.timerStartTime = this.timerStartTime + SimVar.GetSimVarValue("E:ABSOLUTE TIME", "Seconds") - this.pauseTime;
            }
            this.isTimerOn = true;
            this.timerStartStop_action.textContent = "Stop";
        }
    }
    timer_Reset() {
        this.timerStartTime = -1;
        this.pauseTime = 0;
        this.isTimerOn = false;
        this.timerStartStop_action.textContent = "Start";
    }
    setWindMode() {
        let events = ["SoftKeys_Wind_O1", "SoftKeys_Wind_O2", "SoftKeys_Wind_O3", "SoftKeys_Wind_Off"];
        let event = events[this.windData.mode];
        this.windData.onEvent(event);
        Avionics.Utils.diffAndSet(this.windMode_value, this.windData.mode);
    }
}
class AS3X_Touch_NRST_Airport extends NavSystemTouch_NRST_Airport {
    directTo() {
        if (this.selectedElement != -1) {
            this.gps.lastRelevantICAOType = "A";
            this.gps.lastRelevantICAO = this.nearestAirports.airports[this.selectedElement].icao;
            this.menu.setAttribute("state", "Inactive");
            this.airportLines[this.selectedElement].identButton.setAttribute("state", "None");
            this.selectedElement = -1;
        }
        this.gps.computeEvent("DirectTo_Push");
    }
    insertInFpl() {
        this.gps.insertBeforWaypointWindow.getElementOfType(AS3X_Touch_InsertBeforeWaypoint).setContext(this.insertInFplIndexSelectionCallback.bind(this));
        this.gps.switchToPopUpPage(this.gps.insertBeforWaypointWindow);
    }
}
class AS3X_Touch_NRST_NDB extends NavSystemTouch_NRST_NDB {
    directTo() {
        if (this.selectedElement != -1) {
            this.gps.lastRelevantICAOType = "A";
            this.gps.lastRelevantICAO = this.nearest.ndbs[this.selectedElement].icao;
            this.menu.setAttribute("state", "Inactive");
            this.lines[this.selectedElement].identButton.setAttribute("state", "None");
            this.selectedElement = -1;
        }
        this.gps.computeEvent("DirectTo_Push");
    }
    insertInFpl() {
        this.gps.insertBeforWaypointWindow.getElementOfType(AS3X_Touch_InsertBeforeWaypoint).setContext(this.insertInFplIndexSelectionCallback.bind(this));
        this.gps.switchToPopUpPage(this.gps.insertBeforWaypointWindow);
    }
}
class AS3X_Touch_NRST_VOR extends NavSystemTouch_NRST_VOR {
    directTo() {
        if (this.selectedElement != -1) {
            this.gps.lastRelevantICAOType = "A";
            this.gps.lastRelevantICAO = this.nearest.vors[this.selectedElement].icao;
            this.menu.setAttribute("state", "Inactive");
            this.lines[this.selectedElement].identButton.setAttribute("state", "None");
            this.selectedElement = -1;
        }
        this.gps.computeEvent("DirectTo_Push");
    }
    insertInFpl() {
        this.gps.insertBeforWaypointWindow.getElementOfType(AS3X_Touch_InsertBeforeWaypoint).setContext(this.insertInFplIndexSelectionCallback.bind(this));
        this.gps.switchToPopUpPage(this.gps.insertBeforWaypointWindow);
    }
}
class AS3X_Touch_NRST_Intersection extends NavSystemTouch_NRST_Intersection {
    directTo() {
        if (this.selectedElement != -1) {
            this.gps.lastRelevantICAOType = "A";
            this.gps.lastRelevantICAO = this.nearest.intersections[this.selectedElement].icao;
            this.menu.setAttribute("state", "Inactive");
            this.lines[this.selectedElement].identButton.setAttribute("state", "None");
            this.selectedElement = -1;
        }
        this.gps.computeEvent("DirectTo_Push");
    }
    insertInFpl() {
        this.gps.insertBeforWaypointWindow.getElementOfType(AS3X_Touch_InsertBeforeWaypoint).setContext(this.insertInFplIndexSelectionCallback.bind(this));
        this.gps.switchToPopUpPage(this.gps.insertBeforWaypointWindow);
    }
}
class AS3X_Touch_WaypointButtonElement {
    constructor() {
        this.base = window.document.createElement("div");
        this.base.setAttribute("class", "line");
        {
            this.button = window.document.createElement("div");
            this.button.setAttribute("class", "gradientButton");
            {
                this.ident = window.document.createElement("div");
                this.ident.setAttribute("class", "mainValue");
                this.button.appendChild(this.ident);
                this.name = window.document.createElement("div");
                this.name.setAttribute("class", "title");
                this.button.appendChild(this.name);
                this.symbol = window.document.createElement("img");
                this.symbol.setAttribute("class", "symbol");
                this.button.appendChild(this.symbol);
            }
            this.base.appendChild(this.button);
        }
    }
}
class AS3X_Touch_InsertBeforeWaypoint extends NavSystemElement {
    constructor() {
        super(...arguments);
        this.elements = [];
    }
    init(root) {
        this.window = root;
        this.tableContainer = root.getElementsByClassName("Container")[0];
        this.table = this.tableContainer.getElementsByClassName("WayPoints")[0];
        this.endButtonLine = this.table.getElementsByClassName("EndButtonLine")[0];
        this.endButton = this.gps.getChildById("EndButton");
        this.scrollElement = new NavSystemTouch_ScrollElement();
        this.scrollElement.elementContainer = this.tableContainer;
        this.scrollElement.elementSize = (this.elements.length > 0 ? this.elements[1].base.getBoundingClientRect().height : 0);
        this.gps.makeButton(this.endButton, this.endButtonClick.bind(this));
    }
    onEnter() {
        this.window.setAttribute("state", "Active");
    }
    onUpdate(_deltaTime) {
        if (this.scrollElement.elementSize == 0) {
            this.scrollElement.elementSize = (this.elements.length > 0 ? this.elements[1].base.getBoundingClientRect().height : 0);
        }
        this.scrollElement.update();
        for (let i = 0; i < this.gps.currFlightPlanManager.getWaypointsCount(); i++) {
            if (this.elements.length < i + 1) {
                let newElem = new AS3X_Touch_WaypointButtonElement();
                this.gps.makeButton(newElem.button, this.elementClick.bind(this, i));
                this.table.insertBefore(newElem.base, this.endButtonLine);
                this.elements.push(newElem);
            }
            let infos = this.gps.currFlightPlanManager.getWaypoint(i).infos;
            Avionics.Utils.diffAndSet(this.elements[i].ident, infos.ident);
            Avionics.Utils.diffAndSet(this.elements[i].name, infos.name);
            let symbol = infos.imageFileName();
            Avionics.Utils.diffAndSetAttribute(this.elements[i].symbol, "src", symbol != "" ? "/Pages/VCockpit/Instruments/Shared/Map/Images/" + symbol : "");
        }
        for (let i = this.gps.currFlightPlanManager.getWaypointsCount(); i < this.elements.length; i++) {
            Avionics.Utils.diffAndSetAttribute(this.elements[i].base, "state", "Inactive");
        }
    }
    onExit() {
        this.window.setAttribute("state", "Inactive");
    }
    onEvent(_event) {
    }
    setContext(_endCallback) {
        this.endCallback = _endCallback;
    }
    elementClick(_index) {
        if (this.endCallback) {
            this.endCallback(_index);
        }
        this.gps.closePopUpElement();
    }
    endButtonClick() {
        this.elementClick(this.elements.length);
    }
}
class AS3X_Touch_FrequencyKeyboard extends NavSystemTouch_FrequencyKeyboard {
    init(_root) {
        super.init(_root);
        this.enterButton = _root.querySelector("#FK_Enter");
        this.cancelButton = _root.querySelector("#FK_Cancel");
        this.gps.makeButton(this.enterButton, this.validateEdit.bind(this));
        this.gps.makeButton(this.cancelButton, this.cancelEdit.bind(this));
    }
    cancelEdit() {
        this.gps.closePopUpElement();
    }
    validateEdit() {
        this.endCallback(this.inputIndex != -1 ? this.currentInput : SimVar.GetSimVarValue(this.stbyFreqSimVar, "MHz"), false);
        this.cancelEdit();
    }
    validateAndTransferEdit() {
        this.endCallback(this.inputIndex != -1 ? this.currentInput : SimVar.GetSimVarValue(this.stbyFreqSimVar, "MHz"), true);
        this.inputIndex = -1;
    }
}
class AS3X_Touch_AudioPanel extends NavSystemElement {
    init(root) {
        this.root = root;
        this.com1 = this.gps.getChildById("AudioPanel_Com1");
        this.com2 = this.gps.getChildById("AudioPanel_Com2");
        this.com1Mic = this.gps.getChildById("AudioPanel_Com1Mic");
        this.com2Mic = this.gps.getChildById("AudioPanel_Com2Mic");
        this.nav1 = this.gps.getChildById("AudioPanel_Nav1");
        this.nav2 = this.gps.getChildById("AudioPanel_Nav2");
        this.speaker = this.gps.getChildById("AudioPanel_Speaker");
        this.gps.makeButton(this.com1, this.com1PushButton.bind(this));
        this.gps.makeButton(this.com2, this.com2PushButton.bind(this));
        this.gps.makeButton(this.com1Mic, this.com1MicPushButton.bind(this));
        this.gps.makeButton(this.com2Mic, this.com2MicPushButton.bind(this));
        this.gps.makeButton(this.nav1, this.nav1PushButton.bind(this));
        this.gps.makeButton(this.nav2, this.nav2PushButton.bind(this));
        this.gps.makeButton(this.speaker, this.speakerPushButton.bind(this));
    }
    com1PushButton() {
        SimVar.SetSimVarValue("K:COM1_RECEIVE_SELECT", "Bool", SimVar.GetSimVarValue("COM RECEIVE:1", "Bool") != 0 ? 0 : 1);
    }
    com2PushButton() {
        SimVar.SetSimVarValue("K:COM2_RECEIVE_SELECT", "Bool", SimVar.GetSimVarValue("COM RECEIVE:2", "Bool") != 0 ? 0 : 1);
    }
    com1MicPushButton() {
        SimVar.SetSimVarValue("K:PILOT_TRANSMITTER_SET", "number", 0);
        SimVar.SetSimVarValue("K:COPILOT_TRANSMITTER_SET", "number", 0);
    }
    com2MicPushButton() {
        SimVar.SetSimVarValue("K:PILOT_TRANSMITTER_SET", "number", 1);
        SimVar.SetSimVarValue("K:COPILOT_TRANSMITTER_SET", "number", 1);
    }
    nav1PushButton() {
        SimVar.SetSimVarValue("K:RADIO_VOR1_IDENT_TOGGLE", "number", 0);
    }
    nav2PushButton() {
        SimVar.SetSimVarValue("K:RADIO_VOR2_IDENT_TOGGLE", "number", 0);
    }
    speakerPushButton() {
        SimVar.SetSimVarValue("K:TOGGLE_SPEAKER", "number", 0);
    }
    onEnter() {
        this.root.setAttribute("state", "Active");
    }
    onUpdate(_deltaTime) {
        Avionics.Utils.diffAndSetAttribute(this.com1, "state", SimVar.GetSimVarValue("COM RECEIVE:1", "bool") ? "Active" : "");
        Avionics.Utils.diffAndSetAttribute(this.com2, "state", SimVar.GetSimVarValue("COM RECEIVE:2", "bool") ? "Active" : "");
        Avionics.Utils.diffAndSetAttribute(this.com1Mic, "state", SimVar.GetSimVarValue("COM TRANSMIT:1", "bool") ? "Active" : "");
        Avionics.Utils.diffAndSetAttribute(this.com2Mic, "state", SimVar.GetSimVarValue("COM TRANSMIT:2", "bool") ? "Active" : "");
        Avionics.Utils.diffAndSetAttribute(this.nav1, "state", SimVar.GetSimVarValue("NAV SOUND:1", "bool") ? "Active" : "");
        Avionics.Utils.diffAndSetAttribute(this.nav2, "state", SimVar.GetSimVarValue("NAV SOUND:2", "bool") ? "Active" : "");
        Avionics.Utils.diffAndSetAttribute(this.speaker, "state", SimVar.GetSimVarValue("SPEAKER ACTIVE", "bool") ? "Active" : "");
    }
    onExit() {
        this.root.setAttribute("state", "Inactive");
    }
    onEvent(_event) {
    }
}
class AS3X_Touch_Procedures extends NavSystemTouch_Procedures {
    openDeparture() {
        this.gps.switchToPopUpPage(this.gps.departureSelection);
    }
    openArrival() {
        this.gps.switchToPopUpPage(this.gps.arrivalSelection);
    }
    openApproach() {
        this.gps.switchToPopUpPage(this.gps.approachSelection);
    }
}
class AS3X_Touch_DepartureSelection extends NavSystemTouch_DepartureSelection {
    init(root) {
        super.init(root);
        this.root = root;
    }
    onEnter() {
        super.onEnter();
        this.root.setAttribute("state", "Active");
    }
    onExit() {
        super.onExit();
        this.root.setAttribute("state", "Inactive");
    }
    selectDeparture(_index) {
        super.selectDeparture(_index);
        this.gps.switchToPopUpPage(this.container);
    }
    selectEnrouteTransition(_index) {
        super.selectEnrouteTransition(_index);
        this.gps.switchToPopUpPage(this.container);
    }
    selectRunway(_index) {
        super.selectRunway(_index);
        this.gps.switchToPopUpPage(this.container);
    }
    close() {
        this.gps.closePopUpElement();
    }
}
class AS3X_Touch_ArrivalSelection extends NavSystemTouch_ArrivalSelection {
    init(root) {
        super.init(root);
        this.root = root;
    }
    onEnter() {
        super.onEnter();
        this.root.setAttribute("state", "Active");
    }
    onExit() {
        super.onExit();
        this.root.setAttribute("state", "Inactive");
    }
    selectArrival(_index) {
        super.selectArrival(_index);
        this.gps.switchToPopUpPage(this.container);
    }
    selectEnrouteTransition(_index) {
        super.selectEnrouteTransition(_index);
        this.gps.switchToPopUpPage(this.container);
    }
    selectRunway(_index) {
        super.selectRunway(_index);
        this.gps.switchToPopUpPage(this.container);
    }
    close() {
        this.gps.closePopUpElement();
    }
}
class AS3X_Touch_ApproachSelection extends NavSystemTouch_ApproachSelection {
    init(root) {
        super.init(root);
        this.root = root;
    }
    onEnter() {
        super.onEnter();
        this.root.setAttribute("state", "Active");
    }
    onExit() {
        super.onExit();
        this.root.setAttribute("state", "Inactive");
    }
    selectApproach(_index) {
        super.selectApproach(_index);
        this.gps.switchToPopUpPage(this.container);
    }
    selectTransition(_index) {
        super.selectTransition(_index);
        this.gps.switchToPopUpPage(this.container);
    }
    close() {
        this.gps.closePopUpElement();
    }
}

AS3X_Touch_Map.ORIENTATION_TRK_UP = 0;
AS3X_Touch_Map.ORIENTATION_DTK_UP = 1;
AS3X_Touch_Map.ORIENTATION_NORTH_UP = 2;


registerInstrument("as3x-touch-element", AS3X_Touch);
//# sourceMappingURL=AS3X_Touch.js.map<|MERGE_RESOLUTION|>--- conflicted
+++ resolved
@@ -57,11 +57,8 @@
         this.pageMenu.setGPS(this);
         this.mapMenu = new NavSystemElementContainer("Map menu", "MapMenu", new AS3X_Touch_MapMenu());
         this.mapMenu.setGPS(this);
-<<<<<<< HEAD
         this.afcsMenu = new NavSystemElementContainer("AFCS Menu", "AFCS_Menu", new AS3X_Touch_AFCSMenu());
         this.afcsMenu.setGPS(this);
-=======
->>>>>>> a9851412
         this.fullKeyboard = new NavSystemElementContainer("Full Keyboard", "fullKeyboard", new AS3X_Touch_FullKeyboard());
         this.fullKeyboard.setGPS(this);
         this.duplicateWaypointSelection = new NavSystemElementContainer("Waypoint Duplicates", "WaypointDuplicateWindow", new AS3X_Touch_DuplicateWaypointSelection());
