--- conflicted
+++ resolved
@@ -630,18 +630,6 @@
     onUpdate(_deltaTime) {
         var com1Active = SimVar.GetSimVarValue("COM ACTIVE FREQUENCY:1", "MHz");
         if (com1Active)
-<<<<<<< HEAD
-            diffAndSetText(this.com1Active, com1Active.toFixed(SimVar.GetSimVarValue("COM SPACING MODE:1", "Enum") == 0 ? 2 : 3));
-        var com1Sby = SimVar.GetSimVarValue("COM STANDBY FREQUENCY:1", "MHz");
-        if (com1Sby)
-            diffAndSetText(this.com1Stby, com1Sby.toFixed(SimVar.GetSimVarValue("COM SPACING MODE:1", "Enum") == 0 ? 2 : 3));
-        var com2Active = SimVar.GetSimVarValue("COM ACTIVE FREQUENCY:2", "MHz");
-        if (com2Active)
-            diffAndSetText(this.com2Active, com2Active.toFixed(SimVar.GetSimVarValue("COM SPACING MODE:2", "Enum") == 0 ? 2 : 3));
-        var com2Sby = SimVar.GetSimVarValue("COM STANDBY FREQUENCY:2", "MHz");
-        if (com2Sby)
-            diffAndSetText(this.com2Stby, com2Sby.toFixed(SimVar.GetSimVarValue("COM SPACING MODE:2", "Enum") == 0 ? 2 : 3));
-=======
             diffAndSetHTML(this.com1Active, com1Active.toFixed(SimVar.GetSimVarValue("COM SPACING MODE:1", "Enum") == 0 ? 2 : 3));
         var com1Sby = SimVar.GetSimVarValue("COM STANDBY FREQUENCY:1", "MHz");
         if (com1Sby)
@@ -652,7 +640,6 @@
         var com2Sby = SimVar.GetSimVarValue("COM STANDBY FREQUENCY:2", "MHz");
         if (com2Sby)
             diffAndSetHTML(this.com2Stby, com2Sby.toFixed(SimVar.GetSimVarValue("COM SPACING MODE:2", "Enum") == 0 ? 2 : 3));
->>>>>>> 8a048f3c
     }
     onExit() {
     }
