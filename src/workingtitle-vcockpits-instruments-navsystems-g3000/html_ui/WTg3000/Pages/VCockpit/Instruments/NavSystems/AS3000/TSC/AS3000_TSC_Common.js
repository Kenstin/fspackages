--- conflicted
+++ resolved
@@ -1142,16 +1142,6 @@
 
     onUpdate(_deltaTime) {
         if (SimVar.GetSimVarValue("GPS DRIVES NAV1", "Boolean")) {
-<<<<<<< HEAD
-            diffAndSetText(this.NavSourceButton_Value, "FMS");
-        }
-        else {
-            if (SimVar.GetSimVarValue("AUTOPILOT NAV SELECTED", "number") == 1) {
-                diffAndSetText(this.NavSourceButton_Value, "NAV1");
-            }
-            else {
-                diffAndSetText(this.NavSourceButton_Value, "NAV2");
-=======
             diffAndSetHTML(this.NavSourceButton_Value, "FMS");
         }
         else {
@@ -1160,27 +1150,11 @@
             }
             else {
                 diffAndSetHTML(this.NavSourceButton_Value, "NAV2");
->>>>>>> 8a048f3c
             }
         }
         let brg1Src = SimVar.GetSimVarValue("L:PFD_BRG1_Source", "number");
         switch (brg1Src) {
             case 0:
-<<<<<<< HEAD
-                diffAndSetText(this.Bearing1Button_Value, "OFF");
-                break;
-            case 1:
-                diffAndSetText(this.Bearing1Button_Value, "NAV1");
-                break;
-            case 2:
-                diffAndSetText(this.Bearing1Button_Value, "NAV2");
-                break;
-            case 3:
-                diffAndSetText(this.Bearing1Button_Value, "GPS");
-                break;
-            case 4:
-                diffAndSetText(this.Bearing1Button_Value, "ADF");
-=======
                 diffAndSetHTML(this.Bearing1Button_Value, "OFF");
                 break;
             case 1:
@@ -1194,27 +1168,11 @@
                 break;
             case 4:
                 diffAndSetHTML(this.Bearing1Button_Value, "ADF");
->>>>>>> 8a048f3c
                 break;
         }
         let brg2Src = SimVar.GetSimVarValue("L:PFD_BRG2_Source", "number");
         switch (brg2Src) {
             case 0:
-<<<<<<< HEAD
-                diffAndSetText(this.Bearing2Button_Value, "OFF");
-                break;
-            case 1:
-                diffAndSetText(this.Bearing2Button_Value, "NAV1");
-                break;
-            case 2:
-                diffAndSetText(this.Bearing2Button_Value, "NAV2");
-                break;
-            case 3:
-                diffAndSetText(this.Bearing2Button_Value, "GPS");
-                break;
-            case 4:
-                diffAndSetText(this.Bearing2Button_Value, "ADF");
-=======
                 diffAndSetHTML(this.Bearing2Button_Value, "OFF");
                 break;
             case 1:
@@ -1228,7 +1186,6 @@
                 break;
             case 4:
                 diffAndSetHTML(this.Bearing2Button_Value, "ADF");
->>>>>>> 8a048f3c
                 break;
         }
     }
@@ -1511,29 +1468,6 @@
     updateWeatherMapButtons(_newIndex = undefined) {
         let currMap = _newIndex == undefined ? SimVar.GetSimVarValue("L:AS3000_MFD_Current_WeatherMap", "number") : _newIndex;
         if (currMap == 0) {
-<<<<<<< HEAD
-            diffAndSetText(this.nexradButton_text, "NEXRAD Settings");
-            diffAndSetAttribute(this.nexradButton, "state", "Active");
-        }
-        else {
-            diffAndSetText(this.nexradButton_text, "NEXRAD");
-            diffAndSetAttribute(this.nexradButton, "state", "");
-        }
-        if (currMap == 1) {
-            diffAndSetText(this.wxRadarButton_text, "WX RADAR Settings");
-            diffAndSetAttribute(this.wxRadarButton, "state", "Active");
-        }
-        else {
-            diffAndSetText(this.wxRadarButton_text, "WX RADAR Horizontal");
-            diffAndSetAttribute(this.wxRadarButton, "state", "");
-        }
-        if (currMap == 2) {
-            diffAndSetText(this.wxRadarVertButton_text, "WX RADAR Settings");
-            diffAndSetAttribute(this.wxRadarVertButton, "state", "Active");
-        }
-        else {
-            diffAndSetText(this.wxRadarVertButton_text, "WX RADAR Vertical");
-=======
             diffAndSetHTML(this.nexradButton_text, "NEXRAD Settings");
             diffAndSetAttribute(this.nexradButton, "state", "Active");
         }
@@ -1555,7 +1489,6 @@
         }
         else {
             diffAndSetHTML(this.wxRadarVertButton_text, "WX RADAR Vertical");
->>>>>>> 8a048f3c
             diffAndSetAttribute(this.wxRadarVertButton, "state", "");
         }
     }
@@ -1623,11 +1556,7 @@
     updateSlider() {
         let currValue = SimVar.GetSimVarValue("L:XMLVAR_AS3000_DisplayLighting", "number") * 100;
         let displayValue = fastToFixed(currValue, 0)
-<<<<<<< HEAD
-        diffAndSetText(this.displayValue, currValue.toFixed(0) + "%"); // update readout display
-=======
         diffAndSetHTML(this.displayValue, currValue.toFixed(0) + "%"); // update readout display
->>>>>>> 8a048f3c
         this.slider.value = currValue;
         this.sliderBackground.style.webkitClipPath = "polygon(0 0, " + displayValue + "% 0, " + displayValue + "% 100%, 0 100%)"; // update the range slider's track background to only show on the left of the thumb
     }
@@ -2359,20 +2288,6 @@
         }
         this.scrollElement.update();
 
-<<<<<<< HEAD
-        diffAndSetText(this.Nav1_Active, this.gps.frequencyFormat(SimVar.GetSimVarValue("NAV ACTIVE FREQUENCY:1", "MHz"), 2));
-        diffAndSetText(this.Nav1_Stby, this.gps.frequencyFormat(SimVar.GetSimVarValue("NAV STANDBY FREQUENCY:1", "MHz"), 2));
-        diffAndSetText(this.Nav1_ID, SimVar.GetSimVarValue("NAV IDENT:1", "string"));
-        diffAndSetText(this.Nav2_Active, this.gps.frequencyFormat(SimVar.GetSimVarValue("NAV ACTIVE FREQUENCY:2", "MHz"), 2));
-        diffAndSetText(this.Nav2_Stby, this.gps.frequencyFormat(SimVar.GetSimVarValue("NAV STANDBY FREQUENCY:2", "MHz"), 2));
-        diffAndSetText(this.Nav2_ID, SimVar.GetSimVarValue("NAV IDENT:2", "string"));
-        diffAndSetText(this.Com1_Active, this.gps.frequencyFormat(SimVar.GetSimVarValue("COM ACTIVE FREQUENCY:1", "MHz"), SimVar.GetSimVarValue("COM SPACING MODE:1", "Enum") == 0 ? 2 : 3));
-        diffAndSetText(this.Com1_Stby, this.gps.frequencyFormat(SimVar.GetSimVarValue("COM STANDBY FREQUENCY:1", "MHz"), SimVar.GetSimVarValue("COM SPACING MODE:1", "Enum") == 0 ? 2 : 3));
-        diffAndSetText(this.Com2_Active, this.gps.frequencyFormat(SimVar.GetSimVarValue("COM ACTIVE FREQUENCY:2", "MHz"), SimVar.GetSimVarValue("COM SPACING MODE:2", "Enum") == 0 ? 2 : 3));
-        diffAndSetText(this.Com2_Stby, this.gps.frequencyFormat(SimVar.GetSimVarValue("COM STANDBY FREQUENCY:2", "MHz"), SimVar.GetSimVarValue("COM SPACING MODE:2", "Enum") == 0 ? 2 : 3));
-        diffAndSetText(this.Adf_Active, this.gps.frequencyFormat(SimVar.GetSimVarValue("ADF ACTIVE FREQUENCY:1", "KHz"), 1));
-        diffAndSetText(this.Adf_Stby, this.gps.frequencyFormat(SimVar.GetSimVarValue("ADF STANDBY FREQUENCY:1", "KHz"), 1));
-=======
         diffAndSetHTML(this.Nav1_Active, this.gps.frequencyFormat(SimVar.GetSimVarValue("NAV ACTIVE FREQUENCY:1", "MHz"), 2));
         diffAndSetHTML(this.Nav1_Stby, this.gps.frequencyFormat(SimVar.GetSimVarValue("NAV STANDBY FREQUENCY:1", "MHz"), 2));
         diffAndSetHTML(this.Nav1_ID, SimVar.GetSimVarValue("NAV IDENT:1", "string"));
@@ -2385,7 +2300,6 @@
         diffAndSetHTML(this.Com2_Stby, this.gps.frequencyFormat(SimVar.GetSimVarValue("COM STANDBY FREQUENCY:2", "MHz"), SimVar.GetSimVarValue("COM SPACING MODE:2", "Enum") == 0 ? 2 : 3));
         diffAndSetHTML(this.Adf_Active, this.gps.frequencyFormat(SimVar.GetSimVarValue("ADF ACTIVE FREQUENCY:1", "KHz"), 1));
         diffAndSetHTML(this.Adf_Stby, this.gps.frequencyFormat(SimVar.GetSimVarValue("ADF STANDBY FREQUENCY:1", "KHz"), 1));
->>>>>>> 8a048f3c
     }
     onExit() {
         this.window.setAttribute("state", "Inactive");
@@ -2943,13 +2857,8 @@
                 this.elements.push(newElem);
             }
             let infos = this.gps.currFlightPlanManager.getWaypoint(i).infos;
-<<<<<<< HEAD
-            diffAndSetText(this.elements[i].ident, infos.ident);
-            diffAndSetText(this.elements[i].name, infos.name);
-=======
             diffAndSetHTML(this.elements[i].ident, infos.ident);
             diffAndSetHTML(this.elements[i].name, infos.name);
->>>>>>> 8a048f3c
             let symbol = infos.imageFileName();
             diffAndSetAttribute(this.elements[i].symbol, "src", symbol != "" ? "/Pages/VCockpit/Instruments/Shared/Map/Images/" + symbol : "");
         }
@@ -3069,20 +2978,12 @@
                 display += this.digits[i].toString();
             }
             display += '</span><span class="Writing">' + this.digits[this.digits.length - 1] + '</span><span class="Writed">FT</span>';
-<<<<<<< HEAD
-            diffAndSetText(this.display, display);
-=======
             diffAndSetHTML(this.display, display);
->>>>>>> 8a048f3c
         }
         else {
             let display = '<span class="Initial">';
             display += SimVar.GetSimVarValue("L:AS3000_MinimalsValue", "number");
-<<<<<<< HEAD
-            diffAndSetText(this.display, display + "FT</span>");
-=======
             diffAndSetHTML(this.display, display + "FT</span>");
->>>>>>> 8a048f3c
         }
     }
 
@@ -3136,11 +3037,7 @@
                 newValue = "Radio Alt";
                 break;
         }
-<<<<<<< HEAD
-        diffAndSetText(this.typeButtonValue, newValue);
-=======
         diffAndSetHTML(this.typeButtonValue, newValue);
->>>>>>> 8a048f3c
     }
     cancelEdit() {
         this.gps.goBack();
