class AS1000_MFD extends BaseAS1000 {
    constructor() {
        super();

        window.addEventListener('unhandledrejection', function (event) {
            console.warn(`Unhandled rejection: ${event.reason}`);
        });

        this.altimeterIndex = 0;
        this.initDuration = 5500;
        this.needValidationAfterInit = true;
        this.updatables = [];

        const d = new WT_Dependency_Container();
        WT_Shared_Dependencies.add(d, this);

        d.register("pageContainer", d => this.getChildById("PageContainer"));
        d.register("overlayPageContainer", d => this.getChildById("OverlayPageContainer"));
        d.register("paneContainer", d => this.getChildById("PaneContainer"));
        d.register("dialogContainer", d => this.getChildById("DialogContainer"));

        d.register("navBoxModel", d => new WT_MFD_Nav_Box_Model(d.pageTitle, d.unitChooser, d.settings));
        d.register("flightPlanController", d => new WT_Flight_Plan_Controller(d.flightPlanManager, d.update$, d.activeLegInformation));
        d.register("changelogRepository", d => new WT_Changelog_Repository());

        //d.register("mainMap", d => document.querySelector("#MapInstrument"));
        d.register("mainMap", d => {
            const map = document.querySelector("#MapInstrument");
            //map.rangeRingElement = new SvgRangeRingElement();
            //map.rangeCompassElement = new SvgRangeCompassElement();
            map.trackVectorElement = new SvgTrackVectorElement();
            map.fuelRingElement = new SvgFuelRingElement();
            //map.altitudeInterceptElement = new SvgAltitudeInterceptElement();
            const feet = 1 / 6076;
            map.zoomRanges = [500 * feet, 800 * feet, 1000 * feet, 1500 * feet, 2000 * feet, 3000 * feet, 5000 * feet, 1, 1.5, 2, 3, 5, 8, 10, 15, 20, 30, 50, 80, 100, 150, 200, 300, 500, 800, 1000];
            return map;
        });
        d.register("miniMap", d => document.querySelector("#MiniMap"));

        d.register("pageMenuHandler", d => new WT_MFD_Show_Page_Menu_Handler(d.inputStack, d.pageContainer, d.softKeyMenuHandler));
        d.register("confirmDialogHandler", d => new WT_Show_Confirm_Dialog_Handler(d.inputStack, d.dialogContainer, d.softKeyMenuHandler));
        d.register("waypointSelectorModelFactory", d => new WT_Waypoint_Selector_Model_Factory(d.waypointRepository));
        d.register("waypointSelectorViewFactory", d => new WT_MFD_Waypoint_Selector_View_Factory(d.waypointInputModel, d.softKeyMenuHandler, d.mapInputLayerFactory));
        d.register("showNewWaypointHandler", d => new WT_MFD_Show_New_Waypoint_Handler(d.paneContainer, d.waypointSelectorModelFactory, d.waypointSelectorViewFactory, d.miniMap, d.inputStack));
        d.register("directToHandler", d => new WT_Master_Direct_To_Handler(d.sharedEvents, d.waypointRepository, d.flightPlanController, d.mainMap));
        d.register("directToModelFactory", d => new WT_Direct_To_Model_Factory(this, d.waypointRepository, d.directToHandler));
        d.register("directToViewFactory", d => new WT_MFD_Direct_To_View_Factory(d.softKeyMenuHandler, d.waypointInputModel, d.pageMenuHandler, d.mapInputLayerFactory));
        d.register("showDirectToHandler", d => new WT_MFD_Show_Direct_To_Handler(d.paneContainer, d.directToModelFactory, d.directToViewFactory, d.miniMap, d.inputStack));
        d.register("showAirwaysHandler", d => new WT_Show_Airways_Handler(this, d.inputStack, d.overlayPageContainer, d.mainMap));
        d.register("showProcedureHandler", d => new WT_Show_Procedure_Handler(d.pageController, d.flightPlanManager, d.procedureFacilityRepository, () => d.procedurePageView));
        d.register("showWaypointInfoHandler", d => new WT_Show_Waypoint_Info_Handler(d.pageController));
        d.register("procedurePageView", d => new WT_Procedure_Page_View(d.softKeyMenuHandler, d.mainMap, d.waypointInputModel), { scope: "transient" });
        d.register("softKeyMenuHandler", d => new WT_MFD_Soft_Key_Menu_Handler(d.softKeyController));
        d.register("showDuplicatesHandler", d => new WT_MFD_Show_Duplicates_Handler(d.dialogContainer, d.waypointRepository, d.inputStack));
        d.register("showReleaseHandler", d => new WT_Show_Release_Handler(d.pageController));

        d.register("frequencyListModel", d => new WT_Frequency_List_Model(d.comFrequenciesModel, d.navFrequenciesModel), { scope: "transient" });

        d.register("mapModel", d => new WT_Map_Model(d.showMapSetupHandler, d.mainMap), { scope: "transient" });
        d.register("mapView", d => new WT_Map_View(d.pageMenuHandler, d.softKeyController, d.planeState), { scope: "transient" });

        d.register("weatherModel", d => new WT_Weather_Page_Model(), { scope: "transient" });
        d.register("weatherView", d => new WT_Weather_Page_View(d.mainMap, d.softKeyMenuHandler), { scope: "transient" });

        d.register("airportInformationModel", d => new WT_Airport_Information_Model(d.showDirectToHandler, d.waypointRepository, d.airportDatabase, d.metarRepository), { scope: "transient" });
        d.register("airportInformationView", d => new WT_Airport_Information_View(d.mainMap, d.waypointInputModel, d.frequencyListModel, d.softKeyMenuHandler), { scope: "transient" });

        d.register("intersectionInformationModel", d => new WT_Intersection_Information_Model(d.showDirectToHandler, d.waypointRepository), { scope: "transient" });
        d.register("intersectionInformationView", d => new WT_Intersection_Information_View(d.mainMap, d.icaoInputModel), { scope: "transient" });

        d.register("utilityModel", d => new WT_Utility_Page_Model(d.planeStatistics), { scope: "transient" });
        d.register("utilityView", d => new WT_Utility_Page_View(d.softKeyMenuHandler, d.confirmDialogHandler, d.unitChooser), { scope: "transient" });

        d.register("systemSettingsModel", d => new WT_System_Settings_Model(d.settings), { scope: "transient" });
        d.register("systemSettingsView", d => new WT_System_Settings_View(d.update$, d.softKeyMenuHandler), { scope: "transient" });

        d.register("modSettingsModel", d => new WT_Mod_Settings_Model(d.modSettings), { scope: "transient" });
        d.register("modSettingsView", d => new WT_Mod_Settings_View(d.softKeyMenuHandler), { scope: "transient" });

        d.register("changelogModel", d => new WT_Changelog_Model(d.changelogRepository), { scope: "transient" });
        d.register("changelogView", d => new WT_Changelog_View(), { scope: "transient" });

        d.register("tripPlanningModel", d => new WT_Trip_Planning_Model(d.clock, d.barometricPressure, d.flightPlanManager), { scope: "transient" });
        d.register("tripPlanningView", d => new WT_Trip_Planning_View(d.softKeyMenuHandler, d.showNewWaypointHandler, d.mainMap), { scope: "transient" });

        d.register("creditsModel", d => new WT_Credits_Model(), { scope: "transient" });
        d.register("creditsView", d => new WT_Credits_View(), { scope: "transient" });

        d.register("flightPlanModel", d => new WT_Flight_Plan_Page_Model(d.flightPlanManager, d.procedures, d.showAirwaysHandler, d.showDirectToHandler), { scope: "transient" });
        d.register("flightPlanView", d => new WT_MFD_Flight_Plan_Page_View(d.mainMap, d.softKeyMenuHandler, d.pageMenuHandler, d.confirmDialogHandler, d.showNewWaypointHandler), { scope: "transient" });

        d.register("nearestAirportsModel", d => new WT_Nearest_Airports_Model(this, d.showDirectToHandler, d.waypointRepository, d.unitChooser, d.mainMap, d.nearestWaypoints, d.showWaypointInfoHandler), { scope: "transient" });
        d.register("nearestAirportsView", d => new WT_Nearest_Airports_View(d.frequencyListModel, d.unitChooser, d.softKeyMenuHandler, d.showProcedureHandler, d.planeState), { scope: "transient" });

        d.register("nearestNdbsModel", d => new WT_Nearest_Ndbs_Model(d.waypointRepository, d.nearestWaypoints, d.showWaypointInfoHandler), { scope: "transient" });
        d.register("nearestNdbsView", d => new WT_Nearest_Ndbs_View(d.softKeyMenuHandler, d.mainMap, d.unitChooser), { scope: "transient" });

        d.register("nearestVorsModel", d => new WT_Nearest_Vors_Model(d.waypointRepository, d.nearestWaypoints, d.showWaypointInfoHandler), { scope: "transient" });
        d.register("nearestVorsView", d => new WT_Nearest_Vors_View(d.softKeyMenuHandler, d.mainMap, d.unitChooser), { scope: "transient" });

        d.register("pageTitle", d => new Subject("MAP - NAVIGATION MAP"));
        d.register("mapPage", d => new WT_Page("Map", () => d.mapModel, () => d.mapView));

        d.register("airportInformationPage", d => new WT_Page("Airport Information", () => d.airportInformationModel, () => d.airportInformationView));
        d.register("intersectionInformationPage", d => new WT_Page("Intersection Information", () => d.intersectionInformationModel, () => d.intersectionInformationView));

        d.register("utilityPage", d => new WT_Page("Utility", () => d.utilityModel, () => d.utilityView));
        d.register("tripPlanningPage", d => new WT_Page("Trip Planning", () => d.tripPlanningModel, () => d.tripPlanningView));
        d.register("systemSettingsPage", d => new WT_Page("System Settings", () => d.systemSettingsModel, () => d.systemSettingsView));
        d.register("modSettingsPage", d => new WT_Page("Mod Settings", () => d.modSettingsModel, () => d.modSettingsView));
        d.register("changelogPage", d => new WT_Page("Changelog", () => d.changelogModel, () => d.changelogView));
        d.register("creditsPage", d => new WT_Page("Credits", () => d.creditsModel, () => d.creditsView));

        d.register("flightPlanPage", d => new WT_Page("Flight Plan", () => d.flightPlanModel, () => d.flightPlanView));

        d.register("nearestAirportsPage", d => new WT_Page("Nearest Airports", () => d.nearestAirportsModel, () => d.nearestAirportsView));
        d.register("nearestNdbsPage", d => new WT_Page("Nearest NDBs", () => d.nearestNdbsModel, () => d.nearestNdbsView));
        d.register("nearestVorsPage", d => new WT_Page("Nearest VORs", () => d.nearestVorsModel, () => d.nearestVorsView));

        d.register("mapPageGroup", d => new WT_Page_Controller_Group("MAP", [d.mapPage]));

        d.register("pageController", d => new WT_Page_Controller([
            d.mapPageGroup,
            new WT_Page_Controller_Group("WPT", [d.airportInformationPage, d.intersectionInformationPage]),
            new WT_Page_Controller_Group("AUX", [d.tripPlanningPage, d.utilityPage, d.systemSettingsPage, d.modSettingsPage, d.changelogPage, d.creditsPage]),
            new WT_Page_Controller_Group("FPL", [d.flightPlanPage]),
            new WT_Page_Controller_Group("NRST", [d.nearestAirportsPage, d.nearestNdbsPage, d.nearestVorsPage]),
        ], d.pageTitle));
        d.register("weatherPage", d => new WT_Page("Weather Radar", () => d.weatherModel, () => d.weatherView));
        d.register("mfdInputLayer", d => new Base_Input_Layer(this, d.navFrequenciesModel, d.comFrequenciesModel, d.showDirectToHandler, null));

        d.register("mapSetup", d => new WT_Map_Setup(WT_Map_Setup.DEFAULT));
        d.register("mapSetupHandler", d => new WT_Map_Setup_Handler(d.mapSetup, d.mainMap));
        d.register("mapSetupModel", d => new WT_Map_Setup_Model(d.mapSetup), { scope: "transient" });
        d.register("mapSetupView", d => new WT_Map_Setup_View(d.softKeyMenuHandler, d.mainMap), { scope: "transient" });
        d.register("showMapSetupHandler", d => new WT_Show_Map_Setup_Handler(d.mapSetupModel, d.mapSetupView, d.paneContainer, d.inputStack));

        d.register("mapMenu", d => new WT_Map_Menu(d.softKeyMenuHandler, d.mapSetup));

        this.dependencies = d.getDependencies();
    }
    get templateID() { return "AS1000_MFD"; }
    get isInteractive() { return true; }
    connectedCallback() {
        super.connectedCallback();

        const d = this.dependencies;

        this.pageContainer = d.pageContainer;
        this.overlayPageContainer = d.overlayPageContainer;
        this.paneContainer = d.paneContainer;
        this.dialogContainer = d.dialogContainer;

        this.sharedEvents = d.sharedEvents;
        this.flightSimEvents = d.flightSimEvents;
        this.inputStack = d.inputStack;
        this.softKeyController = d.softKeyController;
        this.pageController = d.pageController;
        this.mapInputLayerFactory = d.mapInputLayerFactory;
        this.fuelUsed = d.fuelUsed;
        this.mainMap = d.mainMap;
        this.miniMap = d.miniMap;
        this.pageTitle = d.pageTitle;
        this.softKeyMenuHandler = d.softKeyMenuHandler;
        this.mapSetup = d.mapSetup;
        this.mapSetupHandler = d.mapSetupHandler;
        this.electricityAvailable = d.electricityAvailable;
        this.planeState = d.planeState;
        this.clock = d.clock;
        this.planeStatistics = d.planeStatistics; // Needs to be here to make sure statistic start gathering immediately

        this.updatables.push(d.flightPlanController);
        this.updatables.push(d.procedures);
        this.updatables.push(d.fuelUsed);

        this.initEngineDisplay();
        this.initMainMap(this.mapInputLayerFactory);
        this.initMiniMap();

        this.initModelView(d.navBoxModel, "g1000-nav-box");
        this.initModelView(d.comFrequenciesModel, "g1000-com-frequencies");
        this.initModelView(d.navFrequenciesModel, "g1000-nav-frequencies");

        this.initDefaultSoftKeys();
        this.softKeyMenus = {
            engine: new WT_Engine_Menu(this.engineDisplay, this.softKeyMenuHandler),
            map: d.mapMenu,
            main: new WT_Soft_Key_Menu(true)
        };

        this.softKeyController.setDefaultButtons(this.defaultSoftKeys.engine, this.defaultSoftKeys.debug, this.defaultSoftKeys.map, this.defaultSoftKeys.checklist);
        this.softKeyController.handleInput(this.inputStack);
        this.showMainMenu();

        this.inputStack.push(d.mfdInputLayer);

        this.initPageController();

        this.pageController.goTo("MAP", "Map");

        document.body.appendChild(this.dependencies.debugConsoleView);
        this.dependencies.debugConsoleView.setModel(this.dependencies.debugConsole);

        const releaseRepository = this.dependencies.releaseRepository
        setTimeout(() => {
            releaseRepository.observeNewRelease().subscribe(latest => {
                this.sharedEvents.fire(WT_Shared_Instrument_Events.EVENT_ADD_PFD_ALERT, {
                    title: `${latest.tag} available`,
                    body: `Click to view the release on the MFD`,
                    id: "show-latest-release"
                })
            }, e => console.warn("Failed to check new releases. You're probably offline or Github is down."));
        }, 2000); // Gives time for the PFD to be started up

        this.sharedEvents.observe(WT_Shared_Instrument_Events.EVENT_PFD_ALERT_CLICKED).subscribe(id => {
            console.log(`Got message: ${id}`);
            switch (id) {
                case "show-latest-release": {
                    releaseRepository.getLatestRelease().subscribe(latest => this.dependencies.showReleaseHandler.show(latest));
                    break;
                }
            }
        });

        this.test = [];
        /*for (let i = 0; i < 300; i++) {
            const obj = DOMUtilities.createElement("div", {
                style: "position: absolute; left:0; top:0;"
            });
            obj.textContent = "Hello";
            obj.i = Math.random() * Math.PI * 2;
            this.test.push(obj);
            document.body.appendChild(obj);
        }*/
        this.time = 0;
    }
    initModelView(model, viewSelector) {
        let view = document.querySelector(viewSelector);
        if (!view)
            throw new Exception(`${viewSelector} didn't match any views`);
        view.setModel(model);
        if (model.update)
            this.updatables.push(model);
        return model;
    }
    initEngineDisplay() {
        this.engineDisplay = new WTEngine("Engine", "LeftInfos", this._xmlConfigPath);
        this.addIndependentElementContainer(this.engineDisplay);
    }
    initMainMap(mapInputLayerFactory) {
        this.mainMap.init(this);
        this.inputStack.push(mapInputLayerFactory.create(this.mainMap));
    }
    initMiniMap() {
        this.miniMap.init(this);
        this.miniMap.parentNode.removeChild(this.miniMap);
    }
    initPageController() {
        this.updatables.push(this.pageController);
        this.pageController.handleInput(this.inputStack);
        this.querySelector("g1000-page-selector").setController(this.pageController);
    }
    initDefaultSoftKeys() {
        this.defaultSoftKeys = {
            engine: new WT_Soft_Key("ENGINE", this.showEngineMenu.bind(this)),
            debug: new WT_Soft_Key("DEBUG", this.showDebugMenu.bind(this)),
            map: new WT_Soft_Key("MAP", this.showMapMenu.bind(this)),
            checklist: new WT_Soft_Key("CHKLIST", null)
        };
    }
    resetPage() {
        this.pageController.goTo("MAP", "Map");
    }
    showMainMenu() {
        this.softKeyMenuHandler.show(this.softKeyMenus.main);
    }
    showEngineMenu() {
        this.softKeyMenuHandler.show(this.softKeyMenus.engine);
    }
    showMapMenu() {
        this.softKeyMenuHandler.show(this.softKeyMenus.map);
    }
    showDebugMenu() {
        this.softKeyMenuHandler.show(this.dependencies.debugMenu);
    }
    showDirectTo(icaoType = null, icao = null) {
        this.showDirectToHandler.show(icaoType, icao);
    }
    revertToFlightPlan() {
        let controller = new WT_Normal_Flight_Plan_Controller(this.dependencies.flightPlanManager);
        this.flightPlanController.setMode(controller);
    }
    showFlightPlan() {
        if (this.currentPageMenu) {
            this.currentPageMenu.exit();
        }
        this.pageController.goTo("FPL", "Flight Plan");
    }
    showProcedures() {
        if (this.currentPageMenu) {
            this.currentPageMenu.exit();
        }
        const element = new WT_MFD_Procedures_Menu_View(this.dependencies.showProcedureHandler, this.dependencies.procedures, this.dependencies.flightPlanManager);
        this.paneContainer.appendChild(element);
        element.enter(this.inputStack);
        element.onExit.subscribe(() => {
            element.parentNode.removeChild(element);
        });
        this.pageTitle.value = "PROC - PROCEDURES";
    }
    parseXMLConfig() {
        super.parseXMLConfig();
        if (this.instrumentXmlConfig) {
            let altimeterIndexElems = this.instrumentXmlConfig.getElementsByTagName("AltimeterIndex");
            if (altimeterIndexElems.length > 0) {
                this.altimeterIndex = parseInt(altimeterIndexElems[0].textContent) + 1;
            }

            if (this.hasWeatherRadar()) {
                this.dependencies.mapPageGroup.addPage(this.dependencies.weatherPage);
            }
        }
    }
    onXMLConfigLoaded(_xml) {
        super.onXMLConfigLoaded(_xml);
        this.dependencies.planeConfig.updateConfig(this.xmlConfig);
    }
    beforeUpdate() {
        this.dependencies.beforeUpdate$.next();
        super.beforeUpdate();
    }
    onUpdate(dt) {
        for (let updatable of this.updatables) {
            updatable.update(dt);
        }
        if (document.body.contains(this.mainMap))
            this.mainMap.update(dt);
        if (document.body.contains(this.miniMap))
            this.miniMap.update(dt);
        this.electricityAvailable.value = this.isElectricityAvailable();

        let i = 0;
        this.time += 0.001;
        for (let obj of this.test) {
            i++;
            let dis = i % 50 * 10;
            let x = 1440 / 2 + Math.cos(obj.i + this.time) * dis;
            let y = 1080 / 2 + Math.sin(obj.i + this.time) * dis;
            x = Math.floor(x);
            y = Math.floor(y);
            const n = `translate(${x}px, ${y}px)`;
            if (obj.style.transform != n) {
                obj.style.transform = n;
            }
        }
    }
    afterUpdate() {
        this.dependencies.afterUpdate$.next();
        super.afterUpdate();
    }
    disconnectedCallback() {
    }
    computeEvent(_event) {
        if (_event == "SOFTKEYS_12") {
            this.acknowledgeInit();
        }

        if (this.isBootProcedureComplete()) {
            let r = this.flightSimEvents.processEvent(_event);
            if (r === false) {
                switch (_event) {
                    case "ActiveFPL_Modified":
                        this.currFlightPlan.FillWithCurrentFP();
                }
            }
        }
    }
    Update() {
        super.Update();
        SimVar.SetSimVarValue("L:Glasscockpit_MFD_Started", "number", this.isStarted ? 1 : 0);
    }
<<<<<<< HEAD
    onShutDown() {
        super.onShutDown();
        this.planeState.shutDown();
=======
    reboot() {
        super.reboot();
        if (this.engineDisplay)
            this.engineDisplay.reset();
    }
    loadSavedMapOrientation() {
        let state = WTDataStore.get("MFD.TrackUp", false);
        this.setMapOrientation(state);
>>>>>>> 4a8f1b9a
    }
    onPowerOn() {
        super.onPowerOn();
        this.planeState.powerOn();
    }
    onSoundEnd(_event) {
        this.dependencies.sound.onSoundEnd(_event);
    }
}
class AS1000_MFD_NavStatus extends NavSystemElement {
    /**
     * @param {WT_Unit_Chooser} unitChooser 
     */
    constructor(unitChooser) {
        super(...arguments);
        this.lastEte = undefined;
        this.groundSpeedValue = "";
        this.desiredTrackValue = "";
        this.currentTrackValue = "";
        this.unitChooser = unitChooser;
    }
    init(root) {
        this.groundSpeed = this.gps.getChildById("GroundSpeed");
        this.desiredTrack = this.gps.getChildById("DesiredTrack");
        this.currentTrack = this.gps.getChildById("CurrentTrack");
        this.eteElement = this.gps.getChildById("ETE");
        this.isInitialized = true;
    }
    onEnter() {
    }
    onUpdate(_deltaTime) {
        var groundSpeedValue = this.unitChooser.chooseSpeed(fastToFixed(SimVar.GetSimVarValue("GPS GROUND SPEED", "kilometers per hours"), 0) + "kph", fastToFixed(SimVar.GetSimVarValue("GPS GROUND SPEED", "knots"), 0) + "kt");
        if (this.groundSpeedValue != groundSpeedValue) {
            this.groundSpeed.textContent = groundSpeedValue;
            this.groundSpeedValue = groundSpeedValue;
        }
        var currentTrackValue = fastToFixed(SimVar.GetSimVarValue("GPS GROUND MAGNETIC TRACK", "degree"), 0) + "°";
        if (this.currentTrack.textContent != currentTrackValue) {
            this.currentTrack.textContent = currentTrackValue;
            this.currentTrackValue = currentTrackValue;
        }
        let flightPlanActive = SimVar.GetSimVarValue("GPS IS ACTIVE FLIGHT PLAN", "boolean");
        if (flightPlanActive) {
            var desiredTrackValue = fastToFixed(SimVar.GetSimVarValue("GPS WP DESIRED TRACK", "degree"), 0) + "°";
            if (this.desiredTrack.textContent != desiredTrackValue) {
                this.desiredTrack.textContent = desiredTrackValue;
                this.desiredTrackValue = desiredTrackValue;
            }
            var ete = SimVar.GetSimVarValue("GPS ETE", "seconds");
            if (this.lastEte == undefined || this.lastEte != ete) {
                this.eteElement.textContent = Math.floor(ete / 60) + ":" + (ete % 60 < 10 ? "0" : "") + ete % 60;
                this.lastEte = ete;
            }
        }
        else {
            Avionics.Utils.diffAndSet(this.desiredTrack, "___°");
            Avionics.Utils.diffAndSet(this.eteElement, "__:__");
        }
    }
    onExit() {
    }
    onEvent(_event) {
    }
}
class AS1000_MFD_PageNavigation extends NavSystemElement {
    constructor() {
        super(...arguments);
        this.displayNameValue = "";
        this.pageCellsValue = "";
        this.pagesHtmlValue = "";
        this.isVisible = false;
    }
    init(root) {
        this.pageSelectionElement = this.gps.getChildById("PageSelection");
        this.pagesElement = this.gps.getChildById("Pages");
        this.pageGroupElement = this.gps.getChildById("PageGroups");
        this.currentPageDisplay = this.gps.getChildById("CurrentPageDisplay");
    }
    onEnter() {
    }
    onUpdate(_deltaTime) {
        var displayNameValue = this.gps.getCurrentPageGroup().name + " - " + this.gps.getCurrentPage().name;
        if (displayNameValue != this.displayNameValue) {
            this.currentPageDisplay.textContent = displayNameValue;
            this.displayNameValue = displayNameValue;
        }
        if (this.isVisible) {
            if (this.gps.currentInteractionState != 0) {
                this.isVisible = false;
            }
            if (this.gps.currentEventLinkedPageGroup != null) {
                let pageCells = '<td state="Selected" > ' + this.gps.currentEventLinkedPageGroup.pageGroup.name + '</td>';
                if (pageCells != this.pageCellsValue) {
                    this.pageGroupElement.innerHTML = pageCells;
                    this.pageCellsValue = pageCells;
                }
                var pageHtml = "";
                var pages = this.gps.currentEventLinkedPageGroup.pageGroup.pages;
                for (let i = 0; i < pages.length; i++) {
                    pageHtml += '<div state="' + (i == this.gps.currentEventLinkedPageGroup.pageGroup.pageIndex ? 'Selected' : 'Unselected') + '">' + pages[i].name + '</div>';
                }
                if (pageHtml != this.pagesHtmlValue) {
                    this.pagesElement.innerHTML = pageHtml;
                    this.pagesHtmlValue = pageHtml;
                }
            }
            else {
                var pageCells = "";
                for (let i = 0; i < this.gps.pageGroups.length; i++) {
                    pageCells += '<td state="' + (i == this.gps.currentPageGroupIndex ? "Selected" : "Unselected") + '">' + this.gps.pageGroups[i].name + '</td>';
                }
                if (pageCells != this.pageCellsValue) {
                    this.pageGroupElement.innerHTML = pageCells;
                    this.pageCellsValue = pageCells;
                }
                var pageHtml = "";
                var pages = this.gps.pageGroups[this.gps.currentPageGroupIndex].pages;
                for (let i = 0; i < pages.length; i++) {
                    pageHtml += '<div state="' + (i == this.gps.pageGroups[this.gps.currentPageGroupIndex].pageIndex ? 'Selected' : 'Unselected') + '">' + pages[i].name + '</div>';
                }
                if (pageHtml != this.pagesHtmlValue) {
                    this.pagesElement.innerHTML = pageHtml;
                    this.pagesHtmlValue = pageHtml;
                }
            }
            this.pageSelectionElement.setAttribute("state", "Active");
            if ((new Date()).getTime() - this.lastAction.getTime() > 5000) {
                this.isVisible = false;
            }
        }
        else {
            this.pageSelectionElement.setAttribute("state", "Inactive");
        }
    }
    onExit() {
    }
    onEvent(_event) {
        switch (_event) {
            case "NavigationSmallInc":
            case "NavigationSmallDec":
            case "NavigationLargeInc":
            case "NavigationLargeDec":
            case "FPL_Push":
                if (this.gps.currentInteractionState == 0) {
                    this.isVisible = true;
                    this.lastAction = new Date();
                }
                break;
        }
    }
}
class WT_Engine_Menu extends WT_Soft_Key_Menu {
    /**
     * @param {WT_Engine} engineDisplay 
     * @param {WT_MFD_Soft_Key_Menu_Handler} menuHandler 
     */
    constructor(engineDisplay, softKeyMenuHandler) {
        super(false);
        this.engineDisplay = engineDisplay;
        this.softKeyMenuHandler = softKeyMenuHandler;
        this.pageButtons = [];
        this.selectedPage = new Subject("");

        this.selectedPage.value = this.engineDisplay.selectedEnginePage;
        this.engineDisplay.engineDisplayPages.subscribe(this.initPageButtons.bind(this));
        this.selectedPage.subscribe((pageId) => {
            for (let button of this.pageButtons) {
                button.selected = button.textContent == pageId;
            }
        });
    }
    initPageButtons(enginePages) {
        this.clearSoftKeys();
        let i = 1;
        this.pageButtons = [];
        for (let id in enginePages) {
            let button = new WT_Soft_Key(id, this.selectEngineDisplayPage.bind(this, id));
            this.pageButtons.push(button);
            this.addSoftKey(i++, button);
        }
        this.addSoftKey(11, this.softKeyMenuHandler.getBackButton());
    }
    selectEngineDisplayPage(id) {
        this.selectedPage.value = id;
        this.engineDisplay.selectEnginePage(id);
    }
}
registerInstrument("as1000-mfd-element", AS1000_MFD);
//# sourceMappingURL=AS1000_MFD.js.map<|MERGE_RESOLUTION|>--- conflicted
+++ resolved
@@ -379,11 +379,10 @@
         super.Update();
         SimVar.SetSimVarValue("L:Glasscockpit_MFD_Started", "number", this.isStarted ? 1 : 0);
     }
-<<<<<<< HEAD
     onShutDown() {
         super.onShutDown();
         this.planeState.shutDown();
-=======
+    }
     reboot() {
         super.reboot();
         if (this.engineDisplay)
@@ -392,7 +391,6 @@
     loadSavedMapOrientation() {
         let state = WTDataStore.get("MFD.TrackUp", false);
         this.setMapOrientation(state);
->>>>>>> 4a8f1b9a
     }
     onPowerOn() {
         super.onPowerOn();
