--- conflicted
+++ resolved
@@ -49,7 +49,6 @@
     position: absolute;
     bottom: 0%;
     right: 0%;
-<<<<<<< HEAD
     line-height:1.5em;
     background-color: #000;
     color: #00ffff;
@@ -58,19 +57,8 @@
     box-shadow:-1px -1px 0px 0px #fff inset, 1px 1px 0px 0px #000;
     font-weight:bold;
     padding:0 1vh; }
-=======
-    width: 11%;
-    height: calc( 4 * 1vh * var(--bodyHeightScale));
-    background-color: #1a1d21;
-    color: #8ed0d5;
-	display: flex;
-	justify-content: flex-end;
-	align-items: flex-end;
-    text-align: center; 
-	border: solid 1px white; }
   map-instrument #MapRange[state="Inactive"] {
 	display: none !important; }
->>>>>>> 3ad7bac8
 	map-instrument #MapRange .range {
         display: inline;
       font-size: 1.0em; }
