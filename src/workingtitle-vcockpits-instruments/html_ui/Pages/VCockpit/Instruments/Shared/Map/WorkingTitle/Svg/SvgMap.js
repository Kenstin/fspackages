--- conflicted
+++ resolved
@@ -29,17 +29,10 @@
         SvgMap.Index++;
         this.htmlRoot = _root;
         this.planeXY = new Vec2(0.5, 0.5);
-<<<<<<< HEAD
-
-        this.cosRotation = 1;	// cosine of rotation, mainly for internal use
-        this.sinRotation = 0;	// sine of rotation, mainly for internal use
-
-=======
         
         this.cosRotation = 1;   // cosine of rotation, mainly for internal use
         this.sinRotation = 0;   // sine of rotation, mainly for internal use
         
->>>>>>> 3ad7bac8
         let configPath = "./";
         let elementId = "MapSVG";
         if (typeof (arg) === "string") {
@@ -59,10 +52,6 @@
         if (!this._svgHtmlElement) {
             this._svgHtmlElement = _root.querySelector("#" + elementId);
         }
-<<<<<<< HEAD
-        this.scale = 1000;
-        this.svgHtmlElement.setAttribute("viewBox", "0 0 this.scale this.scale");
-=======
         this.svgHtmlElement.setAttribute("viewBox", "0 0 1000 1000");
         
         this.cityLayer = document.createElementNS(Avionics.SVG.NS, "svg");
@@ -104,7 +93,6 @@
         this.svgHtmlElement.appendChild(this.planeLayer);
         this.svgLayersToUpdate.push(this.planeLayer);
         
->>>>>>> 3ad7bac8
         let loadConfig = () => {
             if (typeof (SvgMapConfig) !== "undefined") {
                 this.config = new SvgMapConfig();
@@ -118,39 +106,23 @@
         };
         loadConfig();
     }
-<<<<<<< HEAD
-
+    
     get svgHtmlElement() {
         return this._svgHtmlElement;
     }
-
-=======
-    
-    get svgHtmlElement() {
-        return this._svgHtmlElement;
-    }
-    
->>>>>>> 3ad7bac8
+    
     get lastCenterCoordinates() {
         if (this._previousCenterCoordinates.length <= 0)
             return null;
         return this._previousCenterCoordinates[this._previousCenterCoordinates.length - 1];
     }
-<<<<<<< HEAD
-
-=======
-    
->>>>>>> 3ad7bac8
+    
     get centerCoordinates() {
         if (this._previousCenterCoordinates.length <= 0)
             return null;
         return this._previousCenterCoordinates[0];
     }
-<<<<<<< HEAD
-
-=======
-    
->>>>>>> 3ad7bac8
+    
     setCenterCoordinates(a, b, c) {
         if (a === undefined) {
             return;
@@ -178,19 +150,11 @@
             }
         }
     }
-<<<<<<< HEAD
-
+    
     get planeCoordinates() {
         return this._planeCoordinates;
     }
-
-=======
-    
-    get planeCoordinates() {
-        return this._planeCoordinates;
-    }
-    
->>>>>>> 3ad7bac8
+    
     setPlaneCoordinates(a, b, c) {
         if (a === undefined) {
             return false;
@@ -239,13 +203,6 @@
         }
         return unsmoothedMove;
     }
-<<<<<<< HEAD
-
-    get NMWidth() {
-        return this._NMWidth;
-    }
-
-=======
     
     // MOD: width / height
     get aspectRatio() {
@@ -261,18 +218,13 @@
         return this._NMWidth * Math.min(this._ratio, 1 / this._ratio);
     }
     
->>>>>>> 3ad7bac8
     set NMWidth(v) {
         if (this.NMWidth !== v) {
             this._NMWidth = v;
             this.computeCoordinates();
         }
     }
-<<<<<<< HEAD
-
-=======
-    
->>>>>>> 3ad7bac8
+    
     setRange(r) {
         this.NMWidth = r;
     }
@@ -297,19 +249,11 @@
     get minVisibleY() {
         return this.htmlRoot.minVisibleY;
     }
-<<<<<<< HEAD
-
-    get rotation() {
-        return this.htmlRoot.rotation;
-    }
-
-=======
     
     get maxVisibleY() {
         return this.htmlRoot.maxVisibleY;
     }
     
->>>>>>> 3ad7bac8
     computeCoordinates() {
         this._ftWidth = 6076.11 * this._NMWidth;
         if (this.centerCoordinates) {
@@ -324,51 +268,27 @@
             this._angularWidthSouth = this._NMWidth / 60 / Math.cos(this._bottomLeftCoordinates.lat * Avionics.Utils.DEG2RAD);
         }
     }
-<<<<<<< HEAD
-
+    
     get angularWidth() {
         return this._angularWidth;
     }
-
+    
     get angularHeight() {
         return this._angularHeight;
     }
-
+    
     get ftWidth() {
         return this._ftWidth;
     }
-
+    
     get bottomLeftCoordinates() {
         return this._bottomLeftCoordinates;
     }
-
+    
     get topRightCoordinates() {
         return this._topRightCoordinates;
     }
-
-=======
-    
-    get angularWidth() {
-        return this._angularWidth;
-    }
-    
-    get angularHeight() {
-        return this._angularHeight;
-    }
-    
-    get ftWidth() {
-        return this._ftWidth;
-    }
-    
-    get bottomLeftCoordinates() {
-        return this._bottomLeftCoordinates;
-    }
-    
-    get topRightCoordinates() {
-        return this._topRightCoordinates;
-    }
-    
->>>>>>> 3ad7bac8
+    
     update() {
         if (!this.configLoaded) {
             return;
@@ -378,34 +298,20 @@
             return;
         }
 
-<<<<<<< HEAD
-        this.planeDirection = Math.abs(SimVar.GetSimVarValue("PLANE HEADING DEGREES TRUE", "degree")) % 360;
-
+        this.planeDirection = SimVar.GetSimVarValue("PLANE HEADING DEGREES TRUE", "degree") % 360;
+        
         this.cosRotation = Math.cos(this.rotation * Math.PI / 180);
         this.sinRotation = Math.sin(this.rotation * Math.PI / 180);
         this.planeAltitude = SimVar.GetSimVarValue("PLANE ALT ABOVE GROUND", "feet");
-
-
-=======
-        this.planeDirection = SimVar.GetSimVarValue("PLANE HEADING DEGREES TRUE", "degree") % 360;
-        
-        this.cosRotation = Math.cos(this.rotation * Math.PI / 180);
-        this.sinRotation = Math.sin(this.rotation * Math.PI / 180);
-        this.planeAltitude = SimVar.GetSimVarValue("PLANE ALT ABOVE GROUND", "feet");
-        
-        
->>>>>>> 3ad7bac8
+        
+        
         let w = this.htmlRoot.getWidth();
         let h = this.htmlRoot.getHeight();
         let r = w / h;
         if (isFinite(r) && r > 0) {
             this._ratio = r;
         }
-<<<<<<< HEAD
-
-=======
-        
->>>>>>> 3ad7bac8
+        
         if (this._lastW !== w || this._lastH !== h) {
             this._lastW = w;
             this._lastH = h;
@@ -482,51 +388,19 @@
             }
         }
     }
-<<<<<<< HEAD
-
-    appendChild(mapElement, svgElement) {
-        if (mapElement instanceof SvgAirplaneElement) {
-            this.planeLayer.appendChild(svgElement);
-        }
-        else if (mapElement instanceof SvgMaskElement) {
-            this.maskLayer.appendChild(svgElement);
-        }
-        else if (mapElement instanceof SvgFlightPlanElement) {
-            this.flightPlanLayer.appendChild(svgElement);
-        }
-        else if (mapElement instanceof SvgBackOnTrackElement) {
-            this.flightPlanLayer.appendChild(svgElement);
-        }
-        else if (mapElement instanceof SvgWaypointElement) {
-            this.defaultLayer.appendChild(svgElement);
-            if (mapElement._label) {
-                this.textLayer.appendChild(mapElement._label);
-            }
-            mapElement.needRepaint = true;
-        }
-        else {
-            this.defaultLayer.appendChild(svgElement);
-=======
     
     appendChild(_svgElement, _svgLayer = null) {
         if (!_svgLayer) {
             _svgLayer = this.defaultLayer;
->>>>>>> 3ad7bac8
         }
         _svgLayer.appendChild(_svgElement);
     }
-<<<<<<< HEAD
-
-=======
-    
->>>>>>> 3ad7bac8
+    
     resize(w, h) {
         console.log("SvgMap Resize : " + w + " " + h);
         let max = Math.max(w, h);
         this.svgHtmlElement.setAttribute("width", fastToFixed(max, 0) + "px");
         this.svgHtmlElement.setAttribute("height", fastToFixed(max, 0) + "px");
-        this.svgHtmlElement.setAttribute("viewBox", `0 0 ${fastToFixed(max * 1.5, 0)} ${fastToFixed(max * 1.5, 0)}`);
-        this.scale = max * 1.5;
         let top = "0px";
         let left = "0px";
         if (h < max) {
@@ -540,59 +414,31 @@
         this.lineCanvas.width = w;
         this.lineCanvas.height = h;
     }
-<<<<<<< HEAD
-
-=======
-    
->>>>>>> 3ad7bac8
+    
     NMToPixels(distanceInNM) {
-        return distanceInNM / this._NMWidth * this.scale;
-    }
-<<<<<<< HEAD
-
-=======
-    
->>>>>>> 3ad7bac8
+        return distanceInNM / this._NMWidth * 1000;
+    }
+    
     feetsToPixels(distanceInFeets) {
-        return distanceInFeets / this._ftWidth * this.scale;
-    }
-<<<<<<< HEAD
-
-=======
-    
->>>>>>> 3ad7bac8
+        return distanceInFeets / this._ftWidth * 1000;
+    }
+    
     deltaLatitudeToPixels(deltaLatitude) {
-        return deltaLatitude / this._angularHeight * this.scale;
-    }
-<<<<<<< HEAD
-
-=======
-    
->>>>>>> 3ad7bac8
+        return deltaLatitude / this._angularHeight * 1000;
+    }
+    
     deltaLongitudeToPixels(deltaLongitude) {
-        return deltaLongitude / this._angularWidth * this.scale;
-    }
-<<<<<<< HEAD
-
+        return deltaLongitude / this._angularWidth * 1000;
+    }
+    
     deltaLatitudeToNM(deltaLatitude) {
         return deltaLatitude / this._angularHeight * this.NMWidth;
     }
-
+    
     deltaLongitudeToNM(deltaLongitude) {
         return deltaLongitude / this._angularWidth * this.NMWidth;
     }
-
-=======
-    
-    deltaLatitudeToNM(deltaLatitude) {
-        return deltaLatitude / this._angularHeight * this.NMWidth;
-    }
-    
-    deltaLongitudeToNM(deltaLongitude) {
-        return deltaLongitude / this._angularWidth * this.NMWidth;
-    }
-    
->>>>>>> 3ad7bac8
+    
     isInFrame(arg, safetyMarginFactor = 0) {
         if (arg && typeof (arg.x) === "number" && typeof (arg.y) === "number") {
             return this.isVec2InFrame(arg, safetyMarginFactor);
@@ -601,19 +447,11 @@
             return this.isLatLongInFrame(arg, safetyMarginFactor);
         }
     }
-<<<<<<< HEAD
-
-=======
-    
->>>>>>> 3ad7bac8
+    
     isVec2InFrame(p, safetyMarginFactor = 0) {
-        return p.x >= (0 - this.scale * safetyMarginFactor) && p.y >= (0 - this.scale * safetyMarginFactor) && p.x < (this.scale + this.scale * safetyMarginFactor) && p.y < (this.scale + this.scale * safetyMarginFactor);
-    }
-<<<<<<< HEAD
-
-=======
-    
->>>>>>> 3ad7bac8
+        return p.x >= (0 - 1000 * safetyMarginFactor) && p.y >= (0 - 1000 * safetyMarginFactor) && p.x < (1000 + 1000 * safetyMarginFactor) && p.y < (1000 + 1000 * safetyMarginFactor);
+    }
+    
     isLatLongInFrame(ll, safetyMarginFactor = 0) {
         let dLat = this._angularHeight * safetyMarginFactor;
         let dLong = this._angularWidth * safetyMarginFactor;
@@ -622,22 +460,18 @@
             ll.lat <= this._topRightCoordinates.lat + dLat &&
             ll.long <= this._topRightCoordinates.long + dLong);
     }
-<<<<<<< HEAD
-
-=======
-    
->>>>>>> 3ad7bac8
+    
     isSegmentInFrame(s1, s2) {
         if (isNaN(s1.x) || isNaN(s1.y) || isNaN(s2.x) || isNaN(s2.y)) {
             return false;
         }
-        if (Math.min(s1.x, s2.x) > this.scale) {
+        if (Math.min(s1.x, s2.x) > 1000) {
             return false;
         }
         if (Math.max(s1.x, s2.x) < 0) {
             return false;
         }
-        if (Math.min(s1.y, s2.y) > this.scale) {
+        if (Math.min(s1.y, s2.y) > 1000) {
             return false;
         }
         if (Math.max(s1.y, s2.y) < 0) {
@@ -645,109 +479,68 @@
         }
         return true;
     }
-<<<<<<< HEAD
-
-=======
-    
->>>>>>> 3ad7bac8
+    
     coordinatesToXY(coordinates) {
         let xy = new Vec2();
         this.coordinatesToXYToRef(coordinates, xy);
         return xy;
     }
-<<<<<<< HEAD
-
-=======
-    
->>>>>>> 3ad7bac8
+    
     latLongToXYToRef(lat, long, ref) {
-        let xNorth = (long - this.centerCoordinates.long) / this._angularWidthNorth * this.scale;
-        let xSouth = (long - this.centerCoordinates.long) / this._angularWidthSouth * this.scale;
+        let xNorth = (long - this.centerCoordinates.long) / this._angularWidthNorth * 1000;
+        let xSouth = (long - this.centerCoordinates.long) / this._angularWidthSouth * 1000;
         let deltaLat = (lat - this.centerCoordinates.lat) / this._angularHeight;
-        let y = -deltaLat * this.scale;
+        let y = -deltaLat * 1000;
         deltaLat += 0.5;
         let x = xNorth * deltaLat + xSouth * (1 - deltaLat);
-        ref.x = x * this.cosRotation - y * this.sinRotation + (this.scale / 2);
-        ref.y = x * this.sinRotation + y * this.cosRotation + (this.scale / 2);
-    }
-<<<<<<< HEAD
-
-=======
-    
->>>>>>> 3ad7bac8
+        ref.x = x * this.cosRotation - y * this.sinRotation + 500;
+        ref.y = x * this.sinRotation + y * this.cosRotation + 500;
+    }
+    
     coordinatesToXYToRef(coordinates, ref) {
-        let xNorth = (coordinates.long - this.centerCoordinates.long) / this._angularWidthNorth * this.scale;
-        let xSouth = (coordinates.long - this.centerCoordinates.long) / this._angularWidthSouth * this.scale;
+        let xNorth = (coordinates.long - this.centerCoordinates.long) / this._angularWidthNorth * 1000;
+        let xSouth = (coordinates.long - this.centerCoordinates.long) / this._angularWidthSouth * 1000;
         let deltaLat = (coordinates.lat - this.centerCoordinates.lat) / this._angularHeight;
-        let y = -deltaLat * this.scale;
+        let y = -deltaLat * 1000;
         deltaLat += 0.5;
         let x = xNorth * deltaLat + xSouth * (1 - deltaLat);
-        ref.x = x * this.cosRotation - y * this.sinRotation + (this.scale / 2);
-        ref.y = x * this.sinRotation + y * this.cosRotation + (this.scale / 2);
-    }
-<<<<<<< HEAD
-
-=======
-    
->>>>>>> 3ad7bac8
+        ref.x = x * this.cosRotation - y * this.sinRotation + 500;
+        ref.y = x * this.sinRotation + y * this.cosRotation + 500;
+    }
+    
     latLongToXYToRefForceCenter(lat, long, ref, forcedCenterCoordinates) {
-        let xNorth = (long - forcedCenterCoordinates.long) / this._angularWidthNorth * this.scale;
-        let xSouth = (long - forcedCenterCoordinates.long) / this._angularWidthSouth * this.scale;
+        let xNorth = (long - forcedCenterCoordinates.long) / this._angularWidthNorth * 1000;
+        let xSouth = (long - forcedCenterCoordinates.long) / this._angularWidthSouth * 1000;
         let deltaLat = (lat - forcedCenterCoordinates.lat) / this._angularHeight;
-        let y = -deltaLat * this.scale;
+        let y = -deltaLat * 1000;
         deltaLat += 0.5;
         let x = xNorth * deltaLat + xSouth * (1 - deltaLat);
-        ref.x = x * this.cosRotation - y * this.sinRotation + (this.scale / 2);
-        ref.y = x * this.sinRotation + y * this.cosRotation + (this.scale / 2);
-    }
-<<<<<<< HEAD
-
-=======
-    
->>>>>>> 3ad7bac8
+        ref.x = x * this.cosRotation - y * this.sinRotation + 500;
+        ref.y = x * this.sinRotation + y * this.cosRotation + 500;
+    }
+    
     coordinatesToXYToRefForceCenter(coordinates, ref, forcedCenterCoordinates) {
-        let xNorth = (coordinates.long - forcedCenterCoordinates.long) / this._angularWidthNorth * this.scale;
-        let xSouth = (coordinates.long - forcedCenterCoordinates.long) / this._angularWidthSouth * this.scale;
+        let xNorth = (coordinates.long - forcedCenterCoordinates.long) / this._angularWidthNorth * 1000;
+        let xSouth = (coordinates.long - forcedCenterCoordinates.long) / this._angularWidthSouth * 1000;
         let deltaLat = (coordinates.lat - forcedCenterCoordinates.lat) / this._angularHeight;
-        let y = -deltaLat * this.scale;
+        let y = -deltaLat * 1000;
         deltaLat += 0.5;
         let x = xNorth * deltaLat + xSouth * (1 - deltaLat);
-        ref.x = x * this.cosRotation - y * this.sinRotation + (this.scale / 2);
-        ref.y = x * this.sinRotation + y * this.cosRotation + (this.scale / 2);
-    }
-<<<<<<< HEAD
-
-=======
-    
->>>>>>> 3ad7bac8
+        ref.x = x * this.cosRotation - y * this.sinRotation + 500;
+        ref.y = x * this.sinRotation + y * this.cosRotation + 500;
+    }
+    
     XYToCoordinates(xy) {
-        let lat = this.centerCoordinates.lat - ((xy.y - (this.scale / 2)) / this.scale) * this._angularHeight;
-        let long = this.centerCoordinates.long + ((xy.x - (this.scale / 2)) / this.scale) * this._angularWidth;
+        let lat = this.centerCoordinates.lat - ((xy.y - 500) / 1000) * this._angularHeight;
+        let long = this.centerCoordinates.long + ((xy.x - 500) / 1000) * this._angularWidth;
         return new LatLongAlt(lat, long);
     }
-<<<<<<< HEAD
-
-=======
-    
->>>>>>> 3ad7bac8
+    
     bearingDistanceToXY(bearing, distance) {
-        let x = this.scale * (this.planeXY.x + Math.sin(bearing * Avionics.Utils.DEG2RAD) * distance / this.NMWidth);
-        let y = this.scale * (this.planeXY.y - Math.cos(bearing * Avionics.Utils.DEG2RAD) * distance / this.NMWidth);
+        let x = 1000 * (this.planeXY.x + Math.sin(bearing * Avionics.Utils.DEG2RAD) * distance / this.NMWidth);
+        let y = 1000 * (this.planeXY.y - Math.cos(bearing * Avionics.Utils.DEG2RAD) * distance / this.NMWidth);
         return { x: x, y: y };
     }
-<<<<<<< HEAD
-
-    // MOD: returns lat/long coordinates of (X,Y) point of map with plane at center, taking into account any current map rotation
-    // (X,Y) is vector of arbitrary units where (0,0) is top left and (this.scale, this.scale) is bottom right of map
-    XYToCoordinatesFromPlaneWithRotation(xy) {
-        // transform xy with opposite of map rotation;
-        let transformed = new Vec2();
-        transformed.x = (xy.x - (this.scale / 2)) * this.cosRotation + (xy.y - (this.scale / 2)) * this.sinRotation + (this.scale / 2);
-        transformed.y = -(xy.x - (this.scale / 2)) * this.sinRotation + (xy.y - (this.scale / 2)) * this.cosRotation + (this.scale / 2);
-
-        let lat = this.planeCoordinates.lat - ((transformed.y - (this.scale / 2)) / this.scale) * this._angularHeight;
-        let long = this.planeCoordinates.long + ((transformed.x - (this.scale / 2)) / this.scale) * this._angularWidth;
-=======
     
     // MOD: convenience method to return X,Y coordinates of plane
     getPlanePositionXY() {
@@ -764,7 +557,6 @@
         
         let lat = this.planeCoordinates.lat - ((transformed.y - 500) / 1000) * this._angularHeight;
         let long = this.planeCoordinates.long + ((transformed.x - 500) / 1000) * this._angularWidth;
->>>>>>> 3ad7bac8
         return new LatLongAlt(lat, long);
     }
 }
