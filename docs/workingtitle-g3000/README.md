--- conflicted
+++ resolved
@@ -1,10 +1,6 @@
 # Working Title G3000
 
-<<<<<<< HEAD
-### Latest version: v0.2.0
-=======
 ### Latest version: v0.2.1
->>>>>>> 63e13d7b
 
 ### Description
 This is a mod for MSFS2020 that aims to improve the in-game G3000. The goal is to bring functionality closer to the real-life G3000, with a focus on both features and layout/UI. Most of development and testing was done with the TBM 930, and the TBM 930 version of the G3000 pilot's guide was used as the primary reference.
@@ -16,11 +12,6 @@
 ### Installation
 To install, copy the `workingtitle-g3000` folder from the zip file into your `Community` directory.
 
-<<<<<<< HEAD
-### Release Highlights (v0.2.0)
-Please refer to the changelog for a more detailed description of updates.
-
-=======
 ### Release Highlights (v0.2.1)
 Please refer to the changelog for a more detailed description of updates.
 
@@ -29,7 +20,6 @@
 - Performance optimizations.
 
 **Highlights for original v0.2.0 release**
->>>>>>> 63e13d7b
 - The G3000 mod is now integrated with the WorkingTitle ecosystem! This has allowed the addition of the following features:
   - Certain G3000 settings (including all newly added ones) are now saved across flights.
   - SVT toggle for the PFD.
