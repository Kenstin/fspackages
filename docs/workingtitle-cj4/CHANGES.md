--- conflicted
+++ resolved
@@ -1,10 +1,5 @@
-<<<<<<< HEAD
 # Working Title CJ4 v0.12.7
 Welcome to the Working Title CJ4 v0.12.7. This version brings some post MSFS Sim Update 5 fixes.
-=======
-# Working Title CJ4 v0.12.6
-Welcome to the Working Title CJ4 v0.12.6. This version brings compatibility for MSFS Sim Update 5, as well as a number of other enhancements and small fixes.
->>>>>>> c6dc1674
 
 Thanks to everyone, as always, for your contributions! We really love working with you all.
 
@@ -26,7 +21,6 @@
 **Important: We recommend that you fully delete the previous `workingtitle-aircraft-cj4` folder before copying this release.**
 
 # General Changes
-<<<<<<< HEAD
 - Adjusted maximum screen brightness
 - Fix Baro Knob animation and function
 - Adjusted scale of PPOS/PLAN map modes so distances are more accurate again in relation to the range rings
@@ -38,26 +32,6 @@
 * SU5 Compat - because of huge changes in the underlying model behaviors to accommodate the new sim interaction system, there may be some bugs with interactions, including some missing sounds with buttons, some odd indications when hovering over a button or light, etc.
 * The joystick used for panning charts does not work in Legacy interaction mode
 * B/C button throws an error in the FMC - do not use B/C for now.
-=======
-- SU5 Compatibility (some bugs remain - see known issues)
-- Improved brightness in the PFD/MFD (thanks @charles-vomacka)
-- Improved altimeter scroller for PFD and SAI; implements the blocks instead of blank spaces for empty digits (thanks @charles-vomacka)
-- Fix other SAI display bugs (thanks @slip)
-- Added AoA smoothing and tweaked AoA for better Vref (thanks @slip)
-- FLC mode now uses the mach value from VNAV Climb and the ias value from VNAV Descent FMS pages to set crossover speeds for FLC mode (auto-switching from MACH to IAS now happens at the speeds entered, if nothing is set, the default values remain)
-
-# TCAS
-- TUNE 1/2 page dynamic display "ABS" and "REL" from TCAS Control page. (thanks @slip)
-- TCAS CONTROL page mode TA/RA/STBY (thanks @slip)
-- Add TFC option to PFD overlay menu (thanks @slip)
-- Add TFC option to MFD overlay menu (thanks @slip)
-- add TFC state to MEM store buttons (thanks @slip)
-
-## ⚠️ Known Issues
-* SU5 Compat - because of huge changes in the underlying model behaviors to accommodate the new sim interaction system, there may be some bugs with interactions, including some missing sounds with buttons, some odd indications when hovering over a button or light, etc.
-** The Lower CCP LONG Press does not work for reselecting charts - we will look further at this.
-** B/C button throws an error in the FMC - do not use B/C for now.
->>>>>>> c6dc1674
 * Some "lettered" or non-runway-specific approaches now appear as something like RNAV A - 00 and do not allow the selection of a landing runway, preventing using the Approach Refs page - this is something we will be working to address in the future.
 * Some external applications that use the GPS/Flight plan SimVars may not function correctly or as expected when FP Sync is off.
 * Loading and saving flights can have bad results.
